#!/usr/bin/env bash

set -euo pipefail


BINPATH="backend/_build/default/bin"
SERVER_EXE="$BINPATH/server.exe"
QW_EXE="$BINPATH/queue_worker.exe"
CRON_EXE="$BINPATH/cron_checker.exe"

<<<<<<< HEAD
# Stop the server processes
(ps aux | pgrep server.exe | xargs sudo kill -9 > /dev/null 2>&1) || true
(ps aux | pgrep queue_worker.exe | xargs kill -9 > /dev/null 2>&1) || true
(ps aux | pgrep cron_checker.exe | xargs kill -9 > /dev/null 2>&1) || true
(ps aux | pgrep nginx | xargs sudo kill -9 > /dev/null 2>&1) || true
=======
# Stop the server (note that this makes the old exes into zombies.
# Doesn't matter though, as this only runs in dev).
sudo pkill -f nginx || true
sudo pkill -f server.exe || true
pkill -f queue_worker.exe || true
pkill -f cron_checker.exe || true
>>>>>>> 43e7c955

./scripts/support/wait-for-background-services dnsmasq postgresql

# if it hasn't been compiled yet, wait for it
for ((i=1;i<=1000;i++));
do
  if [[ ! -f "${SERVER_EXE}" || ! -f "${QW_EXE}" || ! -f "${CRON_EXE}" ]]; then
    sleep 0.01
  fi
done

# symlink so nginx logs are visible on the host
if [[ ! -f "/home/dark/app/rundir/logs/nginx-access.log" ]]; then
  sudo rm /var/log/nginx/access.log
  touch /home/dark/app/rundir/logs/nginx-access.log
  ln -s /home/dark/app/rundir/logs/nginx-access.log /var/log/nginx/access.log
fi

# symlink so nginx logs are visible on the host
if [[ ! -f "/home/dark/app/rundir/logs/nginx-error.log" ]]; then
  sudo rm /var/log/nginx/error.log
  touch /home/dark/app/rundir/logs/nginx-error.log
  ln -s /home/dark/app/rundir/logs/nginx-error.log /var/log/nginx/error.log
fi

if [[ -f "${SERVER_EXE}" && -f "${QW_EXE}" && -f "${CRON_EXE}" ]]; then
  LOGS="${DARK_CONFIG_RUNDIR}/logs"
  echo "Running server"
  # shellcheck disable=SC2024
  sudo --preserve-env "${SERVER_EXE}" > "$LOGS/server.log" 2>&1 &
  "${QW_EXE}" --no-health-check > "$LOGS/queue_worker.log" 2>&1 &
  "${CRON_EXE}" --no-health-check > "$LOGS/cron.log" 2>&1 &

  sudo nginx &
else
  echo "Missing binaries"
  exit 1
fi<|MERGE_RESOLUTION|>--- conflicted
+++ resolved
@@ -8,20 +8,11 @@
 QW_EXE="$BINPATH/queue_worker.exe"
 CRON_EXE="$BINPATH/cron_checker.exe"
 
-<<<<<<< HEAD
 # Stop the server processes
-(ps aux | pgrep server.exe | xargs sudo kill -9 > /dev/null 2>&1) || true
-(ps aux | pgrep queue_worker.exe | xargs kill -9 > /dev/null 2>&1) || true
-(ps aux | pgrep cron_checker.exe | xargs kill -9 > /dev/null 2>&1) || true
-(ps aux | pgrep nginx | xargs sudo kill -9 > /dev/null 2>&1) || true
-=======
-# Stop the server (note that this makes the old exes into zombies.
-# Doesn't matter though, as this only runs in dev).
 sudo pkill -f nginx || true
 sudo pkill -f server.exe || true
 pkill -f queue_worker.exe || true
 pkill -f cron_checker.exe || true
->>>>>>> 43e7c955
 
 ./scripts/support/wait-for-background-services dnsmasq postgresql
 
