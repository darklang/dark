--- conflicted
+++ resolved
@@ -249,7 +249,6 @@
 #########################
 # Tell everyone else what's going on
 #########################
-<<<<<<< HEAD
 if [[ "${SKIP_ROLLBAR}" = 1 ]]; then
   echo "Skipping rollbar notification."
 else
@@ -257,19 +256,10 @@
     -F "access_token=${ROLLBAR_ACCESS_TOKEN}" \
     -F "environment=${ENVIRONMENT}" \
     -F "revision=${GCR}/${SERVER_IMAGE_ID}" \
-    -F "comment=${CIRCLE_BUILD_URL}" \
+    -F "comment='${CIRCLE_BUILD_URL} ; $(git rev-parse --short HEAD)'" \
     -F "local_username=${LOCAL_USERNAME}" > /dev/null
   echo "Rollbar notified."
 fi
-=======
-curl -s https://api.rollbar.com/api/1/deploy/ \
-  -F "access_token=${ROLLBAR_ACCESS_TOKEN}" \
-  -F "environment=${ENVIRONMENT}" \
-  -F "revision=${GCR}/${SERVER_IMAGE_ID}" \
-  -F "comment='${CIRCLE_BUILD_URL} ; $(git rev-parse --short HEAD)'" \
-  -F "local_username=${LOCAL_USERNAME}" > /dev/null
-echo "Rollbar notified."
->>>>>>> f2122b30
 
 ####################
 # Unlock post-deploy
