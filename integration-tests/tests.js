--- conflicted
+++ resolved
@@ -1007,7 +1007,6 @@
   // validate AST in IntegrationTest.ml
 });
 
-<<<<<<< HEAD
 async function upload_pkg_for_tlid(t, tlid) {
   await t.navigateTo(`#fn=${tlid}`);
   await t
@@ -1093,7 +1092,8 @@
   });
   const resp = await callBackend(user_content_url(t,url));
   await t.expect(resp).eql("0");
-=======
+});
+
 test("fluid_show_docs_for_command_on_selected_code", async t => {
   await createRepl(t);
   await gotoAST(t);
@@ -1101,5 +1101,4 @@
 
   await t.expect(Selector("#cmd-filter").exists).ok();
   await t.expect(Selector(".documentation-box").exists).ok();
->>>>>>> 143df955
 });