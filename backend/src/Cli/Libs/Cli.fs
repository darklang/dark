--- conflicted
+++ resolved
@@ -14,32 +14,16 @@
 module Exe = LibExecution.Execution
 
 
-<<<<<<< HEAD
-let (builtInFns, builtInTypes, builtInConstants) =
-  LibExecution.StdLib.combine
-    [ StdLibExecution.StdLib.contents; StdLibCli.StdLib.contents ]
-    []
-    []
-
-
-let libraries : RT.Libraries =
-  { builtInTypes = builtInTypes |> Tablecloth.Map.fromListBy (fun typ -> typ.name)
-    builtInFns = builtInFns |> Tablecloth.Map.fromListBy (fun fn -> fn.name)
-    builtInConstants = builtInConstants |> Tablecloth.Map.fromListBy (fun c -> c.name)
-    packageFns = Map.empty
-    packageTypes = Map.empty
-    packageConstants = Map.empty }
-=======
->>>>>>> a1ee1736
 
 let builtIns : RT.BuiltIns =
-  let (fns, types) =
+  let (fns, types, constants) =
     LibExecution.StdLib.combine
       [ StdLibExecution.StdLib.contents; StdLibCli.StdLib.contents ]
       []
       []
   { types = types |> Tablecloth.Map.fromListBy (fun typ -> typ.name)
-    fns = fns |> Tablecloth.Map.fromListBy (fun fn -> fn.name) }
+    fns = fns |> Tablecloth.Map.fromListBy (fun fn -> fn.name)
+    constants = constants |> Tablecloth.Map.fromListBy (fun c -> c.name) }
 
 let packageManager : RT.PackageManager = RT.PackageManager.Empty
 
