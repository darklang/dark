--- conflicted
+++ resolved
@@ -13,34 +13,17 @@
 module Exe = LibExecution.Execution
 module StdLibCli = StdLibCli.StdLib
 
-<<<<<<< HEAD
-let (builtInFns, builtInTypes, builtInConstants) =
-  LibExecution.StdLib.combine
-    [ StdLibExecution.StdLib.contents; StdLibCli.StdLib.contents; StdLib.contents ]
-    []
-    []
-=======
->>>>>>> a1ee1736
 
 let builtIns : RT.BuiltIns =
-  let (fns, types) =
+  let (fns, types, constants) =
     LibExecution.StdLib.combine
       [ StdLibExecution.StdLib.contents; StdLibCli.StdLib.contents; StdLib.contents ]
       []
       []
   { types = types |> Map.fromListBy (fun typ -> typ.name)
-    fns = fns |> Map.fromListBy (fun fn -> fn.name) }
+    fns = fns |> Map.fromListBy (fun fn -> fn.name)
+    constants = constants |> Map.fromListBy (fun c -> c.name) }
 
-<<<<<<< HEAD
-let libraries : RT.Libraries =
-  { builtInTypes = builtInTypes |> Map.fromListBy (fun typ -> typ.name)
-    builtInFns = builtInFns |> Map.fromListBy (fun fn -> fn.name)
-    builtInConstants = builtInConstants |> Map.fromListBy (fun c -> c.name)
-    packageFns = Map.empty
-    packageTypes = Map.empty
-    packageConstants = Map.empty }
-=======
->>>>>>> a1ee1736
 
 let defaultTLID = 7UL
 
