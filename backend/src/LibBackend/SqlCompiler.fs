/// Fns used to compile Exprs into SQL queries
module LibBackend.SqlCompiler

open System.Threading.Tasks
open FSharp.Control.Tasks
open FSharp.Control.Tasks.Affine.Unsafe

open Npgsql.FSharp
open Npgsql
open Db

open Prelude
open Tablecloth

open LibExecution.RuntimeTypes

module DvalReprDeveloper = LibExecution.DvalReprDeveloper
module TypeChecker = LibExecution.TypeChecker

module RuntimeTypesAst = LibExecution.RuntimeTypesAst
module Errors = LibExecution.Errors

let errorTemplate =
  "You're using our new experimental Datastore query compiler. It compiles your lambdas into optimized (and partially indexed) Datastore queries, which should be reasonably fast.\n\nUnfortunately, we hit a snag while compiling your lambda. We only support a subset of Darklang's functionality, but will be expanding it in the future.\n\nSome Darklang code is not supported in DB::query lambdas for now, and some of it won't be supported because it's an odd thing to do in a datastore query. If you think your operation should be supported, let us know in #general in Discord.\n\n  Error: "

let error (str : string) : 'a = Exception.raiseCode (errorTemplate + str)

let error2 (msg : string) (v : string) : 'a = error $"{msg}: {v}"

let error3 (msg : string) (v1 : string) (v2 : string) : 'a =
  error $"{msg}: {v1}, {v2}"

type position =
  | First
  | Last


// This canonicalizes an expression, meaning it removes multiple ways of
// representing the same thing. Currently nothing needs to be canonicalized.
let rec canonicalize (expr : Expr) : Expr = expr

// Returns a typeReference since we don't always know what type it should have (eg is
// a polymorphic function is being called)
let rec dvalToSql
  (expectedType : TypeReference)
  (dval : Dval)
  : (SqlValue * TypeReference) =
  match expectedType, dval with
  | _, DError _
  | _, DIncomplete _ -> Errors.foundFakeDval dval
  | _, DFnVal _
  | _, DDB _
  | _, DDict _ // CLEANUP allow
  | _, DPassword _ // CLEANUP allow
  | _, DBytes _ // CLEANUP allow
  | _, DEnum _ // TODO: revisit
  | _, DRecord _
  | _, DTuple _ ->
    error2 "This value is not yet supported" (DvalReprDeveloper.toRepr dval)
  | TVariable _, DDateTime date
  | TDateTime, DDateTime date ->
    (date |> DarkDateTime.toDateTimeUtc |> Sql.timestamptz, TDateTime)
  | TVariable _, DInt i
  | TInt, DInt i -> Sql.int64 i, TInt
  | TVariable _, DFloat v
  | TFloat, DFloat v -> Sql.double v, TFloat
  | TVariable _, DBool b
  | TBool, DBool b -> Sql.bool b, TBool
  | TVariable _, DString s
  | TString, DString s -> Sql.string s, TString
  | TVariable _, DChar c
  | TChar, DChar c -> Sql.string c, TChar
  | TVariable _, DUuid id
  | TUuid, DUuid id -> Sql.uuid id, TUuid
  | TVariable _, DUnit
  | TUnit, DUnit -> Sql.int64 0, TUnit
  // CLEANUP: add test first
  // | TList typ, DList l ->
  //   let typeName = DvalReprDeveloper.typeName typ
  //   let typeToNpgSqlType (t : DType) : NpgsqlTypes.NpgsqlDbType =
  //     match t with
  //     | TString -> NpgsqlTypes.NpgsqlDbType.Text
  //     | TInt -> NpgsqlTypes.NpgsqlDbType.Bigint
  //     | TFloat -> NpgsqlTypes.NpgsqlDbType.Double
  //     | TBool -> NpgsqlTypes.NpgsqlDbType.Boolean
  //     | TDateTime -> NpgsqlTypes.NpgsqlDbType.TimestampTz
  //     | TChar -> NpgsqlTypes.NpgsqlDbType.Text
  //     | TUuid -> NpgsqlTypes.NpgsqlDbType.Uuid
  //     | _ -> error $"We do not support this type of DB field yet: {t}"
  //   l
  //   |> List.map (fun v ->
  //     match v with
  //     | DString s -> s : obj
  //     | DInt i -> i
  //     | DFloat f -> f
  //     | DBool b -> b
  //     | DDateTime date -> string date
  //     | DChar c -> c
  //     | DUuid uuid -> string uuid
  //     | _ ->
  //       error2
  //         $"{typeName} list should contain {typeName} but contains"
  //         (DvalReprDeveloper.toRepr v))
  //   |> List.toArray
  //   |> Sql.array (typeToNpgSqlType typ)
  // exhaustiveness check
  | _, DInt _
  | _, DFloat _
  | _, DBool _
  | _, DString _
  | _, DChar _
  | _, DUuid _
  | _, DUnit
  | _, DList _
  | _, DDateTime _ ->
    error
      "This value is not of the expected type"
      (DvalReprDeveloper.toRepr dval)
      (DvalReprDeveloper.typeName expectedType)


// TYPESTODO: combine with TypeChecker.unify, which needs to add unification
let rec typecheck
  (name : string)
  (actualType : TypeReference)
  (expectedType : TypeReference)
  : unit =
  match actualType, expectedType with
  | _, TVariable _ -> ()
  | TVariable _, _ -> () // actual can be variable, eg [] is (TList (TVariable "a"))
  | TList actualType, TList expectedType -> typecheck name actualType expectedType
  | _ ->
    if actualType = expectedType then
      ()
    else
      let actual = DvalReprDeveloper.typeName actualType
      let expected = DvalReprDeveloper.typeName expectedType
      error $"Incorrect type in {name}, expected {expected}, but got a {actual}"

let typecheckDval
  (name : string)
  (types : Types)
  (dval : Dval)
  (expectedType : TypeReference)
  =
  uply {
    let context = TypeChecker.DBQueryVariable(name, expectedType, None)
    match! TypeChecker.unify context types Map.empty expectedType dval with
    | Ok() -> return ()
    | Error err -> return error (Errors.toString (Errors.TypeError err))
  }

let escapeFieldname (str : string) : string =
  // Allow underscore, numbers, letters, only
  // CLEANUP: error on bad field name
  System.Text.RegularExpressions.Regex.Replace(str, "[^a-zA-Z0-9_]", "")


//  Inline `let` statements directly into where they are used. Replaces
//
//    let y = 10
//    DB.query Person \value ->
//      let x = 5
//      value.age < x
//
//   with
//    let y = 10
//    DB.query Person \value ->
//      value.age < 5
//
//  The main purpose of inlining is to get `value.fieldname` inlined. Other
//  expressions are handled by a later partialEvaluation pass (which relies on
//  this pass having run first).
//
//  We need to inline value.fieldname because it can't be computed at
//  compile-time, (value here is the variable whose name symbolizes the DB rows
//  eg value.name, value.age, etc).
//
//  It's possible that we over-inline here, and introduce duplicate code that
//  has slightly different behaviour. For example, converting
//
//   DB.query Person \value ->
//     let x = launch_the_missiles ()
//     value.person < x + x
//
//  into
//
//   DB.query Person \value ->
//     value.person < launch_the_missiles () + launch_the_missiles ()
//
//  As a first attempt, this is fine, as it's hard to avoid without making a
//  more sophisticated algorithm, or iterating between inlining and partial
//  evaluation. We expect users to write pure code in here, and if they don't
//  we can solve that in the next version.
let rec inline'
  (paramName : string)
  (symtable : Map<string, Expr>)
  (expr : Expr)
  : Expr =
  RuntimeTypesAst.postTraversal
    (fun expr ->

      let rec mapLetPattern
        (symtable : Map<string, Expr>)
        (currentExpr : Expr, letPattern : LetPattern)
        : Map<string, Expr> =
        match letPattern with
        | LPVariable(_id, name) -> Map.add name currentExpr symtable
        | LPTuple(_id, first, second, theRest) ->
          match currentExpr with
          | ETuple(_, firstExpr, secondExpr, restExpr) ->
            let exprList = firstExpr :: secondExpr :: restExpr
            let patternList = first :: second :: theRest

            if List.length exprList <> List.length patternList then
              error "Tuple length mismatch"

            let zipped = List.zip exprList patternList

            List.fold symtable mapLetPattern zipped

          | _ -> error "Expected a tuple"



      match expr with
      | ELet(_, lpVariable, expr, body) ->
        let newMap = mapLetPattern symtable (expr, lpVariable)

        inline' paramName newMap body

      | EVariable(_, name) as expr when name <> paramName ->
        (match Map.get name symtable with
         | Some found -> found
         | None ->
           // the variable might be in the symtable, so put it back to fill in later
           expr)

      | expr -> expr)
    identity
    identity
    identity
    identity
    identity
    expr

let (|Fn|_|) (mName : string) (fName : string) (v : int) (expr : Expr) =
  match expr with
  | EApply(_,
           EFnName(_,
                   FQName.BuiltIn({ modules = modules
                                    name = FnName.FnName name
                                    version = version })),
           [],
           args) when modules = [ mName ] && name = fName && version = v -> Some args
  | _ -> None

type CompiledSqlQuery =
  { sql : string; vars : List<string * SqlValue>; actualType : TypeReference }

/// Generate SQL from an Expr. This expects that all the hard stuff has been
/// removed by previous passes, and should only be called as the final pass.
/// Returns the sql snippet for this expression, the variables that need to be
/// bound to it, and the actual type of the expression.
let rec lambdaToSql
  (fns : Map<FnName.BuiltIn, BuiltInFn>)
  (constants : Map<ConstantName.BuiltIn, BuiltInConstant>)
  (types : Types)
  (symtable : DvalMap)
  (paramName : string)
  (dbTypeRef : TypeReference)
  (expectedType : TypeReference)
  (expr : Expr)
  : Ply<CompiledSqlQuery> =
  uply {
    let lts (expectedType : TypeReference) (expr : Expr) : Ply<CompiledSqlQuery> =
      lambdaToSql fns constants types symtable paramName dbTypeRef expectedType expr

    let! (sql, vars, actualType) =
      uply {
        match expr with
<<<<<<< HEAD
        | EConstant(_, (FQName.BuiltIn name as fqName)) ->
          let nameStr = ConstantName.toString fqName
          match Map.get name constants with
          | Some c ->
            typecheck nameStr c.typ expectedType
            let random = randomString 8
            let newname = $"{nameStr}_{random}"
            let (sqlValue, actualType) = dvalToSql expectedType c.body
            $"(@{newname})", [ newname, sqlValue ], actualType
          | None ->
            error
              $"Only builtin constants can be used in queries right now; {nameStr} is not a builtin constant"

        | EApply(_, FnTargetName(FQName.BuiltIn name as fqName), [], args) ->
=======
        | EApply(_, EFnName(_, (FQName.BuiltIn name as fqName)), [], args) ->
>>>>>>> 90d2eac2
          let nameStr = FnName.toString fqName
          match Map.get name fns with
          | Some fn ->
            // check the abstract type here. We will check the concrete type later
            typecheck nameStr fn.returnType expectedType

            let! (actualTypes, argSqls, sqlVars) =
              uply {
                let paramCount = List.length fn.parameters
                let argCount = List.length args

                if argCount = paramCount then
                  // While checking the arguments, record the actual types for any abstract
                  // types so that we can compare them and give a good error message as well
                  // as have the types for the correct Npgsql wrapper for lists and other
                  // polymorphic values

                  let zipped =
                    // Tablecloth's List.zip reverses the order..
                    List.zip args fn.parameters |> List.rev

                  return!
                    Ply.List.foldSequentially
                      (fun
                           (actualTypes, prevSqls, prevVars)
                           (argExpr, (param : BuiltInParam)) ->
                        uply {
                          let! compiled = lts param.typ argExpr
                          let newActuals =
                            match param.typ with
                            | TVariable name ->
                              match Map.get name actualTypes with
                              // We've seen this type before, check it matches
                              | Some expected ->
                                typecheck param.name compiled.actualType expected
                                actualTypes
                              | None -> Map.add name compiled.actualType actualTypes
                            | _ -> actualTypes

                          return
                            newActuals,
                            prevSqls @ [ compiled.sql ],
                            prevVars @ compiled.vars
                        })
                      (Map.empty, [], [])
                      (zipped)
                else
                  return
                    error
                      $"{nameStr} has {paramCount} functions but we have {argCount} arguments"
              }

            // Check the unified return type (basic on the actual arguments) against the
            // expected type
            let returnType =
              match fn.returnType with
              | TVariable name ->
                match Map.get name actualTypes with
                | Some typ -> typ
                | None -> error "Could not find return type"
              | TList(TVariable name) ->
                match Map.get name actualTypes with
                | Some typ -> TList typ
                | None -> error "Could not find return type"
              | typ -> typ

            typecheck nameStr returnType expectedType

            return
              match fn, argSqls with
              | { sqlSpec = SqlBinOp op }, [ argL; argR ] ->
                $"({argL} {op} {argR})", sqlVars, returnType
              | { sqlSpec = SqlUnaryOp op }, [ argSql ] ->
                $"({op} {argSql})", sqlVars, returnType
              | { sqlSpec = SqlFunction fnname }, _ ->
                let argSql = String.concat ", " argSqls
                $"({fnname}({argSql}))", sqlVars, returnType
              | { sqlSpec = SqlFunctionWithPrefixArgs(fnName, fnArgs) }, _ ->
                let argSql = fnArgs @ argSqls |> String.concat ", "
                $"({fnName} ({argSql}))", sqlVars, returnType
              | { sqlSpec = SqlFunctionWithSuffixArgs(fnName, fnArgs) }, _ ->
                let argSql = argSqls @ fnArgs |> String.concat ", "
                $"({fnName} ({argSql}))", sqlVars, returnType
              | { sqlSpec = SqlCallback2 fn }, [ arg1; arg2 ] ->
                $"({fn arg1 arg2})", sqlVars, returnType
              | _, _ -> error $"This function ({nameStr}) is not yet implemented"
          | None ->
            return
              error
                $"Only builtin functions can be used in queries right now; {nameStr} is not a builtin function"

        | EAnd(_, left, right) ->
          let! left = lts TBool left
          let! right = lts TBool right
          typecheck "left side of and" left.actualType TBool
          typecheck "right side of and" right.actualType TBool
          return $"({left.sql} AND {right.sql})", left.vars @ right.vars, TBool


        | EOr(_, left, right) ->
          let! left = lts TBool left
          let! right = lts TBool right
          typecheck "left side of or" left.actualType TBool
          typecheck "right side of or" right.actualType TBool
          return $"({left.sql} OR {right.sql})", left.vars @ right.vars, TBool


        // TYPESCLEANUP - this could be the paramName, now that we support more than
        // records here.
        | EVariable(_, varname) ->
          match Map.get varname symtable with
          | Some dval ->
            do! typecheckDval varname types dval expectedType
            let random = randomString 8
            let newname = $"{varname}_{random}"
            // Fetch the actualType here as well as we might be passing in an abstract
            // type.
            let (sqlValue, actualType) = dvalToSql expectedType dval
            return $"(@{newname})", [ newname, sqlValue ], actualType
          | None -> return error $"This variable is not defined: {varname}"

        | EInt(_, v) ->
          typecheck $"Int {v}" TInt expectedType
          let name = randomString 10
          return $"(@{name})", [ name, Sql.int64 v ], TInt

        | EBool(_, v) ->
          typecheck $"Bool {v}" TBool expectedType
          let name = randomString 10
          return $"(@{name})", [ name, Sql.bool v ], TBool

        | EUnit _ ->
          typecheck "Unit" TUnit expectedType
          let name = randomString 10
          return $"(@{name})", [ name, Sql.int64 0L ], TUnit

        | EFloat(_, v) ->
          typecheck $"Float {v}" TFloat expectedType
          let name = randomString 10
          return $"(@{name})", [ name, Sql.double v ], TFloat

        | EString(_, parts) ->
          let! strParts, vars =
            parts
            |> Ply.List.mapSequentially (fun part ->
              uply {
                match part with
                | StringText(s) ->
                  typecheck $"String \"{s}\"" TString expectedType
                  let name = randomString 10
                  return $"(@{name})", [ name, Sql.string s ]
                | StringInterpolation e ->
                  let! compiled = lts TString e
                  typecheck $"String interpolation" TString compiled.actualType
                  return compiled.sql, compiled.vars
              })
            |> Ply.map List.unzip

          let result = String.concat ", " strParts
          let strPart = $"concat({result})"
          let vars = List.concat vars

          return strPart, vars, TString

        | EChar(_, v) ->
          typecheck $"Char '{v}'" TChar expectedType
          let name = randomString 10
          return $"(@{name})", [ name, Sql.string v ], TChar

        | EList(_, items) ->
          match expectedType with
          | TVariable _ as expectedType
          | TList expectedType ->
            let! (sqls, vars, actualType) =
              Ply.List.foldSequentially
                (fun (prevSqls, prevVars, prevActualType) v ->
                  uply {
                    let! compiled = lts expectedType v
                    typecheck $"List item" compiled.actualType prevActualType

                    return
                      (prevSqls @ [ compiled.sql ],
                       prevVars @ compiled.vars,
                       compiled.actualType)
                  })
                ([], [], expectedType)
                items

            let sql =
              sqls
              |> String.concat ", "
              |> (fun s -> "((ARRAY[ " + s + " ] )::bigint[])")

            return (sql, vars, TList actualType)
          | _ -> return error "Expected a List"


        | EFieldAccess(_, EVariable(_, v), fieldname) when v = paramName ->
          // Because this is the param name, we know its type to be dbType

          let! dbFieldType =
            uply {
              match dbTypeRef with
              // TYPESCLEANUP use args
              | TCustomType(typeName, args) ->
                match! Types.find typeName types with
                // TODO: Deal with alias of record type
                | Some({ definition = TypeDeclaration.Alias _ }) ->
                  return
                    error2
                      "The datastore's type is not a record"
                      (TypeName.toString typeName)
                | Some({ definition = TypeDeclaration.Record(f1, fields) }) ->
                  let field = f1 :: fields |> List.find (fun f -> f.name = fieldname)
                  match field with
                  | Some v -> return v.typ
                  | None ->
                    return
                      error2 "The datastore does not have a field named" fieldname
                | Some({ definition = TypeDeclaration.Enum _ }) ->
                  return
                    error2
                      "The datastore's type is not a record"
                      (TypeName.toString typeName)
                | None ->
                  return
                    error2
                      "The datastore does not have a type named"
                      (TypeName.toString typeName)
              | _ -> return error "The datastore is not a record"
            }

          typecheck fieldname dbFieldType expectedType

          let primitiveFieldType t =
            match t with
            | TString -> "text"
            | TInt -> "bigint"
            | TFloat -> "double precision"
            | TBool -> "bool"
            | TDateTime -> "timestamp with time zone"
            | TChar -> "text"
            | TUuid -> "uuid"
            | TUnit -> "bigint"
            | _ -> error $"We do not support this type of DB field yet: {t}"

          let fieldname = escapeFieldname fieldname
          match dbFieldType with
          | TString
          | TInt
          | TFloat
          | TBool
          | TDateTime
          | TChar
          | TUuid
          | TUnit ->
            let typename = primitiveFieldType dbFieldType
            return $"((data::jsonb->>'{fieldname}')::{typename})", [], dbFieldType
          | TList t ->
            let typename = primitiveFieldType t
            let sql =
              $"(ARRAY(SELECT jsonb_array_elements_text(data::jsonb->'{fieldname}')::{typename}))::{typename}[]"
            return (sql, [], dbFieldType)
          | _ ->
            return
              error $"We do not support this type of DB field yet: {dbFieldType}"
        | _ -> return error $"We do not yet support compiling this code: {expr}"
      }

    assert_
      "typeReference is concrete"
      [ "actualType", actualType
        "expectedType", expectedType
        "dbTypeRef", dbTypeRef
        "expr", expr
        "sql", sql
        "vars", vars ]
      (actualType.isConcrete ())

    return { sql = sql; vars = vars; actualType = actualType }
  }


//  Trying to get rid of complex expressions, including values which can be
//  evaluated at compile-time, expressions that rely on external values. We do
//  this by evaluating them and moving their results into the symbol table.
//
//  The purpose of this step is as a convenience to the user. We could force
//  them to rewrite:
//
//   Db.query Person \value ->
//     value.age < Int.sqrt (String.length (String.append a b))
//
//  into
//
//   let myAge = Int.sqrt (String.length (String::append a b))
//   Db.query Person \value ->
//     value.age < myAge
//
//  This is simply a convenience function to do that. Since users don't have a
//  good understanding of where execution is happening, they expect to be able
//  to do this, and really they're not wrong.
//
//  This should work on all expressions which operate on known values at
//  run-time (since this compiler operates at run-time, we have all the values
//  except the ones in the DB).
//
//  Expects inlining to have finished first, so that it has all the values it
//  needs in the right place.
let partiallyEvaluate
  (state : ExecutionState)
  (paramName : string)
  (symtable : Symtable)
  (body : Expr)
  : Ply.Ply<DvalMap * Expr> =
  uply {

    // This isn't really a good implementation, but right now we only do
    // straight-line code here, so it should work
    let symtable = ref symtable

    let exec (expr : Expr) : Ply.Ply<Expr> =
      uply {
        let newName = "dark_generated_" + randomString 8
        let! value = LibExecution.Interpreter.eval state symtable.Value expr
        symtable.Value <- Map.add newName value symtable.Value
        return (EVariable(gid (), newName))
      }

    let f (expr : Expr) : Ply.Ply<Expr> =
      uply {
        // We list any construction that we think is safe to evaluate in now in the
        // interpreter instead of in the DB. Anything immutable should be good,
        // including literals and variables with known values (so not `paramName`)
        match expr with
        | EFieldAccess(_, EVariable(_, name), _) when name <> paramName ->
          return! exec expr
        | EFieldAccess(_, ERecord _, _) ->
          // inlining can create these situations
          return! exec expr
        | EAnd(_, EBool _, EBool _)
        | EOr(_, EBool _, EBool _) -> return! exec expr
        | EAnd(_, EBool _, EVariable(_, name))
        | EAnd(_, EVariable(_, name), EBool _)
        | EOr(_, EBool _, EVariable(_, name))
        | EOr(_, EVariable(_, name), EBool _) when name <> paramName ->
          return! exec expr
        | EOr(_, EVariable(_, name1), EVariable(_, name2))
        | EAnd(_, EVariable(_, name1), EVariable(_, name2)) when
          name1 <> paramName && name2 <> paramName
          ->
          return! exec expr
        | EApply(_, _, typeArgs, args) ->
          let rec fullySpecified (expr : Expr) =
            match expr with
            | EInt _
            | EBool _
            | EUnit _
            | EFloat _
            | EString _
            | EChar _
            | EVariable _ -> true
            | ETuple(_, e1, e2, rest) -> List.all fullySpecified (e1 :: e2 :: rest)
            | EList(_, exprs) -> List.all fullySpecified exprs
            | _ -> false

          if List.all fullySpecified args && typeArgs = [] then
            // TODO: should limit this further to pure functions.
            return! exec expr
          else
            return expr
        | EString _
        | EInt _
        | EFloat _
        | EBool _
        | EUnit _
        | EConstant _
        | EChar _
        | ELet _
        | EIf _
        | ELambda _
        | EFieldAccess _
        | EVariable _
        | EList _
        | ETuple _
        | ERecord _
        | ERecordUpdate _
        | EDict _
        | EEnum _
        | EMatch _
        | EError _
        | EAnd _
        | EOr _
        | EFnName _ -> return expr
      }

    // This is a copy of Ast.postTraversal, made to  work with uplys
    let rec postTraversal (expr : Expr) : Ply.Ply<Expr> =
      let r = postTraversal

      uply {
        let! result =
          uply {
            match expr with
            | EInt _
            | EString _
            | EVariable _
            | EChar _
            | EBool _
            | EUnit _
            | EConstant _
            | EFloat _ -> return expr
            | ELet(id, pat, rhs, next) ->
              let! rhs = r rhs
              let! next = r next
              return ELet(id, pat, rhs, next)
            | EApply(id, fn, typeArgs, exprs) ->
              let! fn = r fn
              let! exprs = Ply.List.mapSequentially r exprs
              return EApply(id, fn, typeArgs, exprs)
            | EFnName _ -> return expr
            | EIf(id, cond, ifexpr, elseexpr) ->
              let! cond = r cond
              let! ifexpr = r ifexpr
              let! elseexpr = r elseexpr
              return EIf(id, cond, ifexpr, elseexpr)
            | EFieldAccess(id, expr, fieldname) ->
              let! expr = r expr
              return EFieldAccess(id, expr, fieldname)
            | ELambda(id, names, expr) ->
              let! expr = r expr
              return ELambda(id, names, expr)
            | EList(id, exprs) ->
              let! exprs = Ply.List.mapSequentially r exprs
              return EList(id, exprs)
            | ETuple(id, first, second, theRest) ->
              let! first = r first
              let! second = r second
              let! theRest = Ply.List.mapSequentially r theRest
              return ETuple(id, first, second, theRest)
            | EMatch(id, mexpr, pairs) ->
              let! mexpr = r mexpr

              let! pairs =
                Ply.List.mapSequentially
                  (fun (pat, expr) ->
                    uply {
                      let! expr = r expr
                      return (pat, expr)
                    })
                  pairs

              return EMatch(id, mexpr, pairs)
            | ERecord(id, typeName, fields) ->
              let! fields =
                Ply.List.mapSequentially
                  (fun (name, expr) ->
                    uply {
                      let! expr = r expr
                      return (name, expr)
                    })
                  fields

              return ERecord(id, typeName, fields)
            | ERecordUpdate(id, record, updates) ->
              let! updates =
                Ply.List.mapSequentially
                  (fun (name, expr) ->
                    uply {
                      let! expr = r expr
                      return (name, expr)
                    })
                  updates
              let! record = r record
              return ERecordUpdate(id, record, updates)
            | EDict(id, fields) ->
              let! fields =
                Ply.List.mapSequentially
                  (fun (key, expr) ->
                    uply {
                      let! expr = r expr
                      return (key, expr)
                    })
                  fields

              return EDict(id, fields)
            | EEnum(id, typeName, caseName, fields) ->
              let! fields = Ply.List.mapSequentially r fields
              return EEnum(id, typeName, caseName, fields)
            | EAnd(id, left, right) ->
              let! left = r left
              let! right = r right
              return EAnd(id, left, right)
            | EOr(id, left, right) ->
              let! left = r left
              let! right = r right
              return EOr(id, left, right)
            | EError _ -> return expr
          }

        return! f result
      }

    let! result = postTraversal body
    return (symtable.Value, result)
  }



let compileLambda
  (state : ExecutionState)
  (symtable : DvalMap)
  (paramName : string)
  (dbType : TypeReference)
  (body : Expr)
  : Ply<string * List<string * SqlValue>> =
  uply {
    let! symtable, body =
      body
      // Replace threads with nested function calls - simplifies all later passes
      |> canonicalize
      // Inline the rhs of any let within the lambda body. See comment for more
      // details.
      |> inline' paramName Map.empty
      // Replace expressions which can be calculated now with their result. See
      // comment for more details.
      |> partiallyEvaluate state paramName symtable
      |> Ply.TplPrimitives.runPlyAsTask

    let types = ExecutionState.availableTypes state

    let! compiled =
      lambdaToSql state.builtIns.fns types symtable paramName dbType TBool body

    return (compiled.sql, compiled.vars)
  }<|MERGE_RESOLUTION|>--- conflicted
+++ resolved
@@ -264,8 +264,8 @@
 /// bound to it, and the actual type of the expression.
 let rec lambdaToSql
   (fns : Map<FnName.BuiltIn, BuiltInFn>)
+  (types : Types)
   (constants : Map<ConstantName.BuiltIn, BuiltInConstant>)
-  (types : Types)
   (symtable : DvalMap)
   (paramName : string)
   (dbTypeRef : TypeReference)
@@ -274,12 +274,11 @@
   : Ply<CompiledSqlQuery> =
   uply {
     let lts (expectedType : TypeReference) (expr : Expr) : Ply<CompiledSqlQuery> =
-      lambdaToSql fns constants types symtable paramName dbTypeRef expectedType expr
+      lambdaToSql fns types constants symtable paramName dbTypeRef expectedType expr
 
     let! (sql, vars, actualType) =
       uply {
         match expr with
-<<<<<<< HEAD
         | EConstant(_, (FQName.BuiltIn name as fqName)) ->
           let nameStr = ConstantName.toString fqName
           match Map.get name constants with
@@ -288,15 +287,13 @@
             let random = randomString 8
             let newname = $"{nameStr}_{random}"
             let (sqlValue, actualType) = dvalToSql expectedType c.body
-            $"(@{newname})", [ newname, sqlValue ], actualType
+            return ($"(@{newname})", [ newname, sqlValue ], actualType)
           | None ->
-            error
-              $"Only builtin constants can be used in queries right now; {nameStr} is not a builtin constant"
-
-        | EApply(_, FnTargetName(FQName.BuiltIn name as fqName), [], args) ->
-=======
+            return
+              error
+                $"Only builtin constants can be used in queries right now; {nameStr} is not a builtin constant"
+
         | EApply(_, EFnName(_, (FQName.BuiltIn name as fqName)), [], args) ->
->>>>>>> 90d2eac2
           let nameStr = FnName.toString fqName
           match Map.get name fns with
           | Some fn ->
@@ -829,7 +826,15 @@
     let types = ExecutionState.availableTypes state
 
     let! compiled =
-      lambdaToSql state.builtIns.fns types symtable paramName dbType TBool body
+      lambdaToSql
+        state.builtIns.fns
+        types
+        state.builtIns.constants
+        symtable
+        paramName
+        dbType
+        TBool
+        body
 
     return (compiled.sql, compiled.vars)
   }