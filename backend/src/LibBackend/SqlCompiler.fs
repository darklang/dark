/// Fns used to compile Exprs into SQL queries
module LibBackend.SqlCompiler

open System.Threading.Tasks
open FSharp.Control.Tasks
open FSharp.Control.Tasks.Affine.Unsafe

open Npgsql.FSharp
open Npgsql
open Db

open Prelude
open Tablecloth

open LibExecution.RuntimeTypes

module DvalReprDeveloper = LibExecution.DvalReprDeveloper
module TypeChecker = LibExecution.TypeChecker

module RuntimeTypesAst = LibExecution.RuntimeTypesAst
module Errors = LibExecution.Errors

let errorTemplate =
  "You're using our new experimental Datastore query compiler. It compiles your lambdas into optimized (and partially indexed) Datastore queries, which should be reasonably fast.\n\nUnfortunately, we hit a snag while compiling your lambda. We only support a subset of Darklang's functionality, but will be expanding it in the future.\n\nSome Darklang code is not supported in DB::query lambdas for now, and some of it won't be supported because it's an odd thing to do in a datastore query. If you think your operation should be supported, let us know in #general in Discord.\n\n  Error: "

let error (str : string) : 'a = Exception.raiseCode (errorTemplate + str)

let error2 (msg : string) (v : string) : 'a = error $"{msg}: {v}"

let error3 (msg : string) (v1 : string) (v2 : string) : 'a =
  error $"{msg}: {v1}, {v2}"

type position =
  | First
  | Last


// This canonicalizes an expression, meaning it removes multiple ways of
// representing the same thing. Currently nothing needs to be canonicalized.
let rec canonicalize (expr : Expr) : Expr = expr

// Returns a typeReference since we don't always know what type it should have (eg is
// a polymorphic function is being called)
let rec dvalToSql
  (expectedType : TypeReference)
  (dval : Dval)
  : (SqlValue * TypeReference) =
  match expectedType, dval with
  | _, DError _
  | _, DIncomplete _ -> Errors.foundFakeDval dval
  | _, DFnVal _
  | _, DDB _
  | _, DDict _ // CLEANUP allow
  | _, DPassword _ // CLEANUP allow
  | _, DOption _ // CLEANUP allow
  | _, DResult _ // CLEANUP allow
  | _, DBytes _ // CLEANUP allow
  | _, DEnum _ // TODO: revisit
  | _, DRecord _
  | _, DTuple _ ->
    error2 "This value is not yet supported" (DvalReprDeveloper.toRepr dval)
  | TVariable _, DDateTime date
  | TDateTime, DDateTime date ->
    (date |> DarkDateTime.toDateTimeUtc |> Sql.timestamptz, TDateTime)
  | TVariable _, DInt i
  | TInt, DInt i -> Sql.int64 i, TInt
  | TVariable _, DFloat v
  | TFloat, DFloat v -> Sql.double v, TFloat
  | TVariable _, DBool b
  | TBool, DBool b -> Sql.bool b, TBool
  | TVariable _, DString s
  | TString, DString s -> Sql.string s, TString
  | TVariable _, DChar c
  | TChar, DChar c -> Sql.string c, TChar
  | TVariable _, DUuid id
  | TUuid, DUuid id -> Sql.uuid id, TUuid
  | TVariable _, DUnit
  | TUnit, DUnit -> Sql.int64 0, TUnit
  // CLEANUP: add test first
  // | TList typ, DList l ->
  //   let typeName = DvalReprDeveloper.typeName typ
  //   let typeToNpgSqlType (t : DType) : NpgsqlTypes.NpgsqlDbType =
  //     match t with
  //     | TString -> NpgsqlTypes.NpgsqlDbType.Text
  //     | TInt -> NpgsqlTypes.NpgsqlDbType.Bigint
  //     | TFloat -> NpgsqlTypes.NpgsqlDbType.Double
  //     | TBool -> NpgsqlTypes.NpgsqlDbType.Boolean
  //     | TDateTime -> NpgsqlTypes.NpgsqlDbType.TimestampTz
  //     | TChar -> NpgsqlTypes.NpgsqlDbType.Text
  //     | TUuid -> NpgsqlTypes.NpgsqlDbType.Uuid
  //     | _ -> error $"We do not support this type of DB field yet: {t}"
  //   l
  //   |> List.map (fun v ->
  //     match v with
  //     | DString s -> s : obj
  //     | DInt i -> i
  //     | DFloat f -> f
  //     | DBool b -> b
  //     | DDateTime date -> string date
  //     | DChar c -> c
  //     | DUuid uuid -> string uuid
  //     | _ ->
  //       error2
  //         $"{typeName} list should contain {typeName} but contains"
  //         (DvalReprDeveloper.toRepr v))
  //   |> List.toArray
  //   |> Sql.array (typeToNpgSqlType typ)
  // exhaustiveness check
  | _, DInt _
  | _, DFloat _
  | _, DBool _
  | _, DString _
  | _, DChar _
  | _, DUuid _
  | _, DUnit
  | _, DList _
  | _, DDateTime _ ->
    error
      "This value is not of the expected type"
      (DvalReprDeveloper.toRepr dval)
      (DvalReprDeveloper.typeName expectedType)


// TYPESTODO: combine with TypeChecker.unify, which needs to add unification
let rec typecheck
  (name : string)
  (actualType : TypeReference)
  (expectedType : TypeReference)
  : unit =
  match actualType, expectedType with
  | _, TVariable _ -> ()
  | TVariable _, _ -> () // actual can be variable, eg [] is (TList (TVariable "a"))
  | TList actualType, TList expectedType -> typecheck name actualType expectedType
  | _ ->
    if actualType = expectedType then
      ()
    else
      let actual = DvalReprDeveloper.typeName actualType
      let expected = DvalReprDeveloper.typeName expectedType
      error $"Incorrect type in {name}, expected {expected}, but got a {actual}"

let typecheckDval
  (name : string)
  (types : Types)
  (dval : Dval)
  (expectedType : TypeReference)
  =
  match TypeChecker.unify [ name ] types expectedType dval with
  | Ok() -> ()
  | Error err -> error $"Incorrect type in {name}: {err}"

let escapeFieldname (str : string) : string =
  // Allow underscore, numbers, letters, only
  // CLEANUP: error on bad field name
  System.Text.RegularExpressions.Regex.Replace(str, "[^a-zA-Z0-9_]", "")


//  Inline `let` statements directly into where they are used. Replaces
//
//    let y = 10
//    DB.query Person \value ->
//      let x = 5
//      value.age < x
//
//   with
//    let y = 10
//    DB.query Person \value ->
//      value.age < 5
//
//  The main purpose of inlining is to get `value.fieldname` inlined. Other
//  expressions are handled by a later partialEvaluation pass (which relies on
//  this pass having run first).
//
//  We need to inline value.fieldname because it can't be computed at
//  compile-time, (value here is the variable whose name symbolizes the DB rows
//  eg value.name, value.age, etc).
//
//  It's possible that we over-inline here, and introduce duplicate code that
//  has slightly different behaviour. For example, converting
//
//   DB.query Person \value ->
//     let x = launch_the_missiles ()
//     value.person < x + x
//
//  into
//
//   DB.query Person \value ->
//     value.person < launch_the_missiles () + launch_the_missiles ()
//
//  As a first attempt, this is fine, as it's hard to avoid without making a
//  more sophisticated algorithm, or iterating between inlining and partial
//  evaluation. We expect users to write pure code in here, and if they don't
//  we can solve that in the next version.
let rec inline'
  (paramName : string)
  (symtable : Map<string, Expr>)
  (expr : Expr)
  : Expr =
  RuntimeTypesAst.postTraversal
    (fun expr ->

      let rec mapLetPattern
        (symtable : Map<string, Expr>)
        (currentExpr : Expr, letPattern : LetPattern)
        : Map<string, Expr> =
        match letPattern with
        | LPVariable(_id, name) -> Map.add name currentExpr symtable
        | LPTuple(_id, first, second, theRest) ->
          match currentExpr with
          | ETuple(_, firstExpr, secondExpr, restExpr) ->
            let exprList = firstExpr :: secondExpr :: restExpr
            let patternList = first :: second :: theRest

            if List.length exprList <> List.length patternList then
              error "Tuple length mismatch"

            let zipped = List.zip exprList patternList

            List.fold symtable mapLetPattern zipped

          | _ -> error "Expected a tuple"



      match expr with
      | ELet(_, lpVariable, expr, body) ->
        let newMap = mapLetPattern symtable (expr, lpVariable)

        inline' paramName newMap body

      | EVariable(_, name) as expr when name <> paramName ->
        (match Map.get name symtable with
         | Some found -> found
         | None ->
           // the variable might be in the symtable, so put it back to fill in later
           expr)

      | expr -> expr)
    expr

let (|Fn|_|) (mName : string) (fName : string) (v : int) (expr : Expr) =
  match expr with
  | EApply(_, FnName(FQFnName.Stdlib std), [], args) when
    std.modules = [ mName ] && std.function_ = fName && std.version = v
    ->
    Some args
  | _ -> None

/// Generate SQL from an Expr. This expects that all the hard stuff has been
/// removed by previous passes, and should only be called as the final pass.
/// Returns the sql snippet for this expression, the variables that need to be
/// bound to it, and the actual type of the expression.
let rec lambdaToSql
  (fns : Map<FQFnName.StdlibFnName, BuiltInFn>)
  (types : Types)
  (symtable : DvalMap)
  (paramName : string)
  (dbTypeRef : TypeReference)
  (expectedType : TypeReference)
  (expr : Expr)
  : string * List<string * SqlValue> * TypeReference =
  let lts (expectedType : TypeReference) (expr : Expr) =
    lambdaToSql fns types symtable paramName dbTypeRef expectedType expr

  let (sql, vars, actualType) =
    match expr with
    | EApply(_, FnName(FQFnName.Stdlib name as fqName), [], args) ->
      let nameStr = FQFnName.toString fqName
      match Map.get name fns with
      | Some fn ->
        // check the abstract type here. We will check the concrete type later
        typecheck nameStr fn.returnType expectedType

        let actualTypes, argSqls, sqlVars =
          let paramCount = List.length fn.parameters
          let argCount = List.length args

          if argCount = paramCount then

            // While checking the arguments, record the actual types for any abstract
            // types so that we can compare them and give a good error message as well
            // as have the types for the correct Npgsql wrapper for lists and other
            // polymorphic values
            List.fold2
              (fun (actualTypes, prevSqls, prevVars) argExpr (param : BuiltInParam) ->
                let sql, vars, argActualType = lts param.typ argExpr
                let newActuals =
                  match param.typ with
                  | TVariable name ->
                    match Map.get name actualTypes with
                    // We've seen this type before, check it matches
                    | Some expected ->
                      typecheck param.name argActualType expected
                      actualTypes
                    | None -> Map.add name argActualType actualTypes
                  | _ -> actualTypes

                newActuals, prevSqls @ [ sql ], prevVars @ vars)

              (Map.empty, [], [])
              args
              fn.parameters
          else
            error
              $"{nameStr} has {paramCount} functions but we have {argCount} arguments"

        // Check the unified return type (basic on the actual arguments) against the
        // expected type
        let returnType =
          match fn.returnType with
          | TVariable name ->
            match Map.get name actualTypes with
            | Some typ -> typ
            | None -> error "Could not find return type"
          | TList(TVariable name) ->
            match Map.get name actualTypes with
            | Some typ -> TList typ
            | None -> error "Could not find return type"
          | typ -> typ

        typecheck nameStr returnType expectedType


        match fn, argSqls with
        | { sqlSpec = SqlBinOp op }, [ argL; argR ] ->
          $"({argL} {op} {argR})", sqlVars, returnType
        | { sqlSpec = SqlUnaryOp op }, [ argSql ] ->
          $"({op} {argSql})", sqlVars, returnType
        | { sqlSpec = SqlFunction fnname }, _ ->
          let argSql = String.concat ", " argSqls
          $"({fnname}({argSql}))", sqlVars, returnType
        | { sqlSpec = SqlFunctionWithPrefixArgs(fnName, fnArgs) }, _ ->
          let argSql = fnArgs @ argSqls |> String.concat ", "
          $"({fnName} ({argSql}))", sqlVars, returnType
        | { sqlSpec = SqlFunctionWithSuffixArgs(fnName, fnArgs) }, _ ->
          let argSql = argSqls @ fnArgs |> String.concat ", "
          $"({fnName} ({argSql}))", sqlVars, returnType
        | { sqlSpec = SqlCallback2 fn }, [ arg1; arg2 ] ->
          $"({fn arg1 arg2})", sqlVars, returnType
        | _, _ -> error $"This function ({nameStr}) is not yet implemented"
      | None ->
        error
          $"Only builtin functions can be used in queries right now; {nameStr} is not a builtin function"

    | EAnd(_, left, right) ->
      let leftSql, leftVars, leftActual = lts TBool left
      let rightSql, rightVars, rightActual = lts TBool right
      typecheck "left side of and" leftActual TBool
      typecheck "right side of and" rightActual TBool
      $"({leftSql} AND {rightSql})", leftVars @ rightVars, TBool


    | EOr(_, left, right) ->
      let leftSql, leftVars, leftActual = lts TBool left
      let rightSql, rightVars, rightActual = lts TBool right
      typecheck "left side of or" leftActual TBool
      typecheck "right side of or" rightActual TBool
      $"({leftSql} OR {rightSql})", leftVars @ rightVars, TBool


    // TYPESCLEANUP - this could be the paramName, now that we support more than
    // records here.
    | EVariable(_, varname) ->
      match Map.get varname symtable with
      | Some dval ->
        typecheckDval $"variable {varname}" types dval expectedType
        let random = randomString 8
        let newname = $"{varname}_{random}"
        // Fetch the actualType here as well as we might be passing in an abstract
        // type.
        let (sqlValue, actualType) = dvalToSql expectedType dval
        $"(@{newname})", [ newname, sqlValue ], actualType
      | None -> error $"This variable is not defined: {varname}"

    | EInt(_, v) ->
      typecheck $"Int {v}" TInt expectedType
      let name = randomString 10
      $"(@{name})", [ name, Sql.int64 v ], TInt

    | EBool(_, v) ->
      typecheck $"Bool {v}" TBool expectedType
      let name = randomString 10
      $"(@{name})", [ name, Sql.bool v ], TBool

    | EUnit _ ->
      typecheck "Unit" TUnit expectedType
      let name = randomString 10
      $"(@{name})", [ name, Sql.int64 0L ], TUnit

    | EFloat(_, v) ->
      typecheck $"Float {v}" TFloat expectedType
      let name = randomString 10
      $"(@{name})", [ name, Sql.double v ], TFloat

    | EString(_, parts) ->
      let strParts, vars =
        parts
        |> List.map (fun part ->
          match part with
          | StringText(s) ->
            typecheck $"String \"{s}\"" TString expectedType
            let name = randomString 10
            $"(@{name})", [ name, Sql.string s ]
          | StringInterpolation e ->
            let strPart, vars, actualType = lts TString e
            typecheck $"String interpolation" TString actualType
            strPart, vars)
        |> List.unzip
      let result = String.concat ", " strParts
      let strPart = $"concat({result})"
      let vars = vars |> List.concat
      strPart, vars, TString

    | EChar(_, v) ->
      typecheck $"Char '{v}'" TChar expectedType
      let name = randomString 10
      $"(@{name})", [ name, Sql.string v ], TChar

    | EList(_, items) ->
      match expectedType with
      | TVariable _ as expectedType
      | TList expectedType ->
        let sqls, vars, actualType =
          List.fold
            ([], [], expectedType)
            (fun (prevSqls, prevVars, prevActualType) v ->
              let sql, vars, actualType = lts expectedType v
              typecheck $"List item" actualType prevActualType
              prevSqls @ [ sql ], prevVars @ vars, actualType)
            items
        let sql =
          sqls
          |> String.concat ", "
          |> (fun s -> "((ARRAY[ " + s + " ] )::bigint[])")
        (sql, vars, TList actualType)
      | _ -> error "Expected a List"


    | EFieldAccess(_, EVariable(_, v), fieldname) when v = paramName ->
      // Because this is the param name, we know its type to be dbType

      let dbFieldType =
        match dbTypeRef with
        // TYPESCLEANUP use args
        | TCustomType(typeName, args) ->
          match Types.find typeName types with
          // TODO: Deal with alias of record type
          | Some(CustomType.Alias _) ->
            error2
              "The datastore's type is not a record"
              (FQTypeName.toString typeName)
          | Some(CustomType.Record(f1, fields)) ->
            let field = f1 :: fields |> List.find (fun f -> f.name = fieldname)
            match field with
            | Some v -> v.typ
            | None -> error2 "The datastore does not have a field named" fieldname
          | Some(CustomType.Enum _) ->
            error2
              "The datastore's type is not a record"
              (FQTypeName.toString typeName)
          | None ->
            error2
              "The datastore does not have a type named"
              (FQTypeName.toString typeName)
        | _ -> error "The datastore is not a record"

      typecheck fieldname dbFieldType expectedType

      let primitiveFieldType t =
        match t with
        | TString -> "text"
        | TInt -> "bigint"
        | TFloat -> "double precision"
        | TBool -> "bool"
        | TDateTime -> "timestamp with time zone"
        | TChar -> "text"
        | TUuid -> "uuid"
        | TUnit -> "bigint"
        | _ -> error $"We do not support this type of DB field yet: {t}"

      let fieldname = escapeFieldname fieldname
      match dbFieldType with
      | TString
      | TInt
      | TFloat
      | TBool
      | TDateTime
      | TChar
      | TUuid
      | TUnit ->
        let typename = primitiveFieldType dbFieldType
        $"((data::jsonb->>'{fieldname}')::{typename})", [], dbFieldType
      | TList t ->
        let typename = primitiveFieldType t
        let sql =
          $"(ARRAY(SELECT jsonb_array_elements_text(data::jsonb->'{fieldname}')::{typename}))::{typename}[]"
        (sql, [], dbFieldType)
      | _ -> error $"We do not support this type of DB field yet: {dbFieldType}"
    | _ -> error $"We do not yet support compiling this code: {expr}"

  assert_
    "typeReference is concrete"
    [ "actualType", actualType
      "expectedType", expectedType
      "dbTypeRef", dbTypeRef
      "expr", expr
      "sql", sql
      "vars", vars ]
    (actualType.isConcrete ())
  (sql, vars, actualType)


//  Trying to get rid of complex expressions, including values which can be
//  evaluated at compile-time, expressions that rely on external values. We do
//  this by evaluating them and moving their results into the symbol table.
//
//  The purpose of this step is as a convenience to the user. We could force
//  them to rewrite:
//
//   Db.query Person \value ->
//     value.age < Int.sqrt (String.length (String.append a b))
//
//  into
//
//   let myAge = Int.sqrt (String.length (String::append a b))
//   Db.query Person \value ->
//     value.age < myAge
//
//  This is simply a convenience function to do that. Since users don't have a
//  good understanding of where execution is happening, they expect to be able
//  to do this, and really they're not wrong.
//
//  This should work on all expressions which operate on known values at
//  run-time (since this compiler operates at run-time, we have all the values
//  except the ones in the DB).
//
//  Expects inlining to have finished first, so that it has all the values it
//  needs in the right place.
let partiallyEvaluate
  (state : ExecutionState)
  (paramName : string)
  (symtable : Symtable)
  (body : Expr)
  : Ply.Ply<DvalMap * Expr> =
  uply {

    // This isn't really a good implementation, but right now we only do
    // straight-line code here, so it should work
    let symtable = ref symtable

    let exec (expr : Expr) : Ply.Ply<Expr> =
      uply {
        let newName = "dark_generated_" + randomString 8
        let! value = LibExecution.Interpreter.eval state symtable.Value expr
        symtable.Value <- Map.add newName value symtable.Value
        return (EVariable(gid (), newName))
      }

    let f (expr : Expr) : Ply.Ply<Expr> =
      uply {
        // We list any construction that we think is safe to evaluate in now in the
        // interpreter instead of in the DB. Anything immutable should be good,
        // including literals and variables with known values (so not `paramName`)
        match expr with
        | EFieldAccess(_, EVariable(_, name), _) when name <> paramName ->
          return! exec expr
        | EFieldAccess(_, ERecord _, _) ->
          // inlining can create these situations
          return! exec expr
        | EAnd(_, EBool _, EBool _)
        | EOr(_, EBool _, EBool _) -> return! exec expr
        | EAnd(_, EBool _, EVariable(_, name))
        | EAnd(_, EVariable(_, name), EBool _)
        | EOr(_, EBool _, EVariable(_, name))
        | EOr(_, EVariable(_, name), EBool _) when name <> paramName ->
          return! exec expr
        | EOr(_, EVariable(_, name1), EVariable(_, name2))
        | EAnd(_, EVariable(_, name1), EVariable(_, name2)) when
          name1 <> paramName && name2 <> paramName
          ->
          return! exec expr
        | EApply(_, _, typeArgs, args) ->
          let rec fullySpecified (expr : Expr) =
            match expr with
            | EInt _
            | EBool _
            | EUnit _
            | EFloat _
            | EString _
            | EChar _
            | EVariable _ -> true
            | ETuple(_, e1, e2, rest) -> List.all fullySpecified (e1 :: e2 :: rest)
            | EList(_, exprs) -> List.all fullySpecified exprs
            | _ -> false

          if List.all fullySpecified args && typeArgs = [] then
            // TODO: should limit this further to pure functions.
            return! exec expr
          else
            return expr
        | EString _
        | EInt _
        | EFloat _
        | EBool _
        | EUnit _
        | EChar _
        | ELet _
        | EIf _
        | ELambda _
        | EFieldAccess _
        | EVariable _
        | EList _
        | ETuple _
        | ERecord _
        | ERecordUpdate _
        | EDict _
        | EEnum _
        | EMatch _
        | EAnd _
        | EOr _ -> return expr
      }

    // This is a copy of Ast.postTraversal, made to  work with uplys
    let rec postTraversal (expr : Expr) : Ply.Ply<Expr> =
      let r = postTraversal

      uply {
        let! result =
          uply {
            match expr with
            | EInt _
            | EString _
            | EVariable _
            | EChar _
            | EBool _
            | EUnit _
            | EFloat _ -> return expr
            | ELet(id, pat, rhs, next) ->
              let! rhs = r rhs
              let! next = r next
              return ELet(id, pat, rhs, next)
            | EApply(id, fnName, typeArgs, exprs) ->
              let! exprs = Ply.List.mapSequentially r exprs
              return EApply(id, fnName, typeArgs, exprs)
            | EIf(id, cond, ifexpr, elseexpr) ->
              let! cond = r cond
              let! ifexpr = r ifexpr
              let! elseexpr = r elseexpr
              return EIf(id, cond, ifexpr, elseexpr)
            | EFieldAccess(id, expr, fieldname) ->
              let! expr = r expr
              return EFieldAccess(id, expr, fieldname)
            | ELambda(id, names, expr) ->
              let! expr = r expr
              return ELambda(id, names, expr)
            | EList(id, exprs) ->
              let! exprs = Ply.List.mapSequentially r exprs
              return EList(id, exprs)
            | ETuple(id, first, second, theRest) ->
              let! first = r first
              let! second = r second
              let! theRest = Ply.List.mapSequentially r theRest
              return ETuple(id, first, second, theRest)
            | EMatch(id, mexpr, pairs) ->
              let! mexpr = r mexpr

              let! pairs =
                Ply.List.mapSequentially
                  (fun (pat, expr) ->
                    uply {
                      let! expr = r expr
                      return (pat, expr)
                    })
                  pairs

              return EMatch(id, mexpr, pairs)
            | ERecord(id, typeName, fields) ->
              let! fields =
                Ply.List.mapSequentially
                  (fun (name, expr) ->
                    uply {
                      let! expr = r expr
                      return (name, expr)
                    })
                  fields

              return ERecord(id, typeName, fields)
<<<<<<< HEAD
            | ERecordUpdate (id, record, updates) ->
              let! updates =
                Ply.List.mapSequentially
                  (fun (name, expr) ->
                    uply {
                      let! expr = r expr
                      return (name, expr)
                    })
                  updates
              let! record = r record
              return ERecordUpdate(id, record, updates)
            | EDict (id, fields) ->
=======
            | EDict(id, fields) ->
>>>>>>> 2146cd91
              let! fields =
                Ply.List.mapSequentially
                  (fun (key, expr) ->
                    uply {
                      let! expr = r expr
                      return (key, expr)
                    })
                  fields

              return EDict(id, fields)
            | EEnum(id, typeName, caseName, fields) ->
              let! fields = Ply.List.mapSequentially r fields
              return EEnum(id, typeName, caseName, fields)
            | EAnd(id, left, right) ->
              let! left = r left
              let! right = r right
              return EAnd(id, left, right)
            | EOr(id, left, right) ->
              let! left = r left
              let! right = r right
              return EOr(id, left, right)
          }

        return! f result
      }

    let! result = postTraversal body
    return (symtable.Value, result)
  }



let compileLambda
  (state : ExecutionState)
  (symtable : DvalMap)
  (paramName : string)
  (dbType : TypeReference)
  (body : Expr)
  : Task<string * List<string * SqlValue>> =
  task {
    let! symtable, body =
      body
      // Replace threads with nested function calls - simplifies all later passes
      |> canonicalize
      // Inline the rhs of any let within the lambda body. See comment for more
      // details.
      |> inline' paramName Map.empty
      // Replace expressions which can be calculated now with their result. See
      // comment for more details.
      |> partiallyEvaluate state paramName symtable
      |> Ply.TplPrimitives.runPlyAsTask

    let types = ExecutionState.availableTypes state

    let sql, vars, _expectedType =
      lambdaToSql
        state.libraries.stdlibFns
        types
        symtable
        paramName
        dbType
        TBool
        body

    return (sql, vars)
  }<|MERGE_RESOLUTION|>--- conflicted
+++ resolved
@@ -685,7 +685,6 @@
                   fields
 
               return ERecord(id, typeName, fields)
-<<<<<<< HEAD
             | ERecordUpdate (id, record, updates) ->
               let! updates =
                 Ply.List.mapSequentially
@@ -698,9 +697,6 @@
               let! record = r record
               return ERecordUpdate(id, record, updates)
             | EDict (id, fields) ->
-=======
-            | EDict(id, fields) ->
->>>>>>> 2146cd91
               let! fields =
                 Ply.List.mapSequentially
                   (fun (key, expr) ->
