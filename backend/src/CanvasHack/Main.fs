module CanvasHack.Main

open System
open System.Threading.Tasks
open FSharp.Control.Tasks

open Legivel.Serialization
open Legivel.Attributes

open Prelude
open Tablecloth

module PT = LibExecution.ProgramTypes
module Op = LibBackend.Op
module C = LibBackend.Canvas

let initSerializers () = ()

let print (s : string) = System.Console.WriteLine(s)

let parseExpr (name : string) (s : string) =
  try
    Parser.parsePTExpr s
  with
  | e -> Exception.raiseCode $"Couldn't parse expression {name}\n{s}\n{e.Message}"

module CommandNames =
  [<Literal>]
  let import = "load-from-disk"

  [<Literal>]
  let export = "save-to-disk"

type CanvasHackConfig =
  { [<YamlField("http-handlers")>]
    HttpHandlers : Map<string, CanvasHackHttpHandler> }
and CanvasHackHttpHandler =
  { [<YamlField("method")>]
    Method : string

    [<YamlField("path")>]
    Path : string }

let baseDir = $"{LibBackend.Config.backendDir}/src/CanvasHack/dark-editor"

[<EntryPoint>]
let main (args : string []) =
  try
    initSerializers ()

    match args with
    | [||] ->
      print
        $"`canvas-hack {CommandNames.import}` to load dark-editor from disk or
          `canvas-hack {CommandNames.export}' to save dark-editor to disk"

    | [| CommandNames.import |] ->
      // Read+parse the config.yml file
      let configFileContents : string =
        $"{baseDir}/config.yml" |> System.IO.File.ReadAllText

      let config = Deserialize<CanvasHackConfig> configFileContents

      // TODO: better error-handling here
      let config : CanvasHackConfig =
        match List.head config with
        | Some (Success s) -> s.Data
        | _ -> Exception.raiseCode "couldn't parse config file for canvas"

      let canvasName =
        match Prelude.CanvasName.create "dark-editor" with
        | Ok (c) -> c
        | Result.Error (_) -> Exception.raiseInternal "yolo" []
      let c =
        LibBackend.Canvas.getMetaAndCreate canvasName
        |> Async.AwaitTask
        |> Async.RunSynchronously

      // For each of the handlers defined in `config.yml`,
      // produce a set of Ops to add.
      // TODO: I'm not sure why I can't seem to omit the
      // `TLSavepoint` or decrease the opCtr and still have this work.
      let createHttpHandlerOps =
        config.HttpHandlers
        |> Map.toList
        |> List.map (fun (name, details) ->
          let handlerId = Prelude.gid ()

          let handler : PT.Handler.T =
            { tlid = handlerId
              ast =
                System.IO.File.ReadAllText $"{baseDir}/{name}.dark" |> parseExpr name
              spec =
                PT.Handler.Spec.HTTP(
                  details.Path,
                  details.Method,
                  { moduleID = 129952UL; nameID = 33052UL; modifierID = 10038562UL }
                ) }

          [ PT.Op.TLSavepoint(140418122UL); PT.Op.SetHandler(handlerId, handler) ])

      let ops = List.collect identity createHttpHandlerOps

<<<<<<< HEAD
      let canvasWithTopLevels = C.fromOplist c [] ops

      let oplists =
        ops
        |> Op.oplist2TLIDOplists
        |> List.filterMap (fun (tlid, oplists) ->
          match Map.get tlid (C.toplevels canvasWithTopLevels) with
          | Some tl -> Some(tlid, oplists, tl, C.NotDeleted)
          | None -> None)
=======
      let _addOpsResponse =
        CanvasHack.AddOps.addOp c addOpsParams
        |> Async.AwaitTask
        |> Async.RunSynchronously
>>>>>>> d5059017

      C.saveTLIDs c oplists |> Async.AwaitTask |> Async.RunSynchronously

    | [| CommandNames.export |] ->
      // Find the canvas
      print "TODO: get context of the canvas"

      // Get the list of HTTP Handlers configured
      print "TODO: get list of http handlers, incl. code, path, method"

      // Replace the .dark files on disk

      // For each of the current HTTP handlers
      //    - serialize it (`let a = 1 + 2`)
      //      (write serializer in dark?)
      //    - save to disk
      //      (? how do we choose the name)

      // 5. Save to .dark files

      print "TODO"

    | _ ->
      print
        $"CanvasHack isn't sure what to do with these arguments.
        Currently expecting just '{CommandNames.import}' or '{CommandNames.export}'"

    0
  with
  | e ->
    System.Console.WriteLine $"Error starting CanvasHack: {e}"
    1<|MERGE_RESOLUTION|>--- conflicted
+++ resolved
@@ -101,7 +101,6 @@
 
       let ops = List.collect identity createHttpHandlerOps
 
-<<<<<<< HEAD
       let canvasWithTopLevels = C.fromOplist c [] ops
 
       let oplists =
@@ -111,12 +110,10 @@
           match Map.get tlid (C.toplevels canvasWithTopLevels) with
           | Some tl -> Some(tlid, oplists, tl, C.NotDeleted)
           | None -> None)
-=======
-      let _addOpsResponse =
-        CanvasHack.AddOps.addOp c addOpsParams
-        |> Async.AwaitTask
-        |> Async.RunSynchronously
->>>>>>> d5059017
+      // let _addOpsResponse =
+      //   CanvasHack.AddOps.addOp c addOpsParams
+      //   |> Async.AwaitTask
+      //   |> Async.RunSynchronously
 
       C.saveTLIDs c oplists |> Async.AwaitTask |> Async.RunSynchronously
 
