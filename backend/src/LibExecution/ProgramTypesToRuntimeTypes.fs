--- conflicted
+++ resolved
@@ -412,16 +412,11 @@
 module PackageType =
   let toRT (t : PT.PackageType.T) : RT.PackageType.T =
     { name = TypeName.Package.toRT t.name
-<<<<<<< HEAD
-      typeParams = t.typeParams
-      definition = CustomType.toRT t.definition }
+      declaration = TypeDeclaration.toRT t.declaration }
 
 module PackageConstant =
   let toRT (c : PT.PackageConstant.T) : RT.PackageConstant.T =
     { tlid = c.tlid
       name = ConstantName.Package.toRT c.name
       typ = TypeReference.toRT c.typ
-      body = Const.toRT c.body }
-=======
-      declaration = TypeDeclaration.toRT t.declaration }
->>>>>>> a1ee1736
+      body = Const.toRT c.body }