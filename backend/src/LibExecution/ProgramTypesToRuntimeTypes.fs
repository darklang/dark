/// Convert from ProgramTypes to RuntimeTypes
module LibExecution.ProgramTypesToRuntimeTypes

open Prelude
open VendoredTablecloth

// Used for conversion functions
module RT = RuntimeTypes
module PT = ProgramTypes

module TypeName =

  module BuiltIn =
    let toRT (s : PT.TypeName.BuiltIn) : RT.TypeName.BuiltIn =
      let (PT.TypeName.TypeName name) = s.name
      { modules = s.modules; name = RT.TypeName.TypeName name; version = s.version }

  module UserProgram =
    let toRT (u : PT.TypeName.UserProgram) : RT.TypeName.UserProgram =
      let (PT.TypeName.TypeName name) = u.name
      { modules = u.modules; name = RT.TypeName.TypeName name; version = u.version }

  module Package =
    let toRT (p : PT.TypeName.Package) : RT.TypeName.Package =
      let (PT.TypeName.TypeName name) = p.name
      { owner = p.owner
        modules = p.modules
        name = RT.TypeName.TypeName name
        version = p.version }

  let toRT (fqtn : PT.TypeName.T) : RT.TypeName.T =
    match fqtn with
    | PT.FQName.BuiltIn s -> RT.FQName.BuiltIn(BuiltIn.toRT s)
    | PT.FQName.UserProgram u -> RT.FQName.UserProgram(UserProgram.toRT u)
    | PT.FQName.Package p -> RT.FQName.Package(Package.toRT p)

module TypeReference =
  let rec toRT (t : PT.TypeReference) : RT.TypeReference =
    match t with
    | PT.TInt -> RT.TInt
    | PT.TFloat -> RT.TFloat
    | PT.TBool -> RT.TBool
    | PT.TUnit -> RT.TUnit
    | PT.TString -> RT.TString
    | PT.TList typ -> RT.TList(toRT typ)
    | PT.TTuple(firstType, secondType, otherTypes) ->
      RT.TTuple(toRT firstType, toRT secondType, List.map toRT otherTypes)
    | PT.TDict typ -> RT.TDict(toRT typ)
    | PT.TDB typ -> RT.TDB(toRT typ)
    | PT.TDateTime -> RT.TDateTime
    | PT.TChar -> RT.TChar
    | PT.TPassword -> RT.TPassword
    | PT.TUuid -> RT.TUuid
    | PT.TOption typ -> RT.TOption(toRT typ)
    | PT.TCustomType(typeName, typArgs) ->
      RT.TCustomType(TypeName.toRT typeName, List.map toRT typArgs)
    | PT.TBytes -> RT.TBytes
    | PT.TResult(okType, errType) -> RT.TResult(toRT okType, toRT errType)
    | PT.TVariable(name) -> RT.TVariable(name)
    | PT.TFn(paramTypes, returnType) ->
      RT.TFn(List.map toRT paramTypes, toRT returnType)

module FnName =
  module BuiltIn =
    let toRT (s : PT.FnName.BuiltIn) : RT.FnName.BuiltIn =
      let (PT.FnName.FnName name) = s.name
      { modules = s.modules; name = RT.FnName.FnName name; version = s.version }

  module UserProgram =
    let toRT (u : PT.FnName.UserProgram) : RT.FnName.UserProgram =
      let (PT.FnName.FnName name) = u.name
      { modules = u.modules; name = RT.FnName.FnName name; version = u.version }

  module Package =
    let toRT (p : PT.FnName.Package) : RT.FnName.Package =
      let (PT.FnName.FnName name) = p.name
      { owner = p.owner
        modules = p.modules
        name = RT.FnName.FnName name
        version = p.version }

  let toRT (fqfn : PT.FnName.T) : RT.FnName.T =
    match fqfn with
    | PT.FQName.BuiltIn s -> RT.FQName.BuiltIn(BuiltIn.toRT s)
    | PT.FQName.UserProgram u -> RT.FQName.UserProgram(UserProgram.toRT u)
    | PT.FQName.Package p -> RT.FQName.Package(Package.toRT p)

module FQConstantName =
  module PackageConstantName =
    let toRT
      (name : PT.FQConstantName.PackageConstantName)
      : RT.FQConstantName.PackageConstantName =
      { owner = name.owner
        modules = name.modules
        constant = name.constant
        version = name.version }

  module StdlibConstantName =
    let toRT
      (name : PT.FQConstantName.StdlibConstantName)
      : RT.FQConstantName.StdlibConstantName =
      { modules = name.modules; constant = name.constant; version = name.version }

  module UserConstantName =
    let toRT
      (name : PT.FQConstantName.UserConstantName)
      : RT.FQConstantName.UserConstantName =
      { modules = name.modules; constant = name.constant; version = name.version }

  let toRT (fqConstant : PT.FQConstantName.T) : RT.FQConstantName.T =
    match fqConstant with
    | PT.FQConstantName.Stdlib constant ->
      RT.FQConstantName.Stdlib(StdlibConstantName.toRT constant)
    | PT.FQConstantName.User u -> RT.FQConstantName.User(UserConstantName.toRT u)
    | PT.FQConstantName.Package p ->
      RT.FQConstantName.Package(PackageConstantName.toRT p)

module InfixFnName =
  let toFnName (name : PT.InfixFnName) : (List<string> * string * int) =
    match name with
    | PT.ArithmeticPlus -> ([ "Int" ], "add", 0)
    | PT.ArithmeticMinus -> ([ "Int" ], "subtract", 0)
    | PT.ArithmeticMultiply -> ([ "Int" ], "multiply", 0)
    | PT.ArithmeticDivide -> ([ "Float" ], "divide", 0)
    | PT.ArithmeticModulo -> ([ "Int" ], "mod", 0)
    | PT.ArithmeticPower -> ([ "Int" ], "power", 0)
    | PT.ComparisonGreaterThan -> ([ "Int" ], "greaterThan", 0)
    | PT.ComparisonGreaterThanOrEqual -> ([ "Int" ], "greaterThanOrEqualTo", 0)
    | PT.ComparisonLessThan -> ([ "Int" ], "lessThan", 0)
    | PT.ComparisonLessThanOrEqual -> ([ "Int" ], "lessThanOrEqualTo", 0)
    | PT.StringConcat -> ([ "String" ], "append", 0)
    | PT.ComparisonEquals -> ([], "equals", 0)
    | PT.ComparisonNotEquals -> ([], "notEquals", 0)



module LetPattern =
  let rec toRT (p : PT.LetPattern) : RT.LetPattern =
    match p with
    | PT.LPVariable(id, str) -> RT.LPVariable(id, str)
    | PT.LPTuple(id, first, second, theRest) ->
      RT.LPTuple(id, toRT first, toRT second, List.map toRT theRest)

module MatchPattern =
  let rec toRT (p : PT.MatchPattern) : RT.MatchPattern =
    match p with
    | PT.MPVariable(id, str) -> RT.MPVariable(id, str)
    | PT.MPEnum(id, caseName, fieldPats) ->
      RT.MPEnum(id, caseName, List.map toRT fieldPats)
    | PT.MPInt(id, i) -> RT.MPInt(id, i)
    | PT.MPBool(id, b) -> RT.MPBool(id, b)
    | PT.MPChar(id, c) -> RT.MPChar(id, c)
    | PT.MPString(id, s) -> RT.MPString(id, s)
    | PT.MPFloat(id, s, w, f) ->
      let w = if w = "" then "0" else w
      RT.MPFloat(id, makeFloat s w f)
    | PT.MPUnit id -> RT.MPUnit id
    | PT.MPTuple(id, first, second, theRest) ->
      RT.MPTuple(id, toRT first, toRT second, List.map toRT theRest)
    | PT.MPList(id, pats) -> RT.MPList(id, List.map toRT pats)
    | PT.MPListCons(id, head, tail) -> RT.MPListCons(id, toRT head, toRT tail)

module Expr =
  let rec toRT (e : PT.Expr) : RT.Expr =
    match e with
    | PT.EChar(id, char) -> RT.EChar(id, char)
    | PT.EInt(id, num) -> RT.EInt(id, num)
    | PT.EString(id, segments) -> RT.EString(id, List.map stringSegmentToRT segments)
    | PT.EFloat(id, sign, whole, fraction) ->
      let whole = if whole = "" then "0" else whole
      let fraction = if fraction = "" then "0" else fraction
      RT.EFloat(id, makeFloat sign whole fraction)
    | PT.EBool(id, b) -> RT.EBool(id, b)
    | PT.EUnit id -> RT.EUnit id
    | PT.EConstant(id, name) -> RT.EConstant(id, FQConstantName.toRT name)
    | PT.EVariable(id, var) -> RT.EVariable(id, var)
    | PT.EFieldAccess(id, obj, fieldname) -> RT.EFieldAccess(id, toRT obj, fieldname)
    | PT.EFnCall(id, fnName, typeArgs, args) ->
      RT.EApply(
        id,
        RT.FnTargetName(FnName.toRT fnName),
        List.map TypeReference.toRT typeArgs,
        List.map toRT args
      )
    | PT.EInfix(id, PT.InfixFnCall fnName, arg1, arg2) ->
      let (modules, fn, version) = InfixFnName.toFnName fnName
      let name =
        PT.FQName.BuiltIn(
          { modules = modules; name = PT.FnName.FnName fn; version = version }
        )
      let typeArgs = []
      toRT (PT.EFnCall(id, name, typeArgs, [ arg1; arg2 ]))
    | PT.EInfix(id, PT.BinOp PT.BinOpAnd, expr1, expr2) ->
      RT.EAnd(id, toRT expr1, toRT expr2)
    | PT.EInfix(id, PT.BinOp PT.BinOpOr, expr1, expr2) ->
      RT.EOr(id, toRT expr1, toRT expr2)
    | PT.ELambda(id, vars, body) -> RT.ELambda(id, vars, toRT body)
    | PT.ELet(id, pattern, rhs, body) ->
      RT.ELet(id, LetPattern.toRT pattern, toRT rhs, toRT body)
    | PT.EIf(id, cond, thenExpr, elseExpr) ->
      RT.EIf(id, toRT cond, toRT thenExpr, toRT elseExpr)
    | PT.EList(id, exprs) -> RT.EList(id, List.map toRT exprs)
    | PT.ETuple(id, first, second, theRest) ->
      RT.ETuple(id, toRT first, toRT second, List.map toRT theRest)
    | PT.ERecord(id, typeName, fields) ->
      RT.ERecord(id, TypeName.toRT typeName, List.map (Tuple2.mapSecond toRT) fields)

    | PT.ERecordUpdate(id, record, updates) ->
      RT.ERecordUpdate(id, toRT record, List.map (Tuple2.mapSecond toRT) updates)
    | PT.EPipe(pipeID, expr1, expr2, rest) ->
      // Convert v |> fn1 a |> fn2 |> fn3 b c
      // into fn3 (fn2 (fn1 v a)) b c
      let folder (prev : RT.Expr) (next : PT.PipeExpr) : RT.Expr =

        let applyFn (expr : RT.Expr) =
          let typeArgs = []
          RT.EApply(pipeID, RT.FnTargetExpr(expr), typeArgs, [ prev ])

        match next with
        | PT.EPipeFnCall(id, fnName, typeArgs, exprs) ->
          RT.EApply(
            id,
            RT.FnTargetName(FnName.toRT fnName),
            List.map TypeReference.toRT typeArgs,
            prev :: List.map toRT exprs
          )
        | PT.EPipeInfix(id, PT.InfixFnCall fnName, expr) ->
          let (modules, fn, version) = InfixFnName.toFnName fnName
          let name =
            PT.FQName.BuiltIn(
              { modules = modules; name = PT.FnName.FnName fn; version = version }
            )
          let typeArgs = []
          RT.EApply(
            id,
            RT.FnTargetName(FnName.toRT name),
            typeArgs,
            [ prev; toRT expr ]
          )
        // Binops work pretty naturally here
        | PT.EPipeInfix(id, PT.BinOp op, expr) ->
          match op with
          | PT.BinOpAnd -> RT.EAnd(id, prev, toRT expr)
          | PT.BinOpOr -> RT.EOr(id, prev, toRT expr)
        | PT.EPipeEnum(id, typeName, caseName, fields) ->
          let fields' = prev :: List.map toRT fields
          RT.EEnum(id, TypeName.toRT typeName, caseName, fields')
        | PT.EPipeVariable(id, name) -> RT.EVariable(id, name) |> applyFn
        | PT.EPipeLambda(id, vars, body) ->
          RT.ELambda(id, vars, toRT body) |> applyFn

      let init = toRT expr1
      List.fold init folder (expr2 :: rest)

    | PT.EMatch(id, mexpr, pairs) ->
      RT.EMatch(
        id,
        toRT mexpr,
        List.map (Tuple2.mapFirst MatchPattern.toRT << Tuple2.mapSecond toRT) pairs
      )
    | PT.EEnum(id, typeName, caseName, fields) ->
      RT.EEnum(id, TypeName.toRT typeName, caseName, List.map toRT fields)
    | PT.EDict(id, fields) -> RT.EDict(id, List.map (Tuple2.mapSecond toRT) fields)



  and stringSegmentToRT (segment : PT.StringSegment) : RT.StringSegment =
    match segment with
    | PT.StringText text -> RT.StringText text
    | PT.StringInterpolation expr -> RT.StringInterpolation(toRT expr)


module CustomType =
  module RecordField =
    let toRT (f : PT.CustomType.RecordField) : RT.CustomType.RecordField =
      { name = f.name; typ = TypeReference.toRT f.typ; description = f.description }

  module EnumField =
    let toRT (f : PT.CustomType.EnumField) : RT.CustomType.EnumField =
      { typ = TypeReference.toRT f.typ
        label = f.label
        description = f.description }

  module EnumCase =
    let toRT (c : PT.CustomType.EnumCase) : RT.CustomType.EnumCase =
      { name = c.name
        fields = List.map EnumField.toRT c.fields
        description = c.description }

  let toRT (d : PT.CustomType.T) : RT.CustomType.T =
    match d with
    | PT.CustomType.Alias(typ) -> RT.CustomType.Alias(TypeReference.toRT typ)
    | PT.CustomType.Record(firstField, additionalFields) ->
      RT.CustomType.Record(
        RecordField.toRT firstField,
        List.map RecordField.toRT additionalFields
      )
    | PT.CustomType.Enum(firstCase, additionalCases) ->
      RT.CustomType.Enum(
        EnumCase.toRT firstCase,
        List.map EnumCase.toRT additionalCases
      )


module Handler =
  module CronInterval =
    let toRT (ci : PT.Handler.CronInterval) : RT.Handler.CronInterval =
      match ci with
      | PT.Handler.EveryDay -> RT.Handler.EveryDay
      | PT.Handler.EveryWeek -> RT.Handler.EveryWeek
      | PT.Handler.EveryFortnight -> RT.Handler.EveryFortnight
      | PT.Handler.EveryHour -> RT.Handler.EveryHour
      | PT.Handler.Every12Hours -> RT.Handler.Every12Hours
      | PT.Handler.EveryMinute -> RT.Handler.EveryMinute

  module Spec =
    let toRT (s : PT.Handler.Spec) : RT.Handler.Spec =
      match s with
      | PT.Handler.HTTP(route, method) -> RT.Handler.HTTP(route, method)
      | PT.Handler.Worker name -> RT.Handler.Worker name
      | PT.Handler.Cron(name, interval) ->
        RT.Handler.Cron(name, CronInterval.toRT interval)
      | PT.Handler.REPL name -> RT.Handler.REPL name

  let toRT (h : PT.Handler.T) : RT.Handler.T =
    { tlid = h.tlid; ast = Expr.toRT h.ast; spec = Spec.toRT h.spec }

module DB =
  let toRT (db : PT.DB.T) : RT.DB.T =
    { tlid = db.tlid
      name = db.name
      version = db.version
      typ = TypeReference.toRT db.typ }

module UserType =
  let toRT (t : PT.UserType.T) : RT.UserType.T =
    { tlid = t.tlid
      name = TypeName.UserProgram.toRT t.name
      typeParams = t.typeParams
      definition = CustomType.toRT t.definition }

module UserConstant =
  let toRT (c : PT.UserConstant.T) : RT.UserConstant.T =
    { tlid = c.tlid
      name = FQConstantName.UserConstantName.toRT c.name
      typ = TypeReference.toRT c.typ
      body = Expr.toRT c.body }

module UserFunction =
  module Parameter =
    let toRT (p : PT.UserFunction.Parameter) : RT.UserFunction.Parameter =
      { name = p.name; typ = TypeReference.toRT p.typ }

  let toRT (f : PT.UserFunction.T) : RT.UserFunction.T =
    { tlid = f.tlid
      name = FnName.UserProgram.toRT f.name
      typeParams = f.typeParams
      parameters = List.map Parameter.toRT f.parameters
      returnType = TypeReference.toRT f.returnType
      body = Expr.toRT f.body }

module Toplevel =
  let toRT (tl : PT.Toplevel.T) : RT.Toplevel.T =
    match tl with
    | PT.Toplevel.TLHandler h -> RT.Toplevel.TLHandler(Handler.toRT h)
    | PT.Toplevel.TLDB db -> RT.Toplevel.TLDB(DB.toRT db)
    | PT.Toplevel.TLFunction f -> RT.Toplevel.TLFunction(UserFunction.toRT f)
    | PT.Toplevel.TLType t -> RT.Toplevel.TLType(UserType.toRT t)
    | PT.Toplevel.TLConstant c -> RT.Toplevel.TLConstant(UserConstant.toRT c)

module Secret =
  let toRT (s : PT.Secret.T) : RT.Secret.T = { name = s.name; value = s.value }

module PackageFn =
  module Parameter =
    let toRT (p : PT.PackageFn.Parameter) : RT.PackageFn.Parameter =
      { name = p.name; typ = TypeReference.toRT p.typ }

  let toRT (f : PT.PackageFn.T) : RT.PackageFn.T =
    { name = FnName.Package.toRT f.name
      tlid = f.tlid
      body = Expr.toRT f.body
      typeParams = f.typeParams
      parameters = List.map Parameter.toRT f.parameters
      returnType = TypeReference.toRT f.returnType }

module PackageType =
  let toRT (t : PT.PackageType.T) : RT.PackageType.T =
<<<<<<< HEAD
    { name = FQTypeName.PackageTypeName.toRT t.name
      definition = CustomType.toRT t.definition }

module PackageConstant =
  let toRT (c : PT.PackageConstant.T) : RT.PackageConstant.T =
    { tlid = c.tlid
      name = FQConstantName.PackageConstantName.toRT c.name
      typ = TypeReference.toRT c.typ
      body = Expr.toRT c.body }
=======
    { name = TypeName.Package.toRT t.name
      typeParams = t.typeParams
      definition = CustomType.toRT t.definition }
>>>>>>> 29190c93
<|MERGE_RESOLUTION|>--- conflicted
+++ resolved
@@ -386,8 +386,8 @@
 
 module PackageType =
   let toRT (t : PT.PackageType.T) : RT.PackageType.T =
-<<<<<<< HEAD
-    { name = FQTypeName.PackageTypeName.toRT t.name
+    { name = TypeName.Package.toRT t.name
+      typeParams = t.typeParams
       definition = CustomType.toRT t.definition }
 
 module PackageConstant =
@@ -395,9 +395,4 @@
     { tlid = c.tlid
       name = FQConstantName.PackageConstantName.toRT c.name
       typ = TypeReference.toRT c.typ
-      body = Expr.toRT c.body }
-=======
-    { name = TypeName.Package.toRT t.name
-      typeParams = t.typeParams
-      definition = CustomType.toRT t.definition }
->>>>>>> 29190c93
+      body = Expr.toRT c.body }