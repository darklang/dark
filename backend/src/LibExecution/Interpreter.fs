﻿/// Interprets Dark expressions resulting in (tasks of) Dvals
module LibExecution.Interpreter

open System.Threading.Tasks
open FSharp.Control.Tasks
open FSharp.Control.Tasks.Affine.Unsafe
open System
open FSharp.Reflection

open Prelude
open RuntimeTypes

/// Gathers any global data (Secrets, DBs, etc.)
/// that may be needed to evaluate an expression
let globalsFor (state : ExecutionState) : Symtable =
  let secrets =
    state.program.secrets
    |> List.map (fun (s : Secret.T) -> (s.name, DString s.value))
    |> Map.ofList

  let dbs = Map.map (fun (db : DB.T) -> DDB db.name) state.program.dbs

  Map.mergeFavoringLeft secrets dbs


let withGlobals (state : ExecutionState) (symtable : Symtable) : Symtable =
  let globals = globalsFor state
  Map.mergeFavoringRight globals symtable

let incomplete (state : ExecutionState) (id : id) =
  DError(SourceID(state.tlid, id), RuntimeError.incomplete)

// fsharplint:disable FL0039

/// Interprets an expression and reduces to a Dark value
/// (or task that should result in such)
let rec eval'
  (state : ExecutionState)
  (tat : TypeArgTable)
  (st : Symtable)
  (e : Expr)
  : DvalTask =
  // Design doc for execution results and previews:
  // https://www.notion.so/darklang/Live-Value-Branching-44ee705af61e416abed90917e34da48e
  // TODO remove link from code or avail document - it is either gone or hidden behind login
  let sourceID id = SourceID(state.tlid, id)
  let errStr id msg = Dval.errSStr (sourceID id) msg
  let err id rte = DError(sourceID id, rte)

  /// This function ensures any value not on the execution path is evaluated.
  let preview (tat : TypeArgTable) (st : Symtable) (expr : Expr) : Ply<unit> =
    uply {
      if state.tracing.realOrPreview = Preview then
        let state = { state with onExecutionPath = false }
        let! (_result : Dval) = eval state tat st expr
        return ()
    }

  let typeResolutionError
    (errorType : NameResolutionError.ErrorType)
    (typeName : TypeName.TypeName)
    : Result<'a, RuntimeError> =
    let error : NameResolutionError.Error =
      { errorType = errorType
        nameType = NameResolutionError.Type
        names = [ TypeName.toString typeName ] }
    Error(NameResolutionError.RTE.toRuntimeError error)

  let recordMaybe
    (types : Types)
    (typeName : TypeName.TypeName)
    // TypeName, typeParam list, fully-resolved (except for typeParam) field list
    : Ply<Result<TypeName.TypeName * List<string> * List<string * TypeReference>, RuntimeError>> =
    let rec inner (typeName : TypeName.TypeName) =
      uply {
        match! Types.find typeName types with
        | Some({ typeParams = outerTypeParams
                 definition = TypeDeclaration.Alias(TCustomType(Ok(innerTypeName),
                                                                outerTypeArgs)) }) ->
          // Here we have found an alias, so we need to combine the type's
          // typeArgs with the aliased type's typeParams.
          // Eg in
          //   type Var = Result<Int, String>
          // we need to combine Var's typeArgs (<Int, String>) with Result's
          // typeParams (<`Ok, `Error>)
          //
          // To do this, we use typeArgs from the alias definition
          // (outerTypeArgs) and apply them to the aliased type
          // (innerTypeName)'s params (which are returned from the lookup and
          // used as innerTypeParams below).
          // Example: suppose we have
          //   type Outer<'a> = Inner<'a, Int>
          //   type Inner<'x, 'y> = { x : 'x; y : 'y }
          // The recursive search for Inner will get:
          //   innerTypeName = "Inner"
          //   innerTypeParams = ["x"; "y"]
          //   fields = [("x", TVar "x"); ("y", TVar "y")]
          // The Outer definition provides:
          //   outerTypeArgs = [TVar "a"; TInt]
          // We combine this with innerTypeParams to get:
          //   fields = [("x", TVar "a"); ("b", TInt)]
          //   outerTypeParams = ["a"]
          // So the effective result of this is:
          //   type Outer<'a> = { x : 'a; y : Int }
          let! next = inner innerTypeName
          return
            next
            |> Result.map (fun (innerTypeName, innerTypeParams, fields) ->
              (innerTypeName,
               outerTypeParams,
               fields
               |> List.map (fun (k, v) ->
                 (k, Types.substitute innerTypeParams outerTypeArgs v))))

        | Some({ definition = TypeDeclaration.Alias(TCustomType(Error e, _)) }) ->
          return Error e

        | Some({ typeParams = typeParams
                 definition = TypeDeclaration.Record fields }) ->
          return
            Ok(
              typeName,
              typeParams,
              fields |> NEList.toList |> List.map (fun f -> f.name, f.typ)
            )

        | Some({ definition = TypeDeclaration.Alias(_) })
        | Some({ definition = TypeDeclaration.Enum _ }) ->
          return
            typeResolutionError NameResolutionError.ExpectedRecordButNot typeName

        | None -> return typeResolutionError NameResolutionError.NotFound typeName
      }
    inner typeName

  let enumMaybe
    (types : Types)
    (typeName : TypeName.TypeName)
    : Ply<Result<TypeName.TypeName * List<string> * NEList<TypeDeclaration.EnumCase>, RuntimeError>> =
    let rec inner (typeName : TypeName.TypeName) =
      uply {
        match! Types.find typeName types with
        | Some({ typeParams = outerTypeParams
                 definition = TypeDeclaration.Alias(TCustomType(Ok(innerTypeName),
                                                                outerTypeArgs)) }) ->
          let! next = inner innerTypeName
          return
            next
            |> Result.map (fun (innerTypeName, innerTypeParams, cases) ->
              (innerTypeName,
               outerTypeParams,
               cases
               |> NEList.map (fun (c : TypeDeclaration.EnumCase) ->
                 { c with
                     fields =
                       List.map
                         (Types.substitute innerTypeParams outerTypeArgs)
                         c.fields })))

        | Some({ definition = TypeDeclaration.Alias(TCustomType(Error e, _)) }) ->
          return Error e

        | Some({ typeParams = typeParams; definition = TypeDeclaration.Enum cases }) ->
          return Ok(typeName, typeParams, cases)

        | Some({ definition = TypeDeclaration.Alias _ })
        | Some({ definition = TypeDeclaration.Record _ }) ->
          return typeResolutionError NameResolutionError.ExpectedEnumButNot typeName
        | None -> return typeResolutionError NameResolutionError.NotFound typeName
      }
    inner typeName


  uply {
    match e with
    | EString(id, segments) ->
      let! result =
        segments
        |> Ply.List.foldSequentially
          (fun builtUpString seg ->
            uply {
              match builtUpString, seg with
              | Ok str, StringText(text) -> return Ok(str + text)
              | Ok str, StringInterpolation(expr) ->
                let! result = eval state tat st expr
                match result with
                | DString s -> return Ok(str + s)
                | DError _ -> return Error(result)
                | dv ->
                  let msg = "Expected string, got " + DvalReprDeveloper.toRepr dv
                  return Error(errStr id msg)
              | Error dv, _ -> return Error dv
            })
          (Ok "")
      match result with
      | Ok str -> return DString(String.normalize str)
      | Error dv -> return dv
    | EBool(_id, b) -> return DBool b
    | EInt(_id, i) -> return DInt i
    | EFloat(_id, value) -> return DFloat value
    | EUnit _id -> return DUnit
    | EChar(_id, s) -> return DChar s
    | EConstant(id, name) ->
      match name with
      | FQName.UserProgram c ->
        match state.program.constants.TryFind c with
        | None -> return errStr id $"There is no user defined constant named: {name}"
        | Some constant -> return constant.body
      | FQName.BuiltIn c ->
        match state.builtIns.constants.TryFind c with
        | None -> return errStr id $"There is no builtin constant named: {name}"
        | Some constant -> return constant.body
      | FQName.Package c ->
        match! state.packageManager.getConstant c with
        | None -> return errStr id $"There is no package constant named: {name}"
        | Some constant -> return constant.body

    | ELet(id, pattern, rhs, body) ->
      /// Returns `incomplete` traces for subpatterns of an unmatched pattern
      let traceIncompleteWithArgs id argPatterns =
        let argTraces =
          argPatterns
          |> List.map LetPattern.toID
          |> List.map (fun pId -> (pId, incomplete state pId))

        (id, incomplete state id) :: argTraces

      /// Does the dval 'match' the given pattern?
      ///
      /// Returns:
      /// - whether or not the expr 'matches' the pattern
      /// - new vars (name * value)
      /// - traces
      let rec checkPattern
        (dv : Dval)
        (pattern : LetPattern)
        : bool * List<string * Dval> * List<id * Dval> =
        match pattern with

        | LPVariable(id, varName) ->
          not (Dval.isFake dv), [ (varName, dv) ], [ (id, dv) ]

        | LPUnit id -> dv = DUnit, [], [ (id, DUnit) ]

        | LPTuple(id, firstPat, secondPat, theRestPat) ->
          let allPatterns = firstPat :: secondPat :: theRestPat

          match dv with
          | DTuple(first, second, theRest) ->
            let allVals = first :: second :: theRest

            if List.length allVals = List.length allPatterns then
              let (passResults, newVarResults, traceResults) =
                List.zip allVals allPatterns
                |> List.map (fun (dv, pat) -> checkPattern dv pat)
                |> List.unzip3

              let allPass = passResults |> List.forall identity
              let allVars = newVarResults |> List.collect identity
              let allSubTraces = traceResults |> List.collect identity

              if allPass then
                true, allVars, (id, dv) :: allSubTraces
              else
                false, allVars, traceIncompleteWithArgs id allPatterns @ allSubTraces
            else
              false, [], traceIncompleteWithArgs id allPatterns
          | _ -> false, [], traceIncompleteWithArgs id allPatterns

      let! rhs = eval state tat st rhs
      let passes, newDefs, traces = checkPattern rhs pattern
      let newSymtable = Map.mergeFavoringRight st (Map.ofList newDefs)

      let traceDval onExecutionPath (id, dv) =
        state.tracing.traceDval onExecutionPath id dv

      match rhs with
      | DError _ ->
        List.iter (traceDval false) traces
        return rhs
      | _ ->
        if passes then
          List.iter (traceDval state.onExecutionPath) traces
        else
          List.iter (traceDval false) traces

        let! r = eval state tat newSymtable body
        return r

    | EList(_id, exprs) ->
      let! results = Ply.List.mapSequentially (eval state tat st) exprs

      match List.tryFind Dval.isFake results with
      | Some fakeDval -> return fakeDval
      | None -> return DList results


    | ETuple(_id, first, second, theRest) ->

      let! firstResult = eval state tat st first
      let! secondResult = eval state tat st second
      let! otherResults = Ply.List.mapSequentially (eval state tat st) theRest

      let allResults = [ firstResult; secondResult ] @ otherResults

      // If any element in a tuple is fake (blank, error, etc.),
      // we don't want to return a tuple, but rather the fake val.
      match List.tryFind Dval.isFake allResults with
      | Some fakeDval -> return fakeDval
      | None -> return DTuple(firstResult, secondResult, otherResults)


    | EVariable(id, name) ->
      match st.TryFind name with
      | None -> return errStr id $"There is no variable named: {name}"
      | Some other -> return other


    | ERecord(id, typeName, fields) ->
      let typeStr = TypeName.toString typeName
      let types = ExecutionState.availableTypes state

      match! recordMaybe types typeName with
      | Error e -> return err id e
      | Ok(aliasTypeName, typeParams, expected) ->
        let expectedFields = Map expected
        let! result =
          fields
          |> NEList.toList
          |> Ply.List.foldSequentially
            (fun r (k, expr) ->
              uply {
                if Dval.isFake r then
                  do! preview tat st expr
                  return r
                else if not (Map.containsKey k expectedFields) then
                  do! preview tat st expr
                  return errStr id $"Unexpected field `{k}` in {typeStr}"
                else
                  let! v = eval state tat st expr
                  if Dval.isFake v then
                    return v
                  else
                    match r with
                    | DRecord(typeName, original, m) ->
                      if Map.containsKey k m then
                        return errStr id $"Duplicate field `{k}` in {typeStr}"
                      else
                        let fieldType = Map.find k expectedFields
                        let context =
                          TypeChecker.RecordField(original, k, fieldType, None)
                        let check =
                          TypeChecker.unify context types Map.empty fieldType v
                        match! check with
                        | Ok() -> return DRecord(typeName, original, Map.add k v m)
                        | Error e -> return err id e
                    | _ -> return errStr id "Expected a record in typecheck"
              })
            (DRecord(aliasTypeName, typeName, Map.empty)) // use the alias name here
        match result with
        | DRecord(_, _, fields) ->
          if Map.count fields = Map.count expectedFields then
            return result
          else
            let expectedKeys = Map.keys expectedFields
            let key = Seq.find (fun k -> not (Map.containsKey k fields)) expectedKeys
            return errStr id $"Missing field `{key}` in {typeStr}"
        | _ -> return result

    | ERecordUpdate(id, baseRecord, updates) ->
      let! baseRecord = eval state tat st baseRecord
      match baseRecord with
      | DRecord(typeName, _, _) ->
        let typeStr = TypeName.toString typeName
        let types = ExecutionState.availableTypes state
        match! recordMaybe types typeName with
        | Error e -> return err id e
        | Ok(_, _, expected) ->
          let expectedFields = Map expected
          return!
            updates
            |> NEList.toList
            |> Ply.List.foldSequentially
              (fun r (k, expr) ->
                uply {
                  let! v = eval state tat st expr
                  match r, k, v with
                  | r, _, _ when Dval.isFake r -> return r
                  | _, _, v when Dval.isFake v -> return v
                  | _, "", _ -> return errStr id $"Empty key for value `{v}`"
                  | _, _, _ when not (Map.containsKey k expectedFields) ->
                    return errStr id $"Unexpected field `{k}` in {typeStr}"
                  | DRecord(typeName, original, m), k, v ->
                    let fieldType = Map.find k expectedFields
                    let context =
                      TypeChecker.RecordField(typeName, k, fieldType, None)
                    match!
                      TypeChecker.unify context types Map.empty fieldType v
                    with
                    | Ok() -> return DRecord(typeName, original, Map.add k v m)
                    | Error rte -> return DError(SourceID(state.tlid, id), rte)
                  | _ ->
                    return
                      errStr id "Expected a record but {typeStr} is something else"
                })
              baseRecord
      | _ -> return errStr id "Expected a record in record update"

    | EDict(_, fields) ->
      return!
        Ply.List.foldSequentially
          (fun r (k, expr) ->
            uply {
              let! v = eval state tat st expr
              match (r, k, v) with
              | r, _, _ when Dval.isFake r -> return r
              | _, _, v when Dval.isFake v -> return v
              | DDict m, k, v -> return (DDict(Map.add k v m))
              // If we haven't got a DDict we're propagating an error so let it go
              | r, _, v -> return r
            })
          (DDict Map.empty)
          fields


    | EFnName(_id, name) -> return DFnVal(NamedFn name)

    | EApply(id, fnTarget, typeArgs, exprs) ->
      match! eval' state tat st fnTarget with
      | DFnVal fnVal ->
        let! args = Ply.NEList.mapSequentially (eval state tat st) exprs
        return! applyFnVal state id fnVal typeArgs args
      | other when Dval.isFake other -> return other
      | other ->
        return
          Dval.errSStr
            (SourceID(state.tlid, id))
            $"Expected a function value, got something else: {DvalReprDeveloper.toRepr other}"


    | EFieldAccess(id, e, field) ->
      let! obj = eval state tat st e

      if field = "" then
        return errStr id "Field name is empty"
      else
        match obj with
        | DRecord(_, typeName, o) ->
          match Map.tryFind field o with
          | Some v -> return v
          | None ->
            let typeStr = TypeName.toString typeName
            return errStr id $"No field named {field} in {typeStr} record"
        | DDB _ ->
          let msg =
            $"Attempting to access field '{field}' of a Datastore "
            + "(use `DB.*` standard library functions to interact with Datastores. "
            + "Field access only work with records)"
          return errStr id msg
        | _ when Dval.isFake obj -> return obj
        | _ ->
          let msg =
            $"Attempting to access field '{field}' of a "
            + $"{DvalReprDeveloper.dvalTypeName obj} (field access only works with records)"
          return errStr id msg


    | ELambda(_id, parameters, body) ->
      if state.tracing.realOrPreview = Preview then
        // In case this never gets executed, add default analysis results
        parameters
        |> NEList.iter (fun (id, _name) ->
          state.tracing.traceDval false id (incomplete state id))

        // Since we return a DBlock, it's contents may never be
        // executed. So first we execute with no context to get some
        // live values.
        let previewST =
          parameters
          |> NEList.map (fun (id, name) -> (name, incomplete state id))
          |> NEList.toList
          |> Map.ofList
        do! preview tat previewST body

      // It is the responsibility of wherever executes the DBlock to pass in
      // args and execute the body.
      return
        DFnVal(
          Lambda
            { typeArgTable = tat
              symtable = st
              parameters = parameters
              body = body }
        )


    | EMatch(id, matchExpr, cases) ->
      /// Returns `incomplete` traces for subpatterns of an unmatched pattern
      let traceIncompleteWithArgs id argPatterns =
        let argTraces =
          argPatterns
          |> List.map MatchPattern.toID
          |> List.map (fun pId -> (pId, incomplete state pId))

        (id, incomplete state id) :: argTraces

      /// Does the dval 'match' the given pattern?
      ///
      /// Returns:
      /// - whether or not the expr 'matches' the pattern
      /// - new vars (name * value)
      /// - traces
      let rec checkPattern
        (dv : Dval)
        (pattern : MatchPattern)
        : bool * List<string * Dval> * List<id * Dval> =
        match pattern with
        | MPInt(id, i) -> (dv = DInt i), [], [ (id, DInt i) ]
        | MPBool(id, b) -> (dv = DBool b), [], [ (id, DBool b) ]
        | MPChar(id, c) -> (dv = DChar c), [], [ (id, DChar c) ]
        | MPString(id, s) -> (dv = DString s), [], [ (id, DString s) ]
        | MPFloat(id, f) -> (dv = DFloat f), [], [ (id, DFloat f) ]
        | MPUnit(id) -> (dv = DUnit), [], [ (id, DUnit) ]

        | MPVariable(id, varName) ->
          not (Dval.isFake dv), [ (varName, dv) ], [ (id, dv) ]


        | MPEnum(id, caseName, fieldPats) ->
          match dv with
          | DEnum(_dTypeName, _oTypeName, dCaseName, dFields) when
            List.length dFields = List.length fieldPats && caseName = dCaseName
            ->
            let (passResults, newVarResults, traceResults) =
              List.zip dFields fieldPats
              |> List.map (fun (dv, pat) -> checkPattern dv pat)
              |> List.unzip3

            let allPass = passResults |> List.forall identity
            let allVars = newVarResults |> List.collect identity
            let allSubTraces = traceResults |> List.collect identity

            if allPass then
              true, allVars, (id, dv) :: allSubTraces
            else
              false, allVars, (id, incomplete state id) :: allSubTraces

          // Trace this with incompletes to avoid type errors
          | _dv ->
            let (newVarResults, traceResults) =
              fieldPats
              |> List.map (fun fp ->
                let pID = MatchPattern.toID fp
                let (_, newVars, traces) = checkPattern (incomplete state pID) fp
                newVars, (id, incomplete state id) :: traces)
              |> List.unzip
            let allVars = newVarResults |> List.collect identity
            let allSubTraces = traceResults |> List.collect identity
            (false, allVars, (id, incomplete state id) :: allSubTraces)


        | MPTuple(id, firstPat, secondPat, theRestPat) ->
          let allPatterns = firstPat :: secondPat :: theRestPat

          match dv with
          | DTuple(first, second, theRest) ->
            let allVals = first :: second :: theRest

            if List.length allVals = List.length allPatterns then
              let (passResults, newVarResults, traceResults) =
                List.zip allVals allPatterns
                |> List.map (fun (dv, pat) -> checkPattern dv pat)
                |> List.unzip3

              let allPass = passResults |> List.forall identity
              let allVars = newVarResults |> List.collect identity
              let allSubTraces = traceResults |> List.collect identity

              if allPass then
                true, allVars, (id, dv) :: allSubTraces
              else
                false, allVars, traceIncompleteWithArgs id allPatterns @ allSubTraces
            else
              false, [], traceIncompleteWithArgs id allPatterns
          | _ -> false, [], traceIncompleteWithArgs id allPatterns


        | MPListCons(id, headPat, tailPat) ->
          match dv with
          | DList(headVal :: tailVals) ->
            let (headPass, headVars, headTraces) = checkPattern headVal headPat
            let (tailPass, tailVars, tailTraces) =
              checkPattern (DList tailVals) tailPat

            let allSubVars = headVars @ tailVars
            let allSubTraces = headTraces @ tailTraces

            if headPass && tailPass then
              true, allSubVars, (id, dv) :: allSubTraces
            else
              let traces =
                (traceIncompleteWithArgs id [ headPat; tailPat ]) @ allSubTraces
              false, allSubVars, traces
          | _ -> false, [], traceIncompleteWithArgs id [ headPat; tailPat ]

        | MPList(id, pats) ->
          match dv with
          | DList vals ->
            if List.length vals = List.length pats then
              let (passResults, newVarResults, traceResults) =
                List.zip vals pats
                |> List.map (fun (dv, pat) -> checkPattern dv pat)
                |> List.unzip3

              let allPass = passResults |> List.forall identity
              let allVars = newVarResults |> List.collect identity
              let allSubTraces = traceResults |> List.collect identity

              if allPass then
                true, allVars, (id, dv) :: allSubTraces
              else
                false, allVars, traceIncompleteWithArgs id pats @ allSubTraces
            else
              false, [], traceIncompleteWithArgs id pats
          | _ -> false, [], traceIncompleteWithArgs id pats

      // This is to avoid checking `state.tracing.realOrPreview = Real` below.
      // If RealOrPreview gets additional branches, reconsider what to do here.
      let isRealExecution =
        match state.tracing.realOrPreview with
        | Real -> true
        | Preview -> false

      // The value we're matching against
      let! matchVal = eval state tat st matchExpr

      let mutable hasMatched = false
      let mutable matchResult =
        // Even though we know it's fakeval, we still run through each pattern for analysis
        if Dval.isFake matchVal then matchVal else errStr id "No match"

      for (pattern, rhsExpr) in NEList.toList cases do
        if hasMatched && isRealExecution then
          ()
        else
          let passes, newDefs, traces = checkPattern matchVal pattern
          let newSymtable = Map.mergeFavoringRight st (Map.ofList newDefs)

          if not hasMatched && passes then
            traces
            |> List.iter (fun (id, dv) ->
              state.tracing.traceDval state.onExecutionPath id dv)

            let! r = eval state tat newSymtable rhsExpr
            matchResult <- r
            hasMatched <- true
          else if isRealExecution then
            // "Real" evaluations don't need to persist non-matched traces
            ()
          else
            // If we're "previewing" (analysis), persist traces for all patterns
            traces |> List.iter (fun (id, dv) -> state.tracing.traceDval false id dv)
            do! preview tat newSymtable rhsExpr

      return matchResult


    | EIf(id, cond, thenBody, elseBody) ->
      match! eval state tat st cond with
      | DBool false ->
        do! preview tat st thenBody
        match elseBody with
        | None -> return DUnit
        | Some eb -> return! eval state tat st eb
      | DBool true ->
        let! result = eval state tat st thenBody
        match elseBody with
        | None -> ()
        | Some eb -> do! preview tat st eb
        return result
      | cond when Dval.isFake cond ->
        do! preview tat st thenBody
        match elseBody with
        | None -> ()
        | Some eb -> do! preview tat st eb
        return cond
      | _ ->
        do! preview tat st thenBody
        match elseBody with
        | None -> ()
        | Some eb -> do! preview tat st eb
        return errStr id "If only supports Booleans"


    | EOr(id, left, right) ->
      match! eval state tat st left with
      | DBool true ->
        do! preview tat st right
        return DBool true
      | DBool false ->
        match! eval state tat st right with
        | DBool true -> return DBool true
        | DBool false -> return DBool false
        | right when Dval.isFake right -> return right
        | _ -> return errStr id "|| only supports Booleans"
      | left when Dval.isFake left ->
        do! preview tat st right
        return left
      | _ ->
        do! preview tat st right
        return errStr id "|| only supports Booleans"


    | EAnd(id, left, right) ->
      match! eval state tat st left with
      | DBool false ->
        do! preview tat st right
        return DBool false
      | DBool true ->
        match! eval state tat st right with
        | DBool true -> return DBool true
        | DBool false -> return DBool false
        | right when Dval.isFake right -> return right
        | _ -> return errStr id "&& only supports Booleans"
      | left when Dval.isFake left ->
        do! preview tat st right
        return left
      | _ ->
        do! preview tat st right
        return errStr id "&& only supports Booleans"


    | EEnum(id, typeName, caseName, fields) ->
      let typeStr = TypeName.toString typeName
      let types = ExecutionState.availableTypes state

      match! enumMaybe types typeName with
      | Error e -> return err id e
      | Ok(aliasTypeName, _, cases) ->
        let case = cases |> NEList.find (fun c -> c.name = caseName)
        match case with
        | None ->
          return errStr id $"There is no case named `{caseName}` in {typeStr}"
        | Some case ->
          if case.fields.Length <> fields.Length then
            let msg =
              $"Case `{caseName}` expected {case.fields.Length} fields but got {fields.Length}"
            return errStr id msg
          else
            let fields = List.zip case.fields fields
            return!
              Ply.List.foldSequentiallyWithIndex
                (fun i r ((enumFieldType : TypeReference), expr) ->
                  uply {
                    if Dval.isFake r then
                      do! preview tat st expr
                      return r
                    else
                      let! v = eval state tat st expr
                      if Dval.isFake v then
                        return v
                      else
                        let context =
                          TypeChecker.EnumField(
                            typeName,
                            case.name,
                            i,
                            List.length fields,
                            enumFieldType,
                            None
                          )

                        match!
                          TypeChecker.unify context types Map.empty enumFieldType v
                        with
                        | Ok() ->
                          match r with
                          | DEnum(typeName, original, caseName, existing) ->
                            return
                              DEnum(
                                typeName,
                                original,
                                caseName,
                                List.append existing [ v ]
                              )
                          | _ -> return errStr id "Expected an enum"
                        | Error rte -> return DError(SourceID(state.tlid, id), rte)
                  })
                (DEnum(aliasTypeName, typeName, caseName, []))
                fields
    | EError(id, rte, exprs) ->
      let! args = Ply.List.mapSequentially (eval state tat st) exprs

      return
        args
        |> List.tryFind Dval.isFake
        |> Option.defaultValue (DError(sourceID id, rte))
  }

/// Interprets an expression and reduces to a Dark value
/// (or a task that results in a dval)
and eval
  (state : ExecutionState)
  (tat : TypeArgTable)
  (st : Symtable)
  (e : Expr)
  : DvalTask =
  uply {
    let! (result : Dval) = eval' state tat st e
    state.tracing.traceDval state.onExecutionPath (Expr.toID e) result
    return result
  }

/// Unwrap the dval, which we expect to be a function, and error if it's not
and applyFnVal
  (state : ExecutionState)
  (id : id)
  (fnVal : FnValImpl)
  (typeArgs : List<TypeReference>)
  (args : NEList<Dval>)
  : DvalTask =
  match fnVal with
  | Lambda l -> executeLambda state l args
  | NamedFn fn ->
    // I think we'll end up having to pass the
    // `tat` in scope here at some point?
    let tat = Map.empty
    callFn state tat id fn typeArgs args

and executeLambda
  (state : ExecutionState)
  (l : LambdaImpl)
  (args : NEList<Dval>)
  : DvalTask =
  // If one of the args is fake value used as a marker, return it instead of
  // executing. This is the same behaviour as in fn calls.
  let firstMarker = NEList.find Dval.isFake args

  match firstMarker with
  | Some dv -> Ply dv
  | None ->
    let parameters = NEList.map snd l.parameters
    // One of the reasons to take a separate list of params and args is to
    // provide this error message here. We don't have this information in
    // other places, and the alternative is just to provide incompletes
    // with no context

    let paraList = parameters |> NEList.toList
    let argsList = args |> NEList.toList

    // Check destructuring
    match argsList with
    | [ DTuple(_, _, rest) ] when
      paraList.Length > 1 && (rest.Length + 2 <> paraList.Length)
      ->
      Ply(
        DError(
          SourceNone,
<<<<<<< HEAD
          $"Expected {paraList.Length} arguments, got {rest.Length + 2}"
=======
          RuntimeError.oldError
            $"Expected {expectedLength} arguments, got {actualLength}"
>>>>>>> 8688b3bf
        )
      )
    | [ DTuple(first, second, rest) ] when paraList.Length > 1 ->
      NEList.iter
        (fun ((id, _), dv) -> state.tracing.traceDval state.onExecutionPath id dv)
        (NEList.zip l.parameters (NEList.ofList (first) (second :: rest)))
      let newSymtable =
        [ first; second ] @ rest
        |> List.zip paraList
        |> Map.ofList
        |> Map.mergeFavoringRight l.symtable
      eval state l.typeArgTable newSymtable l.body
    | _ ->
      let expectedLength = NEList.length l.parameters
      let actualLength = NEList.length args
      if expectedLength <> actualLength then
        Ply(
          DError(
            SourceNone,
            $"Expected {expectedLength} arguments, got {actualLength}"
          )
        )
      else
        NEList.iter
          (fun ((id, _), dv) -> state.tracing.traceDval state.onExecutionPath id dv)
          (NEList.zip l.parameters args)

        let paramSyms = NEList.zip parameters args |> NEList.toList |> Map
        // paramSyms is higher priority

        let newSymtable = Map.mergeFavoringRight l.symtable paramSyms
        eval state l.typeArgTable newSymtable l.body

and callFn
  (state : ExecutionState)
  (tat : TypeArgTable)
  (callerID : id)
  (desc : FnName.FnName)
  (typeArgs : List<TypeReference>)
  (args : NEList<Dval>)
  : DvalTask =
  uply {
    let sourceID = SourceID(state.tlid, callerID)
    let handleMissingFunction () : Dval =
      // Functions which aren't implemented in the client may have results
      // available, otherwise they just return incomplete.
      let fnRecord = (state.tlid, desc, callerID)
      let fnResult = state.tracing.loadFnResult fnRecord args

      // TODO: in an old version, we executed the lambda with a fake value to
      // give enough livevalues for the editor to autocomplete. It may be worth
      // doing this again
      match fnResult with
      | Some(result, _ts) -> result
      | None ->
        DError(
          sourceID,
          RuntimeError.oldError $"Function {FnName.toString desc} is not found"
        )

    let checkArgsLength fn : Result<unit, string> =
      let expectedTypeParamLength = List.length fn.typeParams
      let expectedArgLength = NEList.length fn.parameters

      let actualTypeArgLength = List.length typeArgs
      let actualArgLength = NEList.length args

      if
        expectedTypeParamLength = actualTypeArgLength
        && expectedArgLength = actualArgLength
      then
        Ok()
      else
        Error(
          $"{FnName.toString desc} has {expectedTypeParamLength} type parameters and {expectedArgLength} parameters, "
          + $"but here was called with {actualTypeArgLength} type arguments and {actualArgLength} arguments."
        )


    match NEList.find Dval.isFake args with
    | Some fakeArg -> return fakeArg
    | None ->
      let! fn =
        match desc with
        | FQName.BuiltIn std ->
          state.builtIns.fns.TryFind std |> Option.map builtInFnToFn |> Ply
        | FQName.UserProgram u ->
          state.program.fns.TryFind u |> Option.map userFnToFn |> Ply
        | FQName.Package pkg ->
          uply {
            let! fn = state.packageManager.getFn pkg
            return Option.map packageFnToFn fn
          }

      match fn with
      | None -> return handleMissingFunction ()
      | Some fn ->
        match checkArgsLength fn with
        | Error errMsg -> return DError(sourceID, RuntimeError.oldError errMsg)
        | Ok() ->
          let newlyBoundTypeArgs = List.zip fn.typeParams typeArgs |> Map
          let updatedTypeArgTable = Map.mergeFavoringRight tat newlyBoundTypeArgs
          return! execFn state updatedTypeArgTable desc callerID fn typeArgs args
  }



and execFn
  (state : ExecutionState)
  (tat : TypeArgTable)
  (fnDesc : FnName.FnName)
  (id : id)
  (fn : Fn)
  (typeArgs : List<TypeReference>)
  (args : NEList<Dval>)
  : DvalTask =
  uply {
    let sourceID = SourceID(state.tlid, id) in

    if
      state.tracing.realOrPreview = Preview
      && not state.onExecutionPath
      && Set.contains fnDesc state.callstack
    then
      // Don't recurse (including transitively!) when previewing unexecuted paths
      // in the editor. If we do, we'll recurse forever and blow the stack.
      return incomplete state id
    else
      // CLEANUP: optimization opportunity
      let state =
        { state with
            executingFnName = Some fnDesc
            callstack = Set.add fnDesc state.callstack }

      let fnRecord = (state.tlid, fnDesc, id) in

      let types = ExecutionState.availableTypes state

      let typeArgsResolvedInFn = List.zip fn.typeParams typeArgs |> Map
      let typeArgTable = Map.mergeFavoringRight tat typeArgsResolvedInFn

      match! TypeChecker.checkFunctionCall types typeArgTable fn args with
      | Error rte -> return DError(sourceID, rte)
      | Ok() ->

        let! result =
          match fn.fn with
          | BuiltInFunction f ->
            if state.tracing.realOrPreview = Preview && fn.previewable <> Pure then
              match state.tracing.loadFnResult fnRecord args with
              | Some(result, _ts) -> Ply result
              | None -> Ply(incomplete state id)
            else
              uply {
                let! result =
                  uply {
                    try
                      return! f (state, typeArgs, NEList.toList args)
                    with e ->
                      let context : Metadata =
                        [ "fn", fnDesc
                          "args", args
                          "typeArgs", typeArgs
                          "id", id ]
                      match e with
                      | UncaughtRuntimeError rte -> return DError(sourceID, rte)
                      | Errors.IncorrectArgs ->
                        return Errors.incorrectArgsToDError sourceID fn args
                      | Errors.FakeDvalFound dv -> return dv
                      | (:? Exception.CodeException) as e ->
                        // There errors are created by us, within the libraries, so they are
                        // safe to show to users (but not grandusers)
                        return Dval.errSStr sourceID e.Message
                      | e ->
                        // TODO could we show the user the execution id here?
                        state.reportException state context e
                        // These are arbitrary errors, and could include sensitive
                        // information, so best not to show it to the user. If we'd
                        // like to show it to the user, we should catch it and give
                        // them a known safe error.

                        return Dval.errSStr sourceID Exception.unknownErrorMessage
                  }

                // there's no point storing data we'll never ask for
                if fn.previewable <> Pure then
                  state.tracing.storeFnResult fnRecord args result

                return result
              }

          | PackageFunction(tlid, body)
          | UserProgramFunction(tlid, body) ->
            state.tracing.traceTLID tlid
            let state = { state with tlid = tlid }
            let symTable =
              fn.parameters // Lengths are checked in checkFunctionCall
              |> NEList.map2 (fun dv p -> (p.name, dv)) args
              |> Map.ofNEList
              |> withGlobals state
            eval state typeArgTable symTable body

        if Dval.isFake result then
          return result
        else
          match!
            TypeChecker.checkFunctionReturnType types typeArgTable fn result
          with
          | Error rte -> return DError(sourceID, rte)
          | Ok() -> return result
  }<|MERGE_RESOLUTION|>--- conflicted
+++ resolved
@@ -844,50 +844,20 @@
     // provide this error message here. We don't have this information in
     // other places, and the alternative is just to provide incompletes
     // with no context
-
-    let paraList = parameters |> NEList.toList
-    let argsList = args |> NEList.toList
-
-    // Check destructuring
-    match argsList with
-    | [ DTuple(_, _, rest) ] when
-      paraList.Length > 1 && (rest.Length + 2 <> paraList.Length)
-      ->
+    let expectedLength = NEList.length l.parameters
+    let actualLength = NEList.length args
+    if expectedLength <> actualLength then
       Ply(
         DError(
           SourceNone,
-<<<<<<< HEAD
-          $"Expected {paraList.Length} arguments, got {rest.Length + 2}"
-=======
           RuntimeError.oldError
             $"Expected {expectedLength} arguments, got {actualLength}"
->>>>>>> 8688b3bf
         )
       )
-    | [ DTuple(first, second, rest) ] when paraList.Length > 1 ->
+    else
       NEList.iter
         (fun ((id, _), dv) -> state.tracing.traceDval state.onExecutionPath id dv)
-        (NEList.zip l.parameters (NEList.ofList (first) (second :: rest)))
-      let newSymtable =
-        [ first; second ] @ rest
-        |> List.zip paraList
-        |> Map.ofList
-        |> Map.mergeFavoringRight l.symtable
-      eval state l.typeArgTable newSymtable l.body
-    | _ ->
-      let expectedLength = NEList.length l.parameters
-      let actualLength = NEList.length args
-      if expectedLength <> actualLength then
-        Ply(
-          DError(
-            SourceNone,
-            $"Expected {expectedLength} arguments, got {actualLength}"
-          )
-        )
-      else
-        NEList.iter
-          (fun ((id, _), dv) -> state.tracing.traceDval state.onExecutionPath id dv)
-          (NEList.zip l.parameters args)
+        (NEList.zip l.parameters args)
 
         let paramSyms = NEList.zip parameters args |> NEList.toList |> Map
         // paramSyms is higher priority
