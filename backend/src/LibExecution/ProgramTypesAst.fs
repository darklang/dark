module LibExecution.ProgramTypesAst

open System.Threading.Tasks
open FSharp.Control.Tasks

open Prelude
open ProgramTypes

// Traverse is really only meant to be used by preTraversal and postTraversal
let traverse (f : Expr -> Expr) (expr : Expr) : Expr =

  let traversePipeExpr (expr : PipeExpr) : PipeExpr =
    match expr with
    | EPipeFnCall(id, name, typeArgs, args) ->
      EPipeFnCall(id, name, typeArgs, List.map f args)
    | EPipeInfix(id, name, first) -> EPipeInfix(id, name, f first)
    | EPipeLambda(id, vars, body) -> EPipeLambda(id, vars, f body)
    | EPipeEnum(id, typeName, caseName, fields) ->
      EPipeEnum(id, typeName, caseName, List.map f fields)
    | EPipeVariable(id, name) -> EPipeVariable(id, name)

  match expr with
  | EInt _
  | EBool _
  | EChar _
  | EUnit _
  | EVariable _
  | EConstant _
  | EFloat _ -> expr
  | ELet(id, pat, rhs, next) -> ELet(id, pat, f rhs, f next)
  | EString(id, strs) ->
    EString(
      id,
      strs
      |> List.map (fun s ->
        match s with
        | StringText t -> StringText t
        | StringInterpolation e -> StringInterpolation(f e))
    )
  | EIf(id, cond, ifexpr, elseexpr) -> EIf(id, f cond, f ifexpr, f elseexpr)
  | EFieldAccess(id, expr, fieldname) -> EFieldAccess(id, f expr, fieldname)
  | EInfix(id, op, left, right) -> EInfix(id, op, f left, f right)
  | EPipe(id, expr1, expr2, exprs) ->
    EPipe(id, f expr1, traversePipeExpr expr2, List.map traversePipeExpr exprs)
  | EFnCall(id, name, _, []) -> EConstant(id, FQConstantName.fromFnName name)
  | EFnCall(id, name, typeArgs, args) -> EFnCall(id, name, typeArgs, List.map f args)
  | ELambda(id, names, expr) -> ELambda(id, names, f expr)
  | EList(id, exprs) -> EList(id, List.map f exprs)
  | EDict(id, pairs) -> EDict(id, List.map (fun (k, v) -> (k, f v)) pairs)
  | ETuple(id, first, second, theRest) ->
    ETuple(id, f first, f second, List.map f theRest)
  | EMatch(id, mexpr, pairs) ->
    EMatch(id, f mexpr, List.map (fun (name, expr) -> (name, f expr)) pairs)
  | ERecord(id, typeName, fields) ->
    ERecord(id, typeName, List.map (fun (name, expr) -> (name, f expr)) fields)
  | ERecordUpdate(id, record, updates) ->
    ERecordUpdate(
      id,
      f record,
      List.map (fun (name, expr) -> (name, f expr)) updates
    )
  | EEnum(id, typeName, caseName, fields) ->
    EEnum(id, typeName, caseName, List.map f fields)

let rec preTraversal
  (exprFn : Expr -> Expr)
  (exprPipeFn : PipeExpr -> PipeExpr)
  (typeRefFn : TypeReference -> TypeReference)
<<<<<<< HEAD
  (fqtnFn : FQTypeName.T -> FQTypeName.T)
  (fqfnFn : FQFnName.T -> FQFnName.T)
  (fqctFn : FQConstantName.T -> FQConstantName.T)
=======
  (fqtnFn : TypeName.T -> TypeName.T)
  (fqfnFn : FnName.T -> FnName.T)
>>>>>>> 29190c93
  (letPatternFn : LetPattern -> LetPattern)
  (matchPatternFn : MatchPattern -> MatchPattern)
  (expr : Expr)
  : Expr =

  let rec preTraversalLetPattern (pat : LetPattern) : LetPattern =
    let f = preTraversalLetPattern
    match letPatternFn pat with
    | LPVariable _ -> letPatternFn pat
    | LPTuple(id, p1, p2, pats) -> LPTuple(id, f p1, f p2, List.map f pats)

  let rec preTraverseMatchPattern (pat : MatchPattern) : MatchPattern =
    let f = preTraverseMatchPattern
    match matchPatternFn pat with
    | MPVariable _
    | MPInt _
    | MPBool _
    | MPString _
    | MPChar _
    | MPFloat _
    | MPUnit _ -> pat
    | MPList(id, pats) -> MPList(id, List.map f pats)
    | MPTuple(id, p1, p2, pats) -> MPTuple(id, f p1, f p2, List.map f pats)
    | MPEnum(id, name, pats) -> MPEnum(id, name, List.map f pats)
    | MPListCons(id, head, tail) -> MPListCons(id, f head, f tail)

  let rec preTraversalTypeRef (typeRef : TypeReference) : TypeReference =
    let f = preTraversalTypeRef
    match typeRefFn typeRef with
    | TInt
    | TBool
    | TUnit
    | TFloat
    | TChar
    | TUuid
    | TDateTime
    | TBytes
    | TPassword
    | TVariable _
    | TString -> typeRef
    | TList tr -> TList(f tr)
    | TTuple(tr1, tr2, trs) -> TTuple(f tr1, f tr2, List.map f trs)
    | TDB tr -> TDB(f tr)
    | TCustomType(name, trs) -> TCustomType(fqtnFn name, List.map f trs)
    | TDict(tr) -> TDict(f tr)
    | TOption tr -> TOption(f tr)
    | TResult(tr1, tr2) -> TResult(f tr1, f tr2)
    | TFn(trs, tr) -> TFn(List.map f trs, f tr)

  let f =
    preTraversal
      exprFn
      exprPipeFn
      typeRefFn
      fqtnFn
      fqfnFn
      fqctFn
      letPatternFn
      matchPatternFn

  let rec preTraversalPipeExpr (expr : PipeExpr) : PipeExpr =
    match exprPipeFn expr with
    | EPipeFnCall(id, name, typeArgs, args) ->
      EPipeFnCall(
        id,
        fqfnFn name,
        List.map preTraversalTypeRef typeArgs,
        List.map f args
      )
    | EPipeInfix(id, name, first) -> EPipeInfix(id, name, f first)
    | EPipeLambda(id, vars, body) -> EPipeLambda(id, vars, f body)
    | EPipeEnum(id, typeName, caseName, fields) ->
      EPipeEnum(id, typeName, caseName, List.map f fields)
    | EPipeVariable(id, name) -> EPipeVariable(id, name)

  match exprFn expr with
  | EInt _
  | EBool _
  | EChar _
  | EUnit _
  | EConstant _
  | EVariable _
  | EFloat _ -> expr
  | EString(id, strs) ->
    EString(
      id,
      strs
      |> List.map (fun s ->
        match s with
        | StringText t -> StringText t
        | StringInterpolation e -> StringInterpolation(f e))
    )
  | ELet(id, pat, rhs, next) -> ELet(id, preTraversalLetPattern pat, f rhs, f next)
  | EIf(id, cond, ifexpr, elseexpr) -> EIf(id, f cond, f ifexpr, f elseexpr)
  | EFieldAccess(id, expr, fieldname) -> EFieldAccess(id, f expr, fieldname)
  | EInfix(id, op, left, right) -> EInfix(id, op, f left, f right)
  | EPipe(id, expr1, expr2, exprs) ->
    EPipe(
      id,
      f expr1,
      preTraversalPipeExpr expr2,
      List.map preTraversalPipeExpr exprs
    )
  | EFnCall(id, name, _, []) ->
    EConstant(id, name |> FQConstantName.fromFnName |> fqctFn)
  | EFnCall(id, name, typeArgs, args) ->
    EFnCall(id, fqfnFn name, List.map preTraversalTypeRef typeArgs, List.map f args)
  | ELambda(id, names, expr) -> ELambda(id, names, f expr)
  | EList(id, exprs) -> EList(id, List.map f exprs)
  | EDict(id, pairs) -> EDict(id, List.map (fun (k, v) -> (k, f v)) pairs)
  | ETuple(id, first, second, theRest) ->
    ETuple(id, f first, f second, List.map f theRest)
  | EEnum(id, typeName, caseName, fields) ->
    EEnum(id, fqtnFn typeName, caseName, List.map f fields)
  | EMatch(id, mexpr, pairs) ->
    EMatch(
      id,
      f mexpr,
      List.map
        (fun (pattern, expr) -> (preTraverseMatchPattern pattern, f expr))
        pairs
    )
  | ERecord(id, typeName, fields) ->
    ERecord(
      id,
      fqtnFn typeName,
      List.map (fun (name, expr) -> (name, f expr)) fields
    )
  | ERecordUpdate(id, record, updates) ->
    ERecordUpdate(
      id,
      f record,
      List.map (fun (name, expr) -> (name, f expr)) updates
    )

let rec postTraversal (f : Expr -> Expr) (expr : Expr) : Expr =
  let r = postTraversal f in
  let result = traverse r expr
  f result

let rec matchPatternPreTraversal
  (f : MatchPattern -> MatchPattern)
  (pattern : MatchPattern)
  : MatchPattern =
  let r = matchPatternPreTraversal f in
  let pattern = f pattern in
  match pattern with
  | MPVariable _
  | MPChar _
  | MPInt _
  | MPBool _
  | MPString _
  | MPUnit _
  | MPFloat _ -> pattern
  | MPEnum(patternID, caseName, fieldPats) ->
    MPEnum(patternID, caseName, List.map (fun p -> r p) fieldPats)
  | MPTuple(patternID, first, second, theRest) ->
    MPTuple(patternID, r first, r second, List.map r theRest)
  | MPList(patternID, pats) -> MPList(patternID, List.map r pats)
  | MPListCons(patternID, head, tail) -> MPListCons(patternID, r head, r tail)

let rec matchPatternPostTraversal
  (f : MatchPattern -> MatchPattern)
  (pattern : MatchPattern)
  : MatchPattern =
  let r = matchPatternPostTraversal f in
  let result =
    match pattern with
    | MPVariable _
    | MPChar _
    | MPInt _
    | MPBool _
    | MPString _
    | MPUnit _
    | MPFloat _ -> pattern
    | MPEnum(patternID, caseName, fieldPats) ->
      MPEnum(patternID, caseName, List.map r fieldPats)
    | MPTuple(patternID, first, second, theRest) ->
      MPTuple(patternID, r first, r second, List.map r theRest)
    | MPList(patternID, pats) -> MPList(patternID, List.map r pats)
    | MPListCons(patternID, head, tail) -> MPListCons(patternID, r head, r tail)
  f result<|MERGE_RESOLUTION|>--- conflicted
+++ resolved
@@ -66,14 +66,9 @@
   (exprFn : Expr -> Expr)
   (exprPipeFn : PipeExpr -> PipeExpr)
   (typeRefFn : TypeReference -> TypeReference)
-<<<<<<< HEAD
-  (fqtnFn : FQTypeName.T -> FQTypeName.T)
-  (fqfnFn : FQFnName.T -> FQFnName.T)
-  (fqctFn : FQConstantName.T -> FQConstantName.T)
-=======
   (fqtnFn : TypeName.T -> TypeName.T)
   (fqfnFn : FnName.T -> FnName.T)
->>>>>>> 29190c93
+  (fqctFn : ConstantName.T -> ConstantName.T)
   (letPatternFn : LetPattern -> LetPattern)
   (matchPatternFn : MatchPattern -> MatchPattern)
   (expr : Expr)
