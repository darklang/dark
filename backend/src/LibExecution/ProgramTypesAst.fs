--- conflicted
+++ resolved
@@ -52,7 +52,6 @@
     EMatch(id, f mexpr, List.map (fun (name, expr) -> (name, f expr)) pairs)
   | ERecord(id, typeName, fields) ->
     ERecord(id, typeName, List.map (fun (name, expr) -> (name, f expr)) fields)
-<<<<<<< HEAD
   | ERecordUpdate (id, record, updates) ->
     ERecordUpdate(
       id,
@@ -60,9 +59,6 @@
       List.map (fun (name, expr) -> (name, f expr)) updates
     )
   | EEnum (id, typeName, caseName, fields) ->
-=======
-  | EEnum(id, typeName, caseName, fields) ->
->>>>>>> 2146cd91
     EEnum(id, typeName, caseName, List.map f fields)
 
 let rec preTraversal
