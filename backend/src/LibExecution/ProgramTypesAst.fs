module LibExecution.ProgramTypesAst

open System.Threading.Tasks
open FSharp.Control.Tasks

open Prelude
open ProgramTypes

// Traverse is really only meant to be used by preTraversal and postTraversal
let traverse (f : Expr -> Expr) (expr : Expr) : Expr =

  let traversePipeExpr (expr : PipeExpr) : PipeExpr =
    match expr with
    | EPipeFnCall(id, name, typeArgs, args) ->
      EPipeFnCall(id, name, typeArgs, List.map f args)
    | EPipeInfix(id, name, first) -> EPipeInfix(id, name, f first)
    | EPipeLambda(id, vars, body) -> EPipeLambda(id, vars, f body)
    | EPipeEnum(id, typeName, caseName, fields) ->
      EPipeEnum(id, typeName, caseName, List.map f fields)
    | EPipeVariable(id, name) -> EPipeVariable(id, name)
    | EPipeConstant(id, name) -> EPipeConstant(id, name)

  match expr with
  | EInt _
  | EBool _
  | EChar _
  | EUnit _
  | EVariable _
  | EConstant _
  | EFloat _ -> expr
  | ELet(id, pat, rhs, next) -> ELet(id, pat, f rhs, f next)
  | EString(id, strs) ->
    EString(
      id,
      strs
      |> List.map (fun s ->
        match s with
        | StringText t -> StringText t
        | StringInterpolation e -> StringInterpolation(f e))
    )
  | EIf(id, cond, ifexpr, elseexpr) -> EIf(id, f cond, f ifexpr, f elseexpr)
  | EFieldAccess(id, expr, fieldname) -> EFieldAccess(id, f expr, fieldname)
  | EInfix(id, op, left, right) -> EInfix(id, op, f left, f right)
  | EPipe(id, expr1, expr2, exprs) ->
    EPipe(id, f expr1, traversePipeExpr expr2, List.map traversePipeExpr exprs)
<<<<<<< HEAD
  | EFnCall(id, name, typeArgs, args) -> EFnCall(id, name, typeArgs, List.map f args)
=======
  | EApply(id, name, typeArgs, exprs) -> EApply(id, name, typeArgs, List.map f exprs)
>>>>>>> a1ee1736
  | ELambda(id, names, expr) -> ELambda(id, names, f expr)
  | EList(id, exprs) -> EList(id, List.map f exprs)
  | EDict(id, pairs) -> EDict(id, List.map (fun (k, v) -> (k, f v)) pairs)
  | ETuple(id, first, second, theRest) ->
    ETuple(id, f first, f second, List.map f theRest)
  | EMatch(id, mexpr, pairs) ->
    EMatch(id, f mexpr, List.map (fun (name, expr) -> (name, f expr)) pairs)
  | ERecord(id, typeName, fields) ->
    ERecord(id, typeName, List.map (fun (name, expr) -> (name, f expr)) fields)
  | ERecordUpdate(id, record, updates) ->
    ERecordUpdate(
      id,
      f record,
      List.map (fun (name, expr) -> (name, f expr)) updates
    )
  | EEnum(id, typeName, caseName, fields) ->
    EEnum(id, typeName, caseName, List.map f fields)

let rec preTraversal
  (exprFn : Expr -> Expr)
  (exprPipeFn : PipeExpr -> PipeExpr)
  (typeRefFn : TypeReference -> TypeReference)
  (fqtnFn : TypeName.T -> TypeName.T)
  (fqfnFn : FnName.T -> FnName.T)
  (fqctFn : ConstantName.T -> ConstantName.T)
  (letPatternFn : LetPattern -> LetPattern)
  (matchPatternFn : MatchPattern -> MatchPattern)
  (expr : Expr)
  : Expr =

  let rec preTraversalLetPattern (pat : LetPattern) : LetPattern =
    let f = preTraversalLetPattern
    match letPatternFn pat with
    | LPVariable _ -> letPatternFn pat
    | LPTuple(id, p1, p2, pats) -> LPTuple(id, f p1, f p2, List.map f pats)

  let rec preTraverseMatchPattern (pat : MatchPattern) : MatchPattern =
    let f = preTraverseMatchPattern
    match matchPatternFn pat with
    | MPVariable _
    | MPInt _
    | MPBool _
    | MPString _
    | MPChar _
    | MPFloat _
    | MPUnit _ -> pat
    | MPList(id, pats) -> MPList(id, List.map f pats)
    | MPTuple(id, p1, p2, pats) -> MPTuple(id, f p1, f p2, List.map f pats)
    | MPEnum(id, name, pats) -> MPEnum(id, name, List.map f pats)
    | MPListCons(id, head, tail) -> MPListCons(id, f head, f tail)

  let rec preTraversalTypeRef (typeRef : TypeReference) : TypeReference =
    let f = preTraversalTypeRef
    match typeRefFn typeRef with
    | TInt
    | TBool
    | TUnit
    | TFloat
    | TChar
    | TUuid
    | TDateTime
    | TBytes
    | TPassword
    | TVariable _
    | TString -> typeRef
    | TList tr -> TList(f tr)
    | TTuple(tr1, tr2, trs) -> TTuple(f tr1, f tr2, List.map f trs)
    | TDB tr -> TDB(f tr)
    | TCustomType(name, trs) -> TCustomType(fqtnFn name, List.map f trs)
    | TDict(tr) -> TDict(f tr)
    | TFn(trs, tr) -> TFn(List.map f trs, f tr)

  let f =
    preTraversal
      exprFn
      exprPipeFn
      typeRefFn
      fqtnFn
      fqfnFn
      fqctFn
      letPatternFn
      matchPatternFn

  let rec preTraversalPipeExpr (expr : PipeExpr) : PipeExpr =
    match exprPipeFn expr with
    | EPipeFnCall(id, name, typeArgs, args) ->
      EPipeFnCall(
        id,
        fqfnFn name,
        List.map preTraversalTypeRef typeArgs,
        List.map f args
      )
    | EPipeInfix(id, name, first) -> EPipeInfix(id, name, f first)
    | EPipeLambda(id, vars, body) -> EPipeLambda(id, vars, f body)
    | EPipeEnum(id, typeName, caseName, fields) ->
      EPipeEnum(id, typeName, caseName, List.map f fields)
    | EPipeVariable(id, name) -> EPipeVariable(id, name)
    | EPipeConstant(id, name) -> EPipeConstant(id, name)

  match exprFn expr with
  | EInt _
  | EBool _
  | EChar _
  | EUnit _
  | EConstant _
  | EVariable _
  | EFloat _ -> expr
  | EString(id, strs) ->
    EString(
      id,
      strs
      |> List.map (fun s ->
        match s with
        | StringText t -> StringText t
        | StringInterpolation e -> StringInterpolation(f e))
    )
  | ELet(id, pat, rhs, next) -> ELet(id, preTraversalLetPattern pat, f rhs, f next)
  | EIf(id, cond, ifexpr, elseexpr) -> EIf(id, f cond, f ifexpr, f elseexpr)
  | EFieldAccess(id, expr, fieldname) -> EFieldAccess(id, f expr, fieldname)
  | EInfix(id, op, left, right) -> EInfix(id, op, f left, f right)
  | EPipe(id, expr1, expr2, exprs) ->
    EPipe(
      id,
      f expr1,
      preTraversalPipeExpr expr2,
      List.map preTraversalPipeExpr exprs
    )
<<<<<<< HEAD
  | EFnCall(id, name, _, []) ->
    EConstant(id, name |> ConstantName.fromFnName |> fqctFn)
  | EFnCall(id, name, typeArgs, args) ->
    EFnCall(id, fqfnFn name, List.map preTraversalTypeRef typeArgs, List.map f args)
=======
  | EApply(id, FnTargetName name, typeArgs, args) ->
    EApply(
      id,
      FnTargetName(fqfnFn name),
      List.map preTraversalTypeRef typeArgs,
      List.map f args
    )
  | EApply(id, FnTargetExpr name, typeArgs, args) ->
    EApply(
      id,
      FnTargetExpr(f name),
      List.map preTraversalTypeRef typeArgs,
      List.map f args
    )
>>>>>>> a1ee1736
  | ELambda(id, names, expr) -> ELambda(id, names, f expr)
  | EList(id, exprs) -> EList(id, List.map f exprs)
  | EDict(id, pairs) -> EDict(id, List.map (fun (k, v) -> (k, f v)) pairs)
  | ETuple(id, first, second, theRest) ->
    ETuple(id, f first, f second, List.map f theRest)
  | EEnum(id, typeName, caseName, fields) ->
    EEnum(id, fqtnFn typeName, caseName, List.map f fields)
  | EMatch(id, mexpr, pairs) ->
    EMatch(
      id,
      f mexpr,
      List.map
        (fun (pattern, expr) -> (preTraverseMatchPattern pattern, f expr))
        pairs
    )
  | ERecord(id, typeName, fields) ->
    ERecord(
      id,
      fqtnFn typeName,
      List.map (fun (name, expr) -> (name, f expr)) fields
    )
  | ERecordUpdate(id, record, updates) ->
    ERecordUpdate(
      id,
      f record,
      List.map (fun (name, expr) -> (name, f expr)) updates
    )

let rec postTraversal (f : Expr -> Expr) (expr : Expr) : Expr =
  let r = postTraversal f in
  let result = traverse r expr
  f result

let rec matchPatternPreTraversal
  (f : MatchPattern -> MatchPattern)
  (pattern : MatchPattern)
  : MatchPattern =
  let r = matchPatternPreTraversal f in
  let pattern = f pattern in
  match pattern with
  | MPVariable _
  | MPChar _
  | MPInt _
  | MPBool _
  | MPString _
  | MPUnit _
  | MPFloat _ -> pattern
  | MPEnum(patternID, caseName, fieldPats) ->
    MPEnum(patternID, caseName, List.map (fun p -> r p) fieldPats)
  | MPTuple(patternID, first, second, theRest) ->
    MPTuple(patternID, r first, r second, List.map r theRest)
  | MPList(patternID, pats) -> MPList(patternID, List.map r pats)
  | MPListCons(patternID, head, tail) -> MPListCons(patternID, r head, r tail)

let rec matchPatternPostTraversal
  (f : MatchPattern -> MatchPattern)
  (pattern : MatchPattern)
  : MatchPattern =
  let r = matchPatternPostTraversal f in
  let result =
    match pattern with
    | MPVariable _
    | MPChar _
    | MPInt _
    | MPBool _
    | MPString _
    | MPUnit _
    | MPFloat _ -> pattern
    | MPEnum(patternID, caseName, fieldPats) ->
      MPEnum(patternID, caseName, List.map r fieldPats)
    | MPTuple(patternID, first, second, theRest) ->
      MPTuple(patternID, r first, r second, List.map r theRest)
    | MPList(patternID, pats) -> MPList(patternID, List.map r pats)
    | MPListCons(patternID, head, tail) -> MPListCons(patternID, r head, r tail)
  f result<|MERGE_RESOLUTION|>--- conflicted
+++ resolved
@@ -43,11 +43,7 @@
   | EInfix(id, op, left, right) -> EInfix(id, op, f left, f right)
   | EPipe(id, expr1, expr2, exprs) ->
     EPipe(id, f expr1, traversePipeExpr expr2, List.map traversePipeExpr exprs)
-<<<<<<< HEAD
-  | EFnCall(id, name, typeArgs, args) -> EFnCall(id, name, typeArgs, List.map f args)
-=======
   | EApply(id, name, typeArgs, exprs) -> EApply(id, name, typeArgs, List.map f exprs)
->>>>>>> a1ee1736
   | ELambda(id, names, expr) -> ELambda(id, names, f expr)
   | EList(id, exprs) -> EList(id, List.map f exprs)
   | EDict(id, pairs) -> EDict(id, List.map (fun (k, v) -> (k, f v)) pairs)
@@ -175,12 +171,9 @@
       preTraversalPipeExpr expr2,
       List.map preTraversalPipeExpr exprs
     )
-<<<<<<< HEAD
-  | EFnCall(id, name, _, []) ->
+  | EApply(id, FnTargetName name, _, []) ->
     EConstant(id, name |> ConstantName.fromFnName |> fqctFn)
-  | EFnCall(id, name, typeArgs, args) ->
-    EFnCall(id, fqfnFn name, List.map preTraversalTypeRef typeArgs, List.map f args)
-=======
+
   | EApply(id, FnTargetName name, typeArgs, args) ->
     EApply(
       id,
@@ -195,7 +188,6 @@
       List.map preTraversalTypeRef typeArgs,
       List.map f args
     )
->>>>>>> a1ee1736
   | ELambda(id, names, expr) -> ELambda(id, names, f expr)
   | EList(id, exprs) -> EList(id, List.map f exprs)
   | EDict(id, pairs) -> EDict(id, List.map (fun (k, v) -> (k, f v)) pairs)
