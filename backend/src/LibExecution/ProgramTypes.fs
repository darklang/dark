/// The types that the user sees
module LibExecution.ProgramTypes

open Prelude


/// Used to name where type/function/etc lives, eg a BuiltIn module, a User module,
/// or a Package module.
module FQName =

  /// A name that is built into the runtime
  type BuiltIn<'name> = { modules : List<string>; name : 'name; version : int }

  /// Part of the user's program (eg canvas or cli)
  type UserProgram<'name> = { modules : List<string>; name : 'name; version : int }

  /// The name of a thing in the package manager
  // TODO: We plan to use UUIDs for this, but this is a placeholder
  type Package<'name> =
    // Eg @darklang.latestVersion()
    { owner : string
      modules : List<string>
      name : 'name
      version : int }

  type FQName<'name> =
    | BuiltIn of BuiltIn<'name>
    | UserProgram of UserProgram<'name>
    | Package of Package<'name>

  type NameValidator<'name> = 'name -> unit
  type NamePrinter<'name> = 'name -> string

  // Lowercase starting letter for modules and users
  let modulePattern = @"^[A-Z][a-z0-9A-Z_]*$"
  let assert'
    (modules : List<string>)
    (name : 'name)
    (version : int)
    (nameValidator : 'name -> unit)
    : unit =
    List.iter (assertRe "modules name must match" modulePattern) modules
    nameValidator name
    assert_ "version can't be negative" [ "version", version ] (version >= 0)

  let builtin
    (nameValidator : NameValidator<'name>)
    (modules : List<string>)
    (name : 'name)
    (version : int)
    : BuiltIn<'name> =
    assert' modules name version nameValidator
    { modules = modules; name = name; version = version }

  let fqBuiltIn
    (nameValidator : NameValidator<'name>)
    (modules : List<string>)
    (name : 'name)
    (version : int)
    : FQName<'name> =
    BuiltIn(builtin nameValidator modules name version)

  let userProgram
    (nameValidator : NameValidator<'name>)
    (modules : List<string>)
    (name : 'name)
    (version : int)
    : UserProgram<'name> =
    assert' modules name version nameValidator
    { modules = modules; name = name; version = version }

  let fqUserProgram
    (nameValidator : NameValidator<'name>)
    (modules : List<string>)
    (name : 'name)
    (version : int)
    : FQName<'name> =
    UserProgram(userProgram nameValidator modules name version)

  let package
    (nameValidator : NameValidator<'name>)
    (owner : string)
    (modules : List<string>)
    (name : 'name)
    (version : int)
    : Package<'name> =
    assert' modules name version nameValidator
    { owner = owner; modules = modules; name = name; version = version }

  let fqPackage
    (nameValidator : NameValidator<'name>)
    (owner : string)
    (modules : List<string>)
    (name : 'name)
    (version : int)
    : FQName<'name> =
    Package(package nameValidator owner modules name version)

  let builtinToString (f : NamePrinter<'name>) (s : BuiltIn<'name>) : string =
    let name = s.modules @ [ f s.name ] |> String.concat "."
    if s.version = 0 then name else $"{name}_v{s.version}"

  let userProgramToString
    (f : NamePrinter<'name>)
    (s : UserProgram<'name>)
    : string =
    let name = s.modules @ [ f s.name ] |> String.concat "."
    if s.version = 0 then name else $"{name}_v{s.version}"

  let packageToString (f : NamePrinter<'name>) (s : Package<'name>) : string =
    let name = [ "PACKAGE"; s.owner ] @ s.modules @ [ f s.name ] |> String.concat "."
    if s.version = 0 then name else $"{name}_v{s.version}"

  let toString (f : NamePrinter<'name>) (name : FQName<'name>) : string =
    match name with
    | BuiltIn b -> builtinToString f b
    | UserProgram user -> userProgramToString f user
    | Package pkg -> packageToString f pkg

module TypeName =
  type Name = TypeName of string
  type TypeName = FQName.FQName<Name>
  type BuiltIn = FQName.BuiltIn<Name>
  type UserProgram = FQName.UserProgram<Name>
  type Package = FQName.Package<Name>

  let pattern = @"^[A-Z][a-z0-9A-Z_']*$"
  let assert' (TypeName name : Name) : unit =
    assertRe "type name must match" pattern name
  let builtIn (modules : List<string>) (name : string) (version : int) : BuiltIn =
    FQName.builtin assert' modules (TypeName name) version

  let fqBuiltIn (modules : List<string>) (name : string) (version : int) : TypeName =
    FQName.fqBuiltIn assert' modules (TypeName name) version

  let userProgram
    (modules : List<string>)
    (name : string)
    (version : int)
    : UserProgram =
    FQName.userProgram assert' modules (TypeName name) version

  let fqUserProgram
    (modules : List<string>)
    (name : string)
    (version : int)
    : TypeName =
    FQName.fqUserProgram assert' modules (TypeName name) version

  let package
    (owner : string)
    (modules : List<string>)
    (name : string)
    (version : int)
    : Package =
    FQName.package assert' owner modules (TypeName name) version

  let fqPackage
    (owner : string)
    (modules : List<string>)
    (name : string)
    (version : int)
    : TypeName =
    FQName.fqPackage assert' owner modules (TypeName name) version

  let nameToString (TypeName name) : string = name

  let toString (name : TypeName) : string = FQName.toString nameToString name


module FnName =
  type Name = FnName of string
  type FnName = FQName.FQName<Name>
  type BuiltIn = FQName.BuiltIn<Name>
  type UserProgram = FQName.UserProgram<Name>
  type Package = FQName.Package<Name>

  let pattern = @"^[a-z][a-z0-9A-Z_']*$"
  let assert' (FnName name : Name) : unit =
    assertRe "Fn name must match" pattern name

  let builtIn (modules : List<string>) (name : string) (version : int) : BuiltIn =
    FQName.builtin assert' modules (FnName name) version

  let fqBuiltIn (modules : List<string>) (name : string) (version : int) : FnName =
    FQName.fqBuiltIn assert' modules (FnName name) version

  let userProgram
    (modules : List<string>)
    (name : string)
    (version : int)
    : UserProgram =
    FQName.userProgram assert' modules (FnName name) version

  let fqUserProgram
    (modules : List<string>)
    (name : string)
    (version : int)
    : FnName =
    FQName.fqUserProgram assert' modules (FnName name) version

  let package
    (owner : string)
    (modules : List<string>)
    (name : string)
    (version : int)
    : Package =
    FQName.package assert' owner modules (FnName name) version

  let fqPackage
    (owner : string)
    (modules : List<string>)
    (name : string)
    (version : int)
    : FnName =
    FQName.fqPackage assert' owner modules (FnName name) version

  let nameToString (FnName name) : string = name

  let toString (name : FnName) : string = FQName.toString nameToString name


/// A Fully-Qualified Constant Name
/// Includes package, module, and version information where relevant.
module ConstantName =
  type Name = ConstantName of string
  type ConstantName = FQName.FQName<Name>
  type BuiltIn = FQName.BuiltIn<Name>
  type UserProgram = FQName.UserProgram<Name>
  type Package = FQName.Package<Name>

  let pattern = @"^[a-z][a-z0-9A-Z_']*$"
  let assert' (ConstantName name : Name) : unit =
    assertRe "Constant name must match" pattern name

  let builtIn (modules : List<string>) (name : string) (version : int) : BuiltIn =
    FQName.builtin assert' modules (ConstantName name) version

  let fqBuiltIn
    (modules : List<string>)
    (name : string)
    (version : int)
    : ConstantName =
    FQName.fqBuiltIn assert' modules (ConstantName name) version

  let userProgram
    (modules : List<string>)
    (name : string)
    (version : int)
    : UserProgram =
    FQName.userProgram assert' modules (ConstantName name) version

  let fqUserProgram
    (modules : List<string>)
    (name : string)
    (version : int)
    : ConstantName =
    FQName.fqUserProgram assert' modules (ConstantName name) version

  let package
    (owner : string)
    (modules : List<string>)
    (name : string)
    (version : int)
    : Package =
    FQName.package assert' owner modules (ConstantName name) version

  let fqPackage
    (owner : string)
    (modules : List<string>)
    (name : string)
    (version : int)
    : ConstantName =
    FQName.fqPackage assert' owner modules (ConstantName name) version

  let toString (name : ConstantName) : string =
    FQName.toString (fun (ConstantName name) -> name) name


  /// Used in a transformation from fn with the empty args list to constant
  let fromFnName (name : FnName.FnName) : ConstantName =
    match name with
    | FQName.BuiltIn fn ->
      let (FnName.FnName fnName) = fn.name
      let newBuiltIn =
        FQName.builtin assert' fn.modules (ConstantName fnName) fn.version
      FQName.BuiltIn newBuiltIn
    | FQName.UserProgram fn ->
      let (FnName.FnName fnName) = fn.name
      let newUserProgram =
        FQName.userProgram assert' fn.modules (ConstantName fnName) fn.version
      FQName.UserProgram newUserProgram
    | FQName.Package fn ->
      let (FnName.FnName fnName) = fn.name
      let newPackage =
        FQName.package assert' fn.owner fn.modules (ConstantName fnName) fn.version
      FQName.Package newPackage



// In ProgramTypes, names (FnNames, TypeNames, ConstantNames) have already been
// resolved. The user wrote them in WrittenTypes, and the WrittenTypesToProgramTypes
// pass looked them up and specified them exactly in ProgramTypes.
//
// However, sometimes the name/fn/type/constant could not be found, which means the
// user specified a name that doesn't exist (it shouldn't be for any other reason -
// things like "the internet was down" should error differently).
//
// When there is an error, we still want to keep the rest of the expression around,
// as ProgramTypes's job is to keep the program as it was written by the user. We
// also have a goal of running invalid programs as much as possible. As such, an
// incorrectly specified name shouldn't cause a compile-time/parse-time error, nor
// should it lose information that was specified by the user.
//
// As a result, we model those cases as a Result type, where the Ok case is the
// resolved name, and the Error case models the text name of the type and some error
// information.

type NameResolution<'a> = Result<'a, NameResolutionError.Error>

type LetPattern =
  | LPVariable of id * name : string
  | LPUnit of id
  | LPTuple of
    id *
    first : LetPattern *
    second : LetPattern *
    theRest : List<LetPattern>

/// Used for pattern matching in a match statement
type MatchPattern =
  | MPVariable of id * string
  | MPEnum of id * caseName : string * fieldPats : List<MatchPattern>
  | MPInt of id * int64
  | MPBool of id * bool
  | MPChar of id * string
  | MPString of id * string
  | MPFloat of id * Sign * string * string
  | MPUnit of id
  | MPTuple of id * MatchPattern * MatchPattern * List<MatchPattern>
  | MPList of id * List<MatchPattern>
  | MPListCons of id * head : MatchPattern * tail : MatchPattern

type BinaryOperation =
  | BinOpAnd
  | BinOpOr

type InfixFnName =
  | ArithmeticPlus
  | ArithmeticMinus
  | ArithmeticMultiply
  | ArithmeticDivide
  | ArithmeticModulo
  | ArithmeticPower
  | ComparisonGreaterThan
  | ComparisonGreaterThanOrEqual
  | ComparisonLessThan
  | ComparisonLessThanOrEqual
  | ComparisonEquals
  | ComparisonNotEquals
  | StringConcat

type Infix =
  | InfixFnCall of InfixFnName
  | BinOp of BinaryOperation

/// Darklang's available types
/// - `int`
/// - `List<T>`
/// - user-defined enums
/// - etc.
type TypeReference =
  | TInt
  | TFloat
  | TBool
  | TUnit
  | TString
  | TList of TypeReference
  | TTuple of TypeReference * TypeReference * List<TypeReference>
  | TDict of TypeReference
  | TDB of TypeReference
  | TDateTime
  | TChar
  | TPassword
  | TUuid
  | TBytes
  // A named variable, eg `a` in `List<a>`, matches anything
  | TVariable of string
  | TFn of NEList<TypeReference> * TypeReference

  /// A type defined by a standard library module, a canvas/user, or a package
  /// e.g. `Result<Int, String>` is represented as `TCustomType("Result", [TInt, TString])`
  /// `typeArgs` is the list of type arguments, if any
  | TCustomType of NameResolution<TypeName.TypeName> * typeArgs : List<TypeReference>


/// Expressions - the main part of the language.
type Expr =
  | EInt of id * int64
  | EBool of id * bool
  | EString of id * List<StringSegment>
  | EUnit of id

  /// A character is an Extended Grapheme Cluster (hence why we use a string). This
  /// is equivalent to one screen-visible "character" in Unicode.
  | EChar of id * string

  // Allow the user to have arbitrarily big numbers, even if they don't make sense as
  // floats. The float is split as we want to preserve what the user entered.
  // Strings are used as numbers lose the leading zeros (eg 7.00007)
  | EFloat of id * Sign * string * string

  | EConstant of id * NameResolution<ConstantName.ConstantName>

  // <summary>
  // Composed of binding pattern, the expression to create bindings for,
  // and the expression that follows, where the bound values are available
  // </summary>
  //
  // <code>
  // let str = expr1
  // expr2
  // </code>
  | ELet of id * LetPattern * Expr * Expr

  // Composed of condition, expr if true, and expr if false
  | EIf of id * Expr * Expr * Expr

  // Composed of a parameters * the expression itself
  // The id in the varname list is the analysis id, used to get a livevalue
  // from the analysis engine
  | ELambda of id * NEList<id * string> * Expr


  // Access a field of some expression (e.g. `someExpr.fieldName`)
  | EFieldAccess of id * Expr * string

  // Reference some local variable by name
  //
  // i.e. after a `let binding = value`, any use of `binding`
  | EVariable of id * string

  // This is a function call, the first expression is the value of the function.
  | EApply of id * Expr * typeArgs : List<TypeReference> * args : NEList<Expr>
  | EFnName of id * NameResolution<FnName.FnName>

  | EInfix of id * Infix * Expr * Expr
  | EPipe of id * Expr * List<PipeExpr>
  | EList of id * List<Expr>
  | EDict of id * List<string * Expr>
  | ETuple of id * Expr * Expr * List<Expr>

  // See NameResolution comment above
  | ERecord of
    id *
<<<<<<< HEAD
    NameResolution<TypeName.TypeName> *
    // User is allowed type `Name {}` even if that's an error
=======
    NameResolution<TypeName.T> *
    // User is allowed type `Name {}` even if that's a error
>>>>>>> c1fff025
    List<string * Expr>
  | ERecordUpdate of id * record : Expr * updates : NEList<string * Expr>

  // Enums include `Some`, `None`, `Error`, `Ok`, as well
  // as user-defined enums.
  //
  /// Given an Enum type of:
  ///   `type MyEnum = A | B of int | C of int * (label: string) | D of MyEnum`
  /// , this is the expression
  ///   `C (1, "title")`
  /// represented as
  ///   `EEnum(Some UserType.MyEnum, "C", [EInt(1), EString("title")]`
  | EEnum of
    id *
    typeName : NameResolution<TypeName.TypeName> *
    caseName : string *
    fields : List<Expr>

  /// Supports `match` expressions
  /// ```fsharp
  /// match x + 2 with // arg
  /// | pattern -> expr
  /// | pattern -> expr
  /// | ...
  /// ```
  // cases is a list to represent when a user starts typing but doesn't complete it
  | EMatch of id * arg : Expr * cases : List<MatchPattern * Expr>

and StringSegment =
  | StringText of string
  | StringInterpolation of Expr

and PipeExpr =
  | EPipeVariable of id * string
  | EPipeLambda of id * NEList<id * string> * Expr
  | EPipeInfix of id * Infix * Expr
  | EPipeFnCall of
    id *
    NameResolution<FnName.FnName> *
    typeArgs : List<TypeReference> *
    args : List<Expr>
  | EPipeEnum of
    id *
    typeName : NameResolution<TypeName.TypeName> *
    caseName : string *
    fields : List<Expr>

module Expr =
  let toID (expr : Expr) : id =
    match expr with
    | EInt(id, _)
    | EBool(id, _)
    | EString(id, _)
    | EChar(id, _)
    | EFloat(id, _, _, _)
    | EUnit id
    | EConstant(id, _)
    | ELet(id, _, _, _)
    | EIf(id, _, _, _)
    | EInfix(id, _, _, _)
    | ELambda(id, _, _)
    | EFnName(id, _)
    | EFieldAccess(id, _, _)
    | EVariable(id, _)
    | EApply(id, _, _, _)
    | EList(id, _)
    | EDict(id, _)
    | ETuple(id, _, _, _)
    | EPipe(id, _, _)
    | ERecord(id, _, _)
    | ERecordUpdate(id, _, _)
    | EEnum(id, _, _, _)
    | EMatch(id, _, _) -> id

module PipeExpr =
  let toID (expr : PipeExpr) : id =
    match expr with
    | EPipeVariable(id, _)
    | EPipeLambda(id, _, _)
    | EPipeInfix(id, _, _)
    | EPipeFnCall(id, _, _, _)
    | EPipeEnum(id, _, _, _) -> id


/// A type defined by a standard library module, a canvas/user, or a package
module TypeDeclaration =
  type RecordField = { name : string; typ : TypeReference; description : string }

  type EnumField =
    { typ : TypeReference; label : Option<string>; description : string }

  type EnumCase = { name : string; fields : List<EnumField>; description : string }

  /// The right-hand-side of the declaration: eg List<'a>
  type Definition =
    /// `type MyAlias = Int`
    | Alias of TypeReference

    /// `type MyRecord = { a : int; b : string }`
    | Record of NEList<RecordField>

    /// `type MyEnum = A | B of int | C of int * (label: string)`
    | Enum of NEList<EnumCase>

  /// Combined the RHS definition, with the list of type parameters. Eg type
  /// MyType<'a> = List<'a>
  type T = { typeParams : List<string>; definition : Definition }


// Used to mark whether a function/type has been deprecated, and if so,
// details about possible replacements/alternatives, and reasoning
type Deprecation<'name> =
  | NotDeprecated

  // The exact same thing is available under a new, preferred name
  | RenamedTo of 'name

  /// This has been deprecated and has a replacement we can suggest
  | ReplacedBy of 'name

  /// This has been deprecated and not replaced, provide a message for the user
  | DeprecatedBecause of string


module Handler =
  type CronInterval =
    | EveryDay
    | EveryWeek
    | EveryFortnight
    | EveryHour
    | Every12Hours
    | EveryMinute

  type Spec =
    | HTTP of route : string * method : string
    | Worker of name : string
    | Cron of name : string * interval : CronInterval
    | REPL of name : string

  type T = { tlid : tlid; ast : Expr; spec : Spec }


module DB =
  type T = { tlid : tlid; name : string; version : int; typ : TypeReference }

module UserType =
  type T =
    { tlid : tlid
      name : TypeName.UserProgram
      declaration : TypeDeclaration.T
      description : string
      deprecated : Deprecation<TypeName.TypeName> }




type Const =
  | CInt of int64
  | CBool of bool
  | CString of string
  | CChar of string
  | CFloat of Sign * string * string
  | CUnit
  | CTuple of first : Const * second : Const * rest : List<Const>
  | CEnum of NameResolution<TypeName.TypeName> * caseName : string * List<Const>

module UserConstant =
  type T =
    { tlid : tlid
      name : ConstantName.UserProgram
      description : string
      deprecated : Deprecation<ConstantName.ConstantName>
      body : Const }

module UserFunction =
  type Parameter = { name : string; typ : TypeReference; description : string }

  type T =
    { tlid : tlid
      name : FnName.UserProgram
      typeParams : List<string>
      parameters : NEList<Parameter>
      returnType : TypeReference
      description : string
      deprecated : Deprecation<FnName.FnName>
      body : Expr }

module Toplevel =
  type T =
    | TLHandler of Handler.T
    | TLDB of DB.T
    | TLFunction of UserFunction.T
    | TLType of UserType.T
    | TLConstant of UserConstant.T

  let toTLID (tl : T) : tlid =
    match tl with
    | TLHandler h -> h.tlid
    | TLDB db -> db.tlid
    | TLFunction f -> f.tlid
    | TLType t -> t.tlid
    | TLConstant c -> c.tlid

module Secret =
  type T = { name : string; value : string; version : int }

module PackageConstant =
  type T =
    { tlid : tlid
      id : System.Guid
      name : ConstantName.Package
      description : string
      deprecated : Deprecation<ConstantName.ConstantName>
      body : Const }

module PackageFn =
  type Parameter = { name : string; typ : TypeReference; description : string }

  type T =
    { tlid : tlid
      id : System.Guid
      name : FnName.Package
      body : Expr
      typeParams : List<string>
      parameters : NEList<Parameter>
      returnType : TypeReference
      description : string
      deprecated : Deprecation<FnName.FnName> }

module PackageType =
  type T =
    { tlid : tlid
      id : System.Guid
      name : TypeName.Package
      declaration : TypeDeclaration.T
      description : string
      deprecated : Deprecation<TypeName.TypeName> }<|MERGE_RESOLUTION|>--- conflicted
+++ resolved
@@ -453,13 +453,8 @@
   // See NameResolution comment above
   | ERecord of
     id *
-<<<<<<< HEAD
     NameResolution<TypeName.TypeName> *
     // User is allowed type `Name {}` even if that's an error
-=======
-    NameResolution<TypeName.T> *
-    // User is allowed type `Name {}` even if that's a error
->>>>>>> c1fff025
     List<string * Expr>
   | ERecordUpdate of id * record : Expr * updates : NEList<string * Expr>
 
