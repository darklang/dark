--- conflicted
+++ resolved
@@ -12,30 +12,15 @@
   (constants : List<UserConstant.T>)
 
   : ExecutionState =
-<<<<<<< HEAD
-  let packageFns = Map.empty // TODO
-  let packageTypes = Map.empty // TODO
-  let packageConstants = Map.empty // TODO
-
-  let libraries : Libraries =
-    let builtInFns, builtInTypes, builtInConstants = stdlib
-
-    { builtInTypes = builtInTypes |> List.map (fun typ -> typ.name, typ) |> Map
-      builtInFns = builtInFns |> List.map (fun fn -> fn.name, fn) |> Map
-      builtInConstants = builtInConstants |> List.map (fun c -> c.name, c) |> Map
-      packageFns = packageFns
-      packageTypes = packageTypes
-      packageConstants = packageConstants }
-=======
 
   let builtIns : BuiltIns =
-    let builtInFns, builtInTypes = stdlib
+    let builtInFns, builtInTypes, builtInConstants = stdlib
     { types = builtInTypes |> List.map (fun typ -> typ.name, typ) |> Map
-      fns = builtInFns |> List.map (fun fn -> fn.name, fn) |> Map }
+      fns = builtInFns |> List.map (fun fn -> fn.name, fn) |> Map
+      constants = builtInConstants |> List.map (fun c -> c.name, c) |> Map}
 
   // TODO
   let packageManager : PackageManager = PackageManager.Empty
->>>>>>> a1ee1736
 
   let config : Config = { allowLocalHttpAccess = true; httpclientTimeoutInMs = 5000 }
 
