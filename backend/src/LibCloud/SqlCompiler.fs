module LibCloud.SqlCompiler

open System.Threading.Tasks
open FSharp.Control.Tasks
open FSharp.Control.Tasks.Affine.Unsafe

open Npgsql.FSharp
open Npgsql
open Db

open Prelude
open Tablecloth

open LibExecution.RuntimeTypes

module DvalReprDeveloper = LibExecution.DvalReprDeveloper
module TypeChecker = LibExecution.TypeChecker

module RuntimeTypesAst = LibExecution.RuntimeTypesAst
module Errors = LibExecution.Errors

let errorTemplate =
  "You're using our new experimental Datastore query compiler. It compiles your lambdas into optimized (and partially indexed) Datastore queries, which should be reasonably fast.\n\nUnfortunately, we hit a snag while compiling your lambda. We only support a subset of Darklang's functionality, but will be expanding it in the future.\n\nSome Darklang code is not supported in DB::query lambdas for now, and some of it won't be supported because it's an odd thing to do in a datastore query. If you think your operation should be supported, let us know in #general in Discord.\n\n  Error: "

exception SqlCompilerException of string
exception SqlCompilerRuntimeError of internalError : RuntimeError

let error (str : string) : 'a = raise (SqlCompilerException(errorTemplate + str))

let error2 (msg : string) (v : string) : 'a = error $"{msg}: {v}"

type position =
  | First
  | Last


// This canonicalizes an expression, meaning it removes multiple ways of
// representing the same thing. Currently nothing needs to be canonicalized.
let rec canonicalize (expr : Expr) : Expr = expr

// Returns a typeReference since we don't always know what type it should have (eg is
// a polymorphic function is being called)
let rec dvalToSql
  (expectedType : TypeReference)
  (dval : Dval)
  : (SqlValue * TypeReference) =
  match expectedType, dval with
  | _, DError _
  | _, DIncomplete _ -> Errors.foundFakeDval dval
  | _, DFnVal _
  | _, DDB _
  | _, DDict _ // CLEANUP allow
  | _, DPassword _ // CLEANUP allow
  | _, DBytes _ // CLEANUP allow
  | _, DEnum _ // TODO: revisit
  | _, DRecord _ // CLEANUP allow
  | _, DTuple _ -> // CLEANUP allow
    error2 "This value is not yet supported" (DvalReprDeveloper.toRepr dval)
  | TVariable _, DDateTime date
  | TDateTime, DDateTime date ->
    (date |> LibExecution.DarkDateTime.toDateTimeUtc |> Sql.timestamptz, TDateTime)
  | TVariable _, DInt i
  | TInt, DInt i -> Sql.int64 i, TInt
  | TVariable _, DFloat v
  | TFloat, DFloat v -> Sql.double v, TFloat
  | TVariable _, DBool b
  | TBool, DBool b -> Sql.bool b, TBool
  | TVariable _, DString s
  | TString, DString s -> Sql.string s, TString
  | TVariable _, DChar c
  | TChar, DChar c -> Sql.string c, TChar
  | TVariable _, DUuid id
  | TUuid, DUuid id -> Sql.uuid id, TUuid
  | TVariable _, DUnit
  | TUnit, DUnit -> Sql.int64 0, TUnit
  // CLEANUP: add test first
  // | TList typ, DList l ->
  //   let typeName = DvalReprDeveloper.typeName typ
  //   let typeToNpgSqlType (t : DType) : NpgsqlTypes.NpgsqlDbType =
  //     match t with
  //     | TString -> NpgsqlTypes.NpgsqlDbType.Text
  //     | TInt -> NpgsqlTypes.NpgsqlDbType.Bigint
  //     | TFloat -> NpgsqlTypes.NpgsqlDbType.Double
  //     | TBool -> NpgsqlTypes.NpgsqlDbType.Boolean
  //     | TDateTime -> NpgsqlTypes.NpgsqlDbType.TimestampTz
  //     | TChar -> NpgsqlTypes.NpgsqlDbType.Text
  //     | TUuid -> NpgsqlTypes.NpgsqlDbType.Uuid
  //     | _ -> error $"We do not support this type of DB field yet: {t}"
  //   l
  //   |> List.map (fun v ->
  //     match v with
  //     | DString s -> s : obj
  //     | DInt i -> i
  //     | DFloat f -> f
  //     | DBool b -> b
  //     | DDateTime date -> string date
  //     | DChar c -> c
  //     | DUuid uuid -> string uuid
  //     | _ ->
  //       error2
  //         $"{typeName} list should contain {typeName} but contains"
  //         (DvalReprDeveloper.toRepr v))
  //   |> List.toArray
  //   |> Sql.array (typeToNpgSqlType typ)
  // exhaustiveness check
  | _, DInt _
  | _, DFloat _
  | _, DBool _
  | _, DString _
  | _, DChar _
  | _, DUuid _
  | _, DUnit
  | _, DList _
  | _, DDateTime _ ->
    error
      "This value is not of the expected type"
      (DvalReprDeveloper.toRepr dval)
      (DvalReprDeveloper.typeName expectedType)


// TYPESTODO: combine with TypeChecker.unify, which needs to add unification
let rec typecheck
  (name : string)
  (actualType : TypeReference)
  (expectedType : TypeReference)
  : unit =
  match actualType, expectedType with
  | _, TVariable _ -> ()
  | TVariable _, _ -> () // actual can be variable, eg [] is (TList (TVariable "a"))
  | TList actualType, TList expectedType -> typecheck name actualType expectedType
  | _ ->
    if actualType = expectedType then
      ()
    else
      let actual = DvalReprDeveloper.typeName actualType
      let expected = DvalReprDeveloper.typeName expectedType
      error $"Incorrect type in {name}, expected {expected}, but got a {actual}"

let typecheckDval
  (name : string)
  (types : Types)
  (dval : Dval)
  (expectedType : TypeReference)
  =
  uply {
    let context = TypeChecker.DBQueryVariable(name, expectedType, None)
    match! TypeChecker.unify context types Map.empty expectedType dval with
    | Ok() -> return ()
    | Error err -> raise (SqlCompilerRuntimeError err)
  }

let escapeFieldname (str : string) : string =
  // Allow underscore, numbers, letters, only
  // CLEANUP: error on bad field name
  System.Text.RegularExpressions.Regex.Replace(str, "[^a-zA-Z0-9_]", "")


//  Inline `let` statements directly into where they are used. Replaces
//
//    let y = 10
//    DB.query Person \value ->
//      let x = 5
//      value.age < x
//
//   with
//    let y = 10
//    DB.query Person \value ->
//      value.age < 5
//
//  The main purpose of inlining is to get `value.fieldname` inlined. Other
//  expressions are handled by a later partialEvaluation pass (which relies on
//  this pass having run first).
//
//  We need to inline value.fieldname because it can't be computed at
//  compile-time, (value here is the variable whose name symbolizes the DB rows
//  eg value.name, value.age, etc).
//
//  It's possible that we over-inline here, and introduce duplicate code that
//  has slightly different behaviour. For example, converting
//
//   DB.query Person \value ->
//     let x = launch_the_missiles ()
//     value.person < x + x
//
//  into
//
//   DB.query Person \value ->
//     value.person < launch_the_missiles () + launch_the_missiles ()
//
//  As a first attempt, this is fine, as it's hard to avoid without making a
//  more sophisticated algorithm, or iterating between inlining and partial
//  evaluation. We expect users to write pure code in here, and if they don't
//  we can solve that in the next version.
let rec inline'
  (paramName : string)
  (symtable : Map<string, Expr>)
  (expr : Expr)
  : Expr =
  RuntimeTypesAst.postTraversal
    (fun expr ->

      let rec mapLetPattern
        (symtable : Map<string, Expr>)
        (currentExpr : Expr, letPattern : LetPattern)
        : Map<string, Expr> =
        match letPattern with
        | LPVariable(_id, name) -> Map.add name currentExpr symtable
        | LPUnit _ -> symtable
        | LPTuple(_id, first, second, theRest) ->
          match currentExpr with
          | ETuple(_, firstExpr, secondExpr, restExpr) ->
            let exprList = firstExpr :: secondExpr :: restExpr
            let patternList = first :: second :: theRest

            if List.length exprList <> List.length patternList then
              error "Tuple length mismatch"

            let zipped = List.zip exprList patternList

            List.fold symtable mapLetPattern zipped

          | _ -> error "Expected a tuple"



      match expr with
      | ELet(_, lpVariable, expr, body) ->
        let newMap = mapLetPattern symtable (expr, lpVariable)

        inline' paramName newMap body

      | EVariable(_, name) as expr when name <> paramName ->
        (match Map.get name symtable with
         | Some found -> found
         | None ->
           // the variable might be in the symtable, so put it back to fill in later
           expr)

      | expr -> expr)
    identity
    identity
    identity
    identity
    identity
    identity
    expr

let (|Fn|_|) (mName : string) (fName : string) (v : int) (expr : Expr) =
  match expr with
  | EApply(_,
           EFnName(_,
                   FQName.BuiltIn({ modules = modules
                                    name = FnName.FnName name
                                    version = version })),
           [],
           args) when modules = [ mName ] && name = fName && version = v -> Some args
  | _ -> None

type CompiledSqlQuery =
  { sql : string; vars : List<string * SqlValue>; actualType : TypeReference }


let sqlOpForPackageFunction (fnName : FnName.Package) : SqlSpec =
  match fnName.owner, fnName.modules, fnName.name with
  | "Darklang", [ "Stdlib"; "Bool" ], FnName.FnName "and" -> SqlBinOp "AND"
  | "Darklang", [ "Stdlib"; "Bool" ], FnName.FnName "or" -> SqlBinOp "OR"
  | "Darklang", [ "Stdlib"; "Bool" ], FnName.FnName "not" -> SqlFunction "NOT"
  | _ -> NotQueryable


/// Generate SQL from an Expr. This expects that all the hard stuff has been
/// removed by previous passes, and should only be called as the final pass.
/// Returns the sql snippet for this expression, the variables that need to be
/// bound to it, and the actual type of the expression.
let rec lambdaToSql
  (fns : Functions)
  (types : Types)
  (constants : Constants)
  (tat : TypeArgTable)
  (symtable : DvalMap)
  (paramName : string)
  (dbTypeRef : TypeReference)
  (expectedType : TypeReference)
  (expr : Expr)
  : Ply<CompiledSqlQuery> =
  uply {
    let lts (expectedType : TypeReference) (expr : Expr) : Ply<CompiledSqlQuery> =
      lambdaToSql
        fns
        types
        constants
        tat
        symtable
        paramName
        dbTypeRef
        expectedType
        expr

    let! (sql, vars, actualType) =
      uply {
        match expr with
        | EConstant(_, (constantName)) ->
          let nameStr = ConstantName.toString constantName

          let! constant =
            uply {
              match constantName with
              | FQName.BuiltIn b ->
                match Map.get b constants.builtIn with
                | None -> return! error $"No built-in constant {nameStr} found"
                | Some c ->
                  typecheck nameStr c.typ expectedType
                  return c.body
              | FQName.Package p ->
                match! constants.package p with
                | None -> return error $"No package constant {nameStr} found"
                | Some c ->
                  do! typecheckDval nameStr types c.body expectedType
                  return c.body
              | FQName.UserProgram _ ->
                return error $"User constants are not yet supported"
              | FQName.Unknown u -> return error $"Unknown constant {u}"
            }
          let random = randomString 8
          let newname = $"{nameStr}_{random}"
          let (sqlValue, actualType) = dvalToSql expectedType constant
          return ($"(@{newname})", [ newname, sqlValue ], actualType)

        | EApply(_, EFnName(_, (fnName)), [], args) ->
          let nameStr = FnName.toString fnName

          let! (returnType, parameters, sqlSpec) =
            uply {
              match fnName with
              | FQName.BuiltIn b ->
                match Map.get b fns.builtIn with
                | Some fn ->
                  let parameters = fn.parameters |> List.map (fun p -> p.name, p.typ)
                  return fn.returnType, parameters, fn.sqlSpec
                | None -> return error $"Builtin functions {nameStr} not found"
              | FQName.Package p ->
                match! fns.package p with
                | Some fn ->
                  let parameters =
                    fn.parameters
                    |> NEList.toList
                    |> List.map (fun p -> p.name, p.typ)
                  let sqlSpec = sqlOpForPackageFunction fn.name
                  return fn.returnType, parameters, sqlSpec
                | None -> return error $"Package functions {nameStr} not found"
              | FQName.UserProgram u -> return error $"Todo: user program {u}"
              | FQName.Unknown u -> return error $"{u} is not a known function"
            }

          typecheck nameStr returnType expectedType

          let! (actualTypes, argSqls, sqlVars) =
            uply {
              let paramCount = List.length parameters
              let argCount = NEList.length args

              if argCount = paramCount then
                // While checking the arguments, record the actual types for any abstract
                // types so that we can compare them and give a good error message as well
                // as have the types for the correct Npgsql wrapper for lists and other
                // polymorphic values

                let zipped =
                  // Tablecloth's List.zip reverses the order..
                  List.zip (NEList.toList args) parameters |> List.rev

                return!
                  Ply.List.foldSequentially
                    (fun
                         (actualTypes, prevSqls, prevVars)
                         (argExpr, (paramName, paramType)) ->
                      uply {
                        let! compiled = lts paramType argExpr
                        let newActuals =
                          match paramType with
                          | TVariable name ->
                            match Map.get name actualTypes with
                            // We've seen this type before, check it matches
                            | Some expected ->
                              typecheck paramName compiled.actualType expected
                              actualTypes
                            | None -> Map.add name compiled.actualType actualTypes
                          | _ -> actualTypes

                        return
                          newActuals,
                          prevSqls @ [ compiled.sql ],
                          prevVars @ compiled.vars
                      })
                    (Map.empty, [], [])
                    zipped

              else
                return
                  error
                    $"{nameStr} has {paramCount} functions but we have {argCount} arguments"
            }

          // Check the unified return type (basic on the actual arguments) against the
          // expected type
          let returnType =
            match returnType with
            | TVariable name ->
              match Map.get name actualTypes with
              | Some typ -> typ
              | None -> error "Could not find return type"
            | TList(TVariable name) ->
              match Map.get name actualTypes with
              | Some typ -> TList typ
              | None -> error "Could not find return type"
            | typ -> typ

          typecheck nameStr returnType expectedType

          return
            match sqlSpec, argSqls with
            | SqlBinOp op, [ argL; argR ] ->
              $"({argL} {op} {argR})", sqlVars, returnType
            | SqlUnaryOp op, [ argSql ] -> $"({op} {argSql})", sqlVars, returnType
            | SqlFunction fnname, _ ->
              let argSql = String.concat ", " argSqls
              $"({fnname}({argSql}))", sqlVars, returnType
            | SqlFunctionWithPrefixArgs(fnName, fnArgs), _ ->
              let argSql = fnArgs @ argSqls |> String.concat ", "
              $"({fnName} ({argSql}))", sqlVars, returnType
            | SqlFunctionWithSuffixArgs(fnName, fnArgs), _ ->
              let argSql = argSqls @ fnArgs |> String.concat ", "
              $"({fnName} ({argSql}))", sqlVars, returnType
            | SqlCallback2 fn, [ arg1; arg2 ] ->
              $"({fn arg1 arg2})", sqlVars, returnType
            | _, _ -> error $"This function ({nameStr}) is not yet implemented"


        | EAnd(_, left, right) ->
          let! left = lts TBool left
          let! right = lts TBool right
          typecheck "left side of and" left.actualType TBool
          typecheck "right side of and" right.actualType TBool
          return $"({left.sql} AND {right.sql})", left.vars @ right.vars, TBool


        | EOr(_, left, right) ->
          let! left = lts TBool left
          let! right = lts TBool right
          typecheck "left side of or" left.actualType TBool
          typecheck "right side of or" right.actualType TBool
          return $"({left.sql} OR {right.sql})", left.vars @ right.vars, TBool


        // TYPESCLEANUP - this could be the paramName, now that we support more than
        // records here.
        | EVariable(_, varname) ->
          match Map.get varname symtable with
          | Some dval ->
            do! typecheckDval varname types dval expectedType
            let random = randomString 8
            let newname = $"{varname}_{random}"
            // Fetch the actualType here as well as we might be passing in an abstract
            // type.
            let (sqlValue, actualType) = dvalToSql expectedType dval
            return $"(@{newname})", [ newname, sqlValue ], actualType
          | None -> return error $"This variable is not defined: {varname}"

        | EInt(_, v) ->
          typecheck $"Int {v}" TInt expectedType
          let name = randomString 10
          return $"(@{name})", [ name, Sql.int64 v ], TInt

        | EBool(_, v) ->
          typecheck $"Bool {v}" TBool expectedType
          let name = randomString 10
          return $"(@{name})", [ name, Sql.bool v ], TBool

        | EUnit _ ->
          typecheck "Unit" TUnit expectedType
          let name = randomString 10
          return $"(@{name})", [ name, Sql.int64 0L ], TUnit

        | EFloat(_, v) ->
          typecheck $"Float {v}" TFloat expectedType
          let name = randomString 10
          return $"(@{name})", [ name, Sql.double v ], TFloat

        | EString(_, parts) ->
          let! strParts, vars =
            parts
            |> Ply.List.mapSequentially (fun part ->
              uply {
                match part with
                | StringText(s) ->
                  typecheck $"String \"{s}\"" TString expectedType
                  let name = randomString 10
                  return $"(@{name})", [ name, Sql.string s ]
                | StringInterpolation e ->
                  let! compiled = lts TString e
                  typecheck $"String interpolation" TString compiled.actualType
                  return compiled.sql, compiled.vars
              })
            |> Ply.map List.unzip

          let result = String.concat ", " strParts
          let strPart = $"concat({result})"
          let vars = List.concat vars

          return strPart, vars, TString

        | EChar(_, v) ->
          typecheck $"Char '{v}'" TChar expectedType
          let name = randomString 10
          return $"(@{name})", [ name, Sql.string v ], TChar

        | EList(_, items) ->
          match expectedType with
          | TVariable _ as expectedType
          | TList expectedType ->
            let! (sqls, vars, actualType) =
              Ply.List.foldSequentially
                (fun (prevSqls, prevVars, prevActualType) v ->
                  uply {
                    let! compiled = lts expectedType v
                    typecheck $"List item" compiled.actualType prevActualType

                    return
                      (prevSqls @ [ compiled.sql ],
                       prevVars @ compiled.vars,
                       compiled.actualType)
                  })
                ([], [], expectedType)
                items

            let sql =
              sqls
              |> String.concat ", "
              |> (fun s -> "((ARRAY[ " + s + " ] )::bigint[])")

            return (sql, vars, TList actualType)
          | _ -> return error "Expected a List"


        | EFieldAccess(_, subExpr, fieldname) ->
          // returns (variable name * fieldPath)
          // i.e. `fun (a, b) -> b.x.y` would be `(Some b, [ "x"; "y" ])`
          let rec getPath
            (pathSoFar : NEList<string>)
            (subExpr : Expr)
            : (Option<string> * NEList<string>) =
            match subExpr with
            | EFieldAccess(_, subExpr, childFieldName) ->
              getPath (NEList.push childFieldName pathSoFar) subExpr

            | EVariable(_, v) -> (Some v, pathSoFar)

            | _ -> error "Support for field access in DB queries may be incomplete"

          let (varName, fieldAccessPath) =
            getPath (NEList.singleton fieldname) subExpr

          // I don't think it's really possible for the varName to end up None,
          // but just in case the parser did something wonky, we're prepared...
          match varName with
          | None ->
            error "Did not find a final variable name in field access expression"
          | Some v ->
            if v <> paramName then
              // CLEANUP
              // Realistically - if someone is accessing a variable that isn't the
              // variable bound in the lambda, we should just eval the expression,
              // right?
              return error $"We do not yet support compiling this code: {expr}"

          let rec dbFieldType
            (typeRef : TypeReference)
            (fieldName : string)
            : Ply<TypeReference> =
            uply {
              match typeRef with
              // TYPESCLEANUP use typeArgs
              | TCustomType(Ok typeName, _typeArgs) ->
                match! Types.find typeName types with
                | Some({ definition = TypeDeclaration.Alias aliasedType }) ->
                  return! dbFieldType aliasedType fieldName

                | Some({ definition = TypeDeclaration.Record fields }) ->
                  let field = fields |> NEList.find (fun f -> f.name = fieldName)
                  match field with
                  | Some v -> return v.typ
                  | None ->
                    return
                      error2 "The datastore does not have a field named" fieldName

                | Some({ definition = TypeDeclaration.Enum _ }) ->
                  return
                    error2
                      "The datastore's type is not a record - it's an enum"
                      (TypeName.toString typeName)

                | None ->
                  return
                    error2
                      "The datastore does not have a type named"
                      (TypeName.toString typeName)
              | _ -> return error "The datastore is not a record"
            }

          let rec dbFieldTypeFromPath
            (typeRef : TypeReference)
            (path : List<string>)
            =
            uply {
              match path with
              | [] -> return typeRef
              | [ fieldName ] -> return! dbFieldType typeRef fieldName
              | fieldName :: rest ->
                let! fieldType = dbFieldType typeRef fieldName
                return! dbFieldTypeFromPath fieldType rest
            }

          let! dbFieldType =
            dbFieldTypeFromPath dbTypeRef (NEList.toList fieldAccessPath)

          typecheck fieldname dbFieldType expectedType

          let rec primitiveFieldType t =
            match t with
            | TString -> "text"
            | TInt -> "bigint"
            | TFloat -> "double precision"
            | TBool -> "bool"
            | TDateTime -> "timestamp with time zone"
            | TChar -> "text"
            | TUuid -> "uuid"
            | TUnit -> "bigint" // CLEANUP why is this bigint?
            | TVariable varName ->
              match Map.get varName tat with
              | Some found -> primitiveFieldType found
              | None ->
                error $"Could not resolve type variable in lambdaToSql: {varName}"
            | _ -> error $"We do not support this type of DB field yet: {t}"

          let fieldAccessPath = NEList.map escapeFieldname fieldAccessPath
          match dbFieldType with
          | TString
          | TInt
          | TFloat
          | TBool
          | TDateTime
          | TChar
          | TUuid
          | TVariable _
          | TUnit ->
            let typename = primitiveFieldType dbFieldType

            // for varName.a.b.c, we need to do (data::jsonb->'a'->'b'->>'c')
            let jsonAccessPath =
              let reversed = NEList.reverse fieldAccessPath
              let lastPart = $"->>'{reversed.head}'"
              let previousParts =
                reversed.tail |> List.map (fun part -> $"->'{part}'")
              (lastPart :: previousParts) |> List.rev |> String.concat " "

            return $"((data::jsonb {jsonAccessPath})::{typename})", [], dbFieldType

          | TList t ->
            let typename = primitiveFieldType t

            let jsonAccessPath =
              fieldAccessPath
              |> NEList.toList
              |> List.map (fun fieldNamePart -> $"->'{fieldNamePart}'")
              |> String.concat " "

            let sql =
              $"(ARRAY(SELECT jsonb_array_elements_text(data::jsonb {jsonAccessPath})::{typename}))::{typename}[]"

            return (sql, [], dbFieldType)

          | _ ->
            return
              error $"We do not support this type of DB field yet: {dbFieldType}"
        | _ -> return error $"We do not yet support compiling this code: {expr}"
      }

    assert_
      "typeReference is concrete"
      [ "actualType", actualType
        "expectedType", expectedType
        "dbTypeRef", dbTypeRef
        "expr", expr
        "sql", sql
        "vars", vars ]
      (actualType.isConcrete ())

    return { sql = sql; vars = vars; actualType = actualType }
  }


//  Trying to get rid of complex expressions, including values which can be
//  evaluated at compile-time, expressions that rely on external values. We do
//  this by evaluating them and moving their results into the symbol table.
//
//  The purpose of this step is as a convenience to the user. We could force
//  them to rewrite:
//
//   Db.query Person \value ->
//     value.age < Int.sqrt (String.length (String.append a b))
//
//  into
//
//   let myAge = Int.sqrt (String.length (String::append a b))
//   Db.query Person \value ->
//     value.age < myAge
//
//  This is simply a convenience function to do that. Since users don't have a
//  good understanding of where execution is happening, they expect to be able
//  to do this, and really they're not wrong.
//
//  This should work on all expressions which operate on known values at
//  run-time (since this compiler operates at run-time, we have all the values
//  except the ones in the DB).
//
//  Expects inlining to have finished first, so that it has all the values it
//  needs in the right place.
let partiallyEvaluate
  (state : ExecutionState)
  (tat : TypeArgTable)
  (symtable : Symtable)
  (paramName : string)
  (body : Expr)
  : Ply.Ply<DvalMap * Expr> =
  uply {

    // This isn't really a good implementation, but right now we only do
    // straight-line code here, so it should work
    let symtable = ref symtable

    let exec (expr : Expr) : Ply.Ply<Expr> =
      uply {
        let newName = "dark_generated_" + randomString 8
        let! value = LibExecution.Interpreter.eval state tat symtable.Value expr
        symtable.Value <- Map.add newName value symtable.Value
        return (EVariable(gid (), newName))
      }

    let f (expr : Expr) : Ply.Ply<Expr> =
      uply {
        // We list any construction that we think is safe to evaluate in now in the
        // interpreter instead of in the DB. Anything immutable should be good,
        // including literals and variables with known values (so not `paramName`)
        match expr with
        | EFieldAccess(_, EVariable(_, name), _) when name <> paramName ->
          return! exec expr
        | EFieldAccess(_, ERecord _, _) ->
          // inlining can create these situations
          return! exec expr
        | EAnd(_, EBool _, EBool _)
        | EOr(_, EBool _, EBool _) -> return! exec expr
        | EAnd(_, EBool _, EVariable(_, name))
        | EAnd(_, EVariable(_, name), EBool _)
        | EOr(_, EBool _, EVariable(_, name))
        | EOr(_, EVariable(_, name), EBool _) when name <> paramName ->
          return! exec expr
        | EOr(_, EVariable(_, name1), EVariable(_, name2))
        | EAnd(_, EVariable(_, name1), EVariable(_, name2)) when
          name1 <> paramName && name2 <> paramName
          ->
          return! exec expr
        | EApply(_, _, typeArgs, args) ->
          let rec fullySpecified (expr : Expr) =
            match expr with
            | EInt _
            | EBool _
            | EUnit _
            | EFloat _
            | EString _
            | EChar _
            | EVariable _ -> true
            | ETuple(_, e1, e2, rest) -> List.all fullySpecified (e1 :: e2 :: rest)
            | EList(_, exprs) -> List.all fullySpecified exprs
            | _ -> false

          if NEList.forall fullySpecified args && typeArgs = [] then
            // TODO: should limit this further to pure functions.
            return! exec expr
          else
            return expr
        | EString _
        | EInt _
        | EFloat _
        | EBool _
        | EUnit _
        | EConstant _
        | EChar _
        | ELet _
        | EIf _
        | ELambda _
        | EFieldAccess _
        | EVariable _
        | EList _
        | ETuple _
        | ERecord _
        | ERecordUpdate _
        | EDict _
        | EEnum _
        | EMatch _
        | EError _
        | EAnd _
        | EOr _
        | EFnName _ -> return expr
      }

    // This is a copy of Ast.postTraversal, made to  work with uplys
    let rec postTraversal (expr : Expr) : Ply.Ply<Expr> =
      let r = postTraversal

      uply {
        let! result =
          uply {
            match expr with
            | EInt _
            | EString _
            | EVariable _
            | EChar _
            | EBool _
            | EUnit _
            | EConstant _
            | EFloat _ -> return expr
            | ELet(id, pat, rhs, next) ->
              let! rhs = r rhs
              let! next = r next
              return ELet(id, pat, rhs, next)
            | EApply(id, fn, typeArgs, exprs) ->
              let! fn = r fn
              let! exprs = exprs |> Ply.NEList.mapSequentially r
              return EApply(id, fn, typeArgs, exprs)
            | EFnName _ -> return expr
            | EIf(id, cond, ifexpr, elseexpr) ->
              let! cond = r cond
              let! ifexpr = r ifexpr
              let! elseexpr = r elseexpr
              return EIf(id, cond, ifexpr, elseexpr)
            | EFieldAccess(id, expr, fieldname) ->
              let! expr = r expr
              return EFieldAccess(id, expr, fieldname)
            | ELambda(id, names, expr) ->
              let! expr = r expr
              return ELambda(id, names, expr)
            | EList(id, exprs) ->
              let! exprs = Ply.List.mapSequentially r exprs
              return EList(id, exprs)
            | ETuple(id, first, second, theRest) ->
              let! first = r first
              let! second = r second
              let! theRest = Ply.List.mapSequentially r theRest
              return ETuple(id, first, second, theRest)
            | EMatch(id, mexpr, pairs) ->
              let! mexpr = r mexpr

              let! pairs =
                Ply.NEList.mapSequentially
                  (fun (pat, expr) ->
                    uply {
                      let! expr = r expr
                      return (pat, expr)
                    })
                  pairs

              return EMatch(id, mexpr, pairs)
            | ERecord(id, typeName, fields) ->
              let! fields =
                Ply.NEList.mapSequentially
                  (fun (name, expr) ->
                    uply {
                      let! expr = r expr
                      return (name, expr)
                    })
                  fields

              return ERecord(id, typeName, fields)
            | ERecordUpdate(id, record, updates) ->
              let! updates =
                Ply.NEList.mapSequentially
                  (fun (name, expr) ->
                    uply {
                      let! expr = r expr
                      return (name, expr)
                    })
                  updates
              let! record = r record
              return ERecordUpdate(id, record, updates)
            | EDict(id, fields) ->
              let! fields =
                Ply.List.mapSequentially
                  (fun (key, expr) ->
                    uply {
                      let! expr = r expr
                      return (key, expr)
                    })
                  fields

              return EDict(id, fields)
            | EEnum(id, typeName, caseName, fields) ->
              let! fields = Ply.List.mapSequentially r fields
              return EEnum(id, typeName, caseName, fields)
            | EAnd(id, left, right) ->
              let! left = r left
              let! right = r right
              return EAnd(id, left, right)
            | EOr(id, left, right) ->
              let! left = r left
              let! right = r right
              return EOr(id, left, right)
            | EError _ -> return expr
          }

        return! f result
      }

    let! result = postTraversal body
    return (symtable.Value, result)
  }


type CompileLambdaResult = { sql : string; vars : List<string * SqlValue> }

let compileLambda
  (state : ExecutionState)
  (tat : TypeArgTable)
  (symtable : DvalMap)
  (paramName : string)
  (dbType : TypeReference)
  (body : Expr)
  : Ply<Result<CompileLambdaResult, RuntimeError>> =
  uply {
<<<<<<< HEAD
    try
      let! symtable, body =
        body
        // Simplify for later passes
        |> canonicalize
        // Inline the RHS of any let within the lambda body. See comment for more
        // details.
        |> inline' paramName Map.empty
        // Replace expressions which can be calculated now with their result. See
        // comment for more details.
        |> partiallyEvaluate state tat symtable paramName

      let types = ExecutionState.availableTypes state

      let! compiled =
        lambdaToSql
          state.builtIns.fns
          types
          state.builtIns.constants
          tat
          symtable
          paramName
          dbType
          TBool
          body

      return Ok { sql = compiled.sql; vars = compiled.vars }

    with
    | SqlCompilerRuntimeError internalError ->
      let err = RuntimeError.sqlCompilerRuntimeError internalError
      return Error err

    | SqlCompilerException errStr -> return Error(RuntimeError.oldError errStr)
=======
    let! symtable, body =
      body
      // Replace threads with nested function calls - simplifies all later passes
      |> canonicalize
      // Inline the rhs of any let within the lambda body. See comment for more
      // details.
      |> inline' paramName Map.empty
      // Replace expressions which can be calculated now with their result. See
      // comment for more details.
      |> partiallyEvaluate state tat symtable paramName
      |> Ply.TplPrimitives.runPlyAsTask

    let types = ExecutionState.availableTypes state
    let fns = ExecutionState.availableFunctions state
    let constants = ExecutionState.availableConstants state

    let! compiled =
      lambdaToSql fns types constants tat symtable paramName dbType TBool body

    return (compiled.sql, compiled.vars)
>>>>>>> c7685e87
  }<|MERGE_RESOLUTION|>--- conflicted
+++ resolved
@@ -319,7 +319,6 @@
                   return c.body
               | FQName.UserProgram _ ->
                 return error $"User constants are not yet supported"
-              | FQName.Unknown u -> return error $"Unknown constant {u}"
             }
           let random = randomString 8
           let newname = $"{nameStr}_{random}"
@@ -349,7 +348,6 @@
                   return fn.returnType, parameters, sqlSpec
                 | None -> return error $"Package functions {nameStr} not found"
               | FQName.UserProgram u -> return error $"Todo: user program {u}"
-              | FQName.Unknown u -> return error $"{u} is not a known function"
             }
 
           typecheck nameStr returnType expectedType
@@ -936,7 +934,6 @@
   (body : Expr)
   : Ply<Result<CompileLambdaResult, RuntimeError>> =
   uply {
-<<<<<<< HEAD
     try
       let! symtable, body =
         body
@@ -948,20 +945,12 @@
         // Replace expressions which can be calculated now with their result. See
         // comment for more details.
         |> partiallyEvaluate state tat symtable paramName
-
       let types = ExecutionState.availableTypes state
+      let fns = ExecutionState.availableFunctions state
+      let constants = ExecutionState.availableConstants state
 
       let! compiled =
-        lambdaToSql
-          state.builtIns.fns
-          types
-          state.builtIns.constants
-          tat
-          symtable
-          paramName
-          dbType
-          TBool
-          body
+        lambdaToSql fns types constants tat symtable paramName dbType TBool body
 
       return Ok { sql = compiled.sql; vars = compiled.vars }
 
@@ -971,26 +960,4 @@
       return Error err
 
     | SqlCompilerException errStr -> return Error(RuntimeError.oldError errStr)
-=======
-    let! symtable, body =
-      body
-      // Replace threads with nested function calls - simplifies all later passes
-      |> canonicalize
-      // Inline the rhs of any let within the lambda body. See comment for more
-      // details.
-      |> inline' paramName Map.empty
-      // Replace expressions which can be calculated now with their result. See
-      // comment for more details.
-      |> partiallyEvaluate state tat symtable paramName
-      |> Ply.TplPrimitives.runPlyAsTask
-
-    let types = ExecutionState.availableTypes state
-    let fns = ExecutionState.availableFunctions state
-    let constants = ExecutionState.availableConstants state
-
-    let! compiled =
-      lambdaToSql fns types constants tat symtable paramName dbType TBool body
-
-    return (compiled.sql, compiled.vars)
->>>>>>> c7685e87
   }