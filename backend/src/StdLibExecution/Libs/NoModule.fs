--- conflicted
+++ resolved
@@ -156,7 +156,6 @@
     typeName = typeName'
     && fields1.Length = fields2.Length
     && List.forall2
-<<<<<<< HEAD
          (fun (name1, expr1) (name2, expr2) ->
            name1 = name2 && equalsExpr expr1 expr2)
          fields1
@@ -170,12 +169,6 @@
          updates1
          updates2
   | EEnum (_, typeName, caseName, fields), EEnum (_, typeName', caseName', fields') ->
-=======
-      (fun (name1, expr1) (name2, expr2) -> name1 = name2 && equalsExpr expr1 expr2)
-      fields1
-      fields2
-  | EEnum(_, typeName, caseName, fields), EEnum(_, typeName', caseName', fields') ->
->>>>>>> 2146cd91
     typeName = typeName'
     && caseName = caseName'
     && fields.Length = fields'.Length
