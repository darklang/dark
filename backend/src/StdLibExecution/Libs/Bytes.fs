module StdLibExecution.Libs.Bytes

open LibExecution.RuntimeTypes
open Prelude
open System
open System.Text
open LibExecution.StdLib.Shortcuts

open System.Text.RegularExpressions

let types : List<BuiltInType> = []
<<<<<<< HEAD
let constants : List<BuiltInConstant> =
  [ { name = constant "Bytes" "empty" 0
=======

let fn = fn [ "Bytes" ]

let fns : List<BuiltInFn> =
  [ { name = fn "empty" 0
      typeParams = []
      parameters = []
>>>>>>> 29190c93
      returnType = TBytes
      description = "Returns an empty list of bytes"
      constant = DBytes [||] |> Ply
      sqlSpec = NotYetImplemented
      previewable = Pure
      deprecated = NotDeprecated } ]

<<<<<<< HEAD
let fns : List<BuiltInFn> =
  [ { name = fn "Bytes" "base64Decode" 0
=======
    { name = fn "base64Decode" 0
>>>>>>> 29190c93
      typeParams = []
      parameters = [ Param.make "s" TString "" ]
      returnType = TResult(TBytes, TString)
      description =
        "Base64 decodes a string. Works with both the URL-safe and standard Base64
         alphabets defined in [RFC 4648](https://www.rfc-editor.org/rfc/rfc4648.html)
         sections [4](https://www.rfc-editor.org/rfc/rfc4648.html#section-4) and
         [5](https://www.rfc-editor.org/rfc/rfc4648.html#section-5)."
      fn =
        (function
        | _, _, [ DString s ] ->
          let base64FromUrlEncoded (str : string) : string =
            let initial = str.Replace('-', '+').Replace('_', '/')
            let length = initial.Length

            if length % 4 = 2 then $"{initial}=="
            else if length % 4 = 3 then $"{initial}="
            else initial

          if s = "" then
            // This seems like we should allow it
            [||] |> DBytes |> Ok |> DResult |> Ply
          elif Regex.IsMatch(s, @"\s") then
            // dotnet ignores whitespace but we don't allow it
            "Not a valid base64 string" |> DString |> Error |> DResult |> Ply
          else
            try
              s
              |> base64FromUrlEncoded
              |> Convert.FromBase64String
              |> DBytes
              |> Ok
              |> DResult
              |> Ply
            with e ->
              Ply(DResult(Error(DString("Not a valid base64 string"))))
        | _ -> incorrectArgs ())
      sqlSpec = NotYetImplemented
      previewable = Pure
      deprecated = NotDeprecated }


    { name = fn "base64Encode" 0
      typeParams = []
      parameters = [ Param.make "bytes" TBytes "" ]
      returnType = TString
      description =
        "Base64URL encodes <param bytes> with {{=}} padding. Uses URL-safe encoding
         with {{-}} and {{_}} instead of {{+}} and {{/}}, as defined in RFC 4648
         section [5](https://www.rfc-editor.org/rfc/rfc4648.html#section-5)."
      fn =
        (function
        | _, _, [ DBytes bytes ] ->
          // Differs from Base64.encodeToUrlSafe as this version has padding
          System.Convert.ToBase64String(bytes).Replace('+', '-').Replace('/', '_')
          |> DString
          |> Ply
        | _ -> incorrectArgs ())
      sqlSpec = NotYetImplemented
      previewable = Pure
      deprecated = NotDeprecated }


    { name = fn "hexEncode" 0
      typeParams = []
      parameters = [ Param.make "bytes" TBytes "" ]
      returnType = TString
      description =
        "Hex (Base16) encodes <param bytes> using an uppercase alphabet. Complies
         with [RFC 4648 section 8](https://www.rfc-editor.org/rfc/rfc4648.html#section-8)."
      fn =
        (function
        | _, _, [ DBytes bytes ] ->
          let hexUppercaseLookup = "0123456789ABCDEF"
          let len = bytes.Length
          let buf = new StringBuilder(len * 2)

          for i = 0 to len - 1 do
            let byte = bytes[i] |> int

            buf
              .Append(hexUppercaseLookup[((byte >>> 4) &&& 0xF)])
              .Append(hexUppercaseLookup[(byte &&& 0xF)])
            |> ignore<StringBuilder>

          buf |> string |> DString |> Ply
        | _ -> incorrectArgs ())
      sqlSpec = NotYetImplemented
      previewable = Pure
      deprecated = NotDeprecated }


    { name = fn "length" 0
      typeParams = []
      parameters = [ Param.make "bytes" TBytes "" ]
      returnType = TInt
      description = "Returns the number of bytes in <param bytes>"
      fn =
        (function
        | _, _, [ DBytes bytes ] -> bytes |> Array.length |> Dval.int |> Ply
        | _ -> incorrectArgs ())
      sqlSpec = NotYetImplemented
      previewable = Pure
      deprecated = NotDeprecated } ]

let contents = (fns, types, constants)<|MERGE_RESOLUTION|>--- conflicted
+++ resolved
@@ -9,18 +9,10 @@
 open System.Text.RegularExpressions
 
 let types : List<BuiltInType> = []
-<<<<<<< HEAD
-let constants : List<BuiltInConstant> =
-  [ { name = constant "Bytes" "empty" 0
-=======
 
 let fn = fn [ "Bytes" ]
-
-let fns : List<BuiltInFn> =
-  [ { name = fn "empty" 0
-      typeParams = []
-      parameters = []
->>>>>>> 29190c93
+let constants : List<BuiltInConstant> =
+  [ { name = constant "empty" 0
       returnType = TBytes
       description = "Returns an empty list of bytes"
       constant = DBytes [||] |> Ply
@@ -28,12 +20,8 @@
       previewable = Pure
       deprecated = NotDeprecated } ]
 
-<<<<<<< HEAD
 let fns : List<BuiltInFn> =
-  [ { name = fn "Bytes" "base64Decode" 0
-=======
-    { name = fn "base64Decode" 0
->>>>>>> 29190c93
+  [ { name = fn "base64Decode" 0
       typeParams = []
       parameters = [ Param.make "s" TString "" ]
       returnType = TResult(TBytes, TString)
