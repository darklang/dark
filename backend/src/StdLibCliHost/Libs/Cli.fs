--- conflicted
+++ resolved
@@ -17,7 +17,6 @@
 module Json = StdLibExecution.Libs.Json
 
 
-<<<<<<< HEAD
 module CliRuntimeError =
   open Prelude
 
@@ -60,10 +59,8 @@
     let toRuntimeError (e : Error) : RT.RuntimeError =
       Error.toDT e |> RT.RuntimeError.fromDT
 
-=======
 let libExecutionContents =
   StdLibExecution.StdLib.contents StdLibExecution.Libs.HttpClient.defaultConfig
->>>>>>> c1fff025
 
 let builtIns : RT.BuiltIns =
   let (fns, types, constants) =
