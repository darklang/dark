--- conflicted
+++ resolved
@@ -31,11 +31,6 @@
     handlers : List<PT.Handler.Spec * PT.Expr>
     exprs : List<PT.Expr> }
 
-<<<<<<< HEAD
-let emptyModule =
-  { types = []; fns = []; dbs = []; constants = []; handlers = []; exprs = [] }
-=======
->>>>>>> a1ee1736
 
 
 /// Extracts the parts we care about from an F# attribute
@@ -211,39 +206,29 @@
 let postProcessModule (m : PTCanvasModule) : PTCanvasModule =
   let userFnNames = m.fns |> List.map (fun f -> f.name) |> Set
   let userTypeNames = m.types |> List.map (fun t -> t.name) |> Set
-<<<<<<< HEAD
   let userConstantNames = m.constants |> List.map (fun c -> c.name) |> Set
 
   let fixExpr =
-    ProgramTypes.Expr.resolveNames userFnNames userTypeNames userConstantNames
-=======
-  let fixExpr = NameResolution.Expr.resolveNames userFnNames userTypeNames
->>>>>>> a1ee1736
+    NameResolution.Expr.resolveNames userFnNames userTypeNames userConstantNames
   { handlers = m.handlers |> List.map (fun (spec, expr) -> (spec, fixExpr expr))
     exprs = m.exprs |> List.map fixExpr
     fns =
       m.fns
       |> List.map (
-<<<<<<< HEAD
-        ProgramTypes.UserFunction.resolveNames
+        NameResolution.UserFunction.resolveNames
           userFnNames
           userTypeNames
           userConstantNames
       )
-    types = m.types |> List.map (ProgramTypes.UserType.resolveNames userTypeNames)
+    types = m.types |> List.map (NameResolution.UserType.resolveNames userTypeNames)
     constants =
       m.constants
       |> List.map (
-        ProgramTypes.UserConstant.resolveNames
+        NameResolution.UserConstant.resolveNames
           userFnNames
           userTypeNames
           userConstantNames
       )
-=======
-        NameResolution.UserFunction.resolveNames userFnNames userTypeNames
-      )
-    types = m.types |> List.map (NameResolution.UserType.resolveNames userTypeNames)
->>>>>>> a1ee1736
     dbs =
       m.dbs
       |> List.map (fun db ->
