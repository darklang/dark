module Parser.CanvasV2

open FSharp.Compiler.Syntax

open Prelude
open Tablecloth

module FS2WT = FSharpToWrittenTypes
module WT = WrittenTypes
module WT2PT = WrittenTypesToProgramTypes
module PT = LibExecution.ProgramTypes

open Utils

type WTCanvasModule =
  { name : List<string>
    types : List<WT.UserType.T>
    fns : List<WT.UserFunction.T>
    dbs : List<WT.DB.T>
    // TODO: consider breaking this down into httpHandlers, crons, workers, and repls
    handlers : List<WT.Handler.Spec * WT.Expr>
    exprs : List<WT.Expr> }

let emptyWTModule =
  { name = []; types = []; fns = []; dbs = []; handlers = []; exprs = [] }

type PTCanvasModule =
  { types : List<PT.UserType.T>
    fns : List<PT.UserFunction.T>
    dbs : List<PT.DB.T>
    constants : List<PT.UserConstant.T>
    // TODO: consider breaking this down into httpHandlers, crons, workers, and repls
    handlers : List<PT.Handler.Spec * PT.Expr>
    exprs : List<PT.Expr> }



/// Extracts the parts we care about from an F# attribute
///
/// Given `[<HttpHandler("method", "path")>]`, returns `("HttpHandler", ["method"; "path"])`
/// wch is easier to work with than the AST presented normally
let (|SimpleAttribute|_|) (attr : SynAttribute) =
  let attrName =
    match longIdentToList attr.TypeName.LongIdent with
    | [ attrName ] -> attrName
    | _ -> Exception.raiseInternal $"Unsupported attribute name" []

  let rec parseAttrArgs (attr : SynExpr) : List<string> =
    match attr with
    | SynExpr.Paren(expr, _, _, _) -> parseAttrArgs expr

    | SynExpr.Const(SynConst.String(s, _, _), _) -> [ s ]

    | SynExpr.Tuple(_, args, _, _) ->
      args
      |> List.map (fun arg ->
        match arg with
        | SynExpr.Const(SynConst.String(s, _, _), _) -> s
        | _ ->
          Exception.raiseInternal
            $"Couldn't parse attribute argument"
            [ "arg", arg ])

    | _ ->
      Exception.raiseInternal $"Couldn't parse attribute argument" [ "attr", attr ]

  Some(attrName, parseAttrArgs attr.ArgExpr)

/// Update a CanvasModule by parsing a single F# let binding
/// Depending on the attribute present, this may add a user function, a handler, or a DB
let parseLetBinding (m : WTCanvasModule) (letBinding : SynBinding) : WTCanvasModule =
  match letBinding with
  | SynBinding(_, _, _, _, attrs, _, _, pat, returnInfo, expr, _, _, _) ->
    let expr = FS2WT.Expr.fromSynExpr expr

    let attrs = attrs |> List.collect (fun l -> l.Attributes)

    match attrs with
    | [] ->
      // functions require a return type to be defined,
      // and let exprs don't allow return types to be defined,
      // so we can use this to distinguish between the two
      // when mapping from F#
      match returnInfo with
      | None ->
        let newExpr =
          WT.ELet(gid (), FS2WT.LetPattern.fromSynPat pat, expr, WT.EUnit(gid ()))
        { m with exprs = m.exprs @ [ newExpr ] }
      | Some _ ->
        let newFn = FS2WT.UserFunction.fromSynBinding m.name letBinding
        { m with fns = newFn :: m.fns }

    | [ attr ] ->
      match attr with
      | SimpleAttribute("HttpHandler", [ method; route ]) ->
        let newHttpHanlder = WT.Handler.Spec.HTTP(route, method)
        { m with handlers = (newHttpHanlder, expr) :: m.handlers }

      | SimpleAttribute("REPL", [ name ]) ->
        //let newHandler = PT.Handler.Spec.REPL(name, randomIds ())
        //{ m with handlers = (newHandler, expr) :: m.handlers }
        Exception.raiseInternal
          $"Not currently supporting REPLs, as we can't test them well yet"
          [ "attr", attr ]

      | SimpleAttribute("Worker", [ name ]) ->
        //let newWorker = PT.Handler.Spec.Worker(name, randomIds ())
        //{ m with handlers = (newWorker, expr) :: m.handlers }
        Exception.raiseInternal
          $"Not currently supporting Workers, as we can't test them well yet"
          [ "attr", attr ]

      | SimpleAttribute("Cron", [ name; interval ]) ->
        //let newCron = PT.Handler.Spec.Cron(name, interval, randomIds ())
        //{ m with handlers = (newCron, expr) :: m.handlers }
        Exception.raiseInternal
          $"Not currently supporting Crons, as we can't test them well yet"
          [ "attr", attr ]

      | _ ->
        Exception.raiseInternal
          $"Not sure how to handle this attribute"
          [ "attr", attr ]

    | _ ->
      Exception.raiseInternal
        $"Can only currently support 1 attribute [<...>] on a let binding"
        [ "attrs", attrs ]



module UserDB =
  let fromSynTypeDefn (typeDef : SynTypeDefn) : WT.DB.T =
    match typeDef with
    | SynTypeDefn(SynComponentInfo(_, _params, _, [ id ], _, _, _, _),
                  SynTypeDefnRepr.Simple(SynTypeDefnSimpleRepr.TypeAbbrev(_, typ, _),
                                         _),
                  _members,
                  _,
                  _,
                  _) ->
      { name = id.idText; version = 0; typ = FS2WT.TypeReference.fromSynType typ }
    | _ ->
      Exception.raiseInternal $"Unsupported db definition" [ "typeDef", typeDef ]

let parseTypeDefn (m : WTCanvasModule) (typeDefn : SynTypeDefn) : WTCanvasModule =
  match typeDefn with
  | SynTypeDefn(SynComponentInfo(attrs, _, _, _, _, _, _, _), _, _, _, _, _) ->
    let isDB =
      attrs
      |> List.map (fun attr -> attr.Attributes)
      |> List.concat
      |> List.exists (fun attr -> longIdentToList attr.TypeName.LongIdent = [ "DB" ])

    let (newDBs, newTypes) =
      if isDB then
        [ UserDB.fromSynTypeDefn typeDefn ], []
      else
        [], [ FS2WT.UserType.fromSynTypeDefn m.name typeDefn ]

    { m with types = m.types @ newTypes; dbs = m.dbs @ newDBs }

/// An F# module has a list of declarations, which can be:
/// - a group of let bindings
/// - a group of type definitions
/// - a single expression
/// - a nested module (not currently supported)
/// - etc
///
/// This builds up a CanvasModule by parsing each declaration:
/// - type definitions are parsed as user types
/// - let bindings with no attributes are parsed as user functions
/// - let bindings with attributes are parsed
///   as handlers (i.e. with `[<HttpHandler("method", "path")>]`)
///   or as DBs (i.e. with `[<DB>] DBName = Type`)
/// - ? expressions are parsed as init commands (not currently supported)
/// - anything else fails
let parseDecls (decls : List<SynModuleDecl>) : WTCanvasModule =
  List.fold
    emptyWTModule
    (fun m decl ->
      match decl with
      | SynModuleDecl.Let(_, bindings, _) ->
        List.fold m (fun m b -> parseLetBinding m b) bindings

      | SynModuleDecl.Types(defns, _) ->
        List.fold m (fun m d -> parseTypeDefn m d) defns

      | SynModuleDecl.Expr(expr, _) ->
        { m with exprs = m.exprs @ [ FS2WT.Expr.fromSynExpr expr ] }

      | _ -> Exception.raiseInternal $"Unsupported declaration" [ "decl", decl ])
    decls

let toResolver (canvas : WTCanvasModule) : NameResolver.NameResolver =
  let fns = canvas.fns |> List.map (fun fn -> fn.name)
  let types = canvas.types |> List.map (fun typ -> typ.name)
  NameResolver.create [] [] types fns

let toPT
  (nameResolver : NameResolver.NameResolver)
  (m : WTCanvasModule)
  : PTCanvasModule =
  { types = m.types |> List.map (WT2PT.UserType.toPT nameResolver m.name)
    fns = m.fns |> List.map (WT2PT.UserFunction.toPT nameResolver m.name)
    dbs = m.dbs |> List.map (WT2PT.DB.toPT nameResolver m.name)
    handlers =
      m.handlers
      |> List.map (fun (spec, expr) ->
<<<<<<< HEAD
        (WT2PT.Handler.Spec.toPT spec, WT2PT.Expr.toPT expr))
    exprs = m.exprs |> List.map WT2PT.Expr.toPT }

let postProcessModule (m : PTCanvasModule) : PTCanvasModule =
  let userFnNames = m.fns |> List.map (fun f -> f.name) |> Set
  let userTypeNames = m.types |> List.map (fun t -> t.name) |> Set
  let userConstantNames = m.constants |> List.map (fun c -> c.name) |> Set

  let fixExpr =
    NameResolution.Expr.resolveNames userFnNames userTypeNames userConstantNames
  { handlers = m.handlers |> List.map (fun (spec, expr) -> (spec, fixExpr expr))
    exprs = m.exprs |> List.map fixExpr
    fns =
      m.fns
      |> List.map (
        NameResolution.UserFunction.resolveNames
          userFnNames
          userTypeNames
          userConstantNames
      )
    types = m.types |> List.map (NameResolution.UserType.resolveNames userTypeNames)
    constants =
      m.constants
      |> List.map (
        NameResolution.UserConstant.resolveNames
          userFnNames
          userTypeNames
          userConstantNames
      )
    dbs =
      m.dbs
      |> List.map (fun db ->
        { db with
            typ = NameResolution.TypeReference.resolveNames userTypeNames db.typ }) }

let parse (filename : string) (source : string) : PTCanvasModule =
=======
        (WT2PT.Handler.Spec.toPT spec, WT2PT.Expr.toPT nameResolver m.name expr))
    exprs = m.exprs |> List.map (WT2PT.Expr.toPT nameResolver m.name) }

let parse
  (resolver : NameResolver.NameResolver)
  (filename : string)
  (source : string)
  : PTCanvasModule =
>>>>>>> 90d2eac2
  let parsedAsFSharp = parseAsFSharpSourceFile filename source

  let decls =
    match parsedAsFSharp with
    | ParsedImplFileInput(_,
                          _,
                          _,
                          _,
                          _,
                          [ SynModuleOrNamespace(_, _, _, decls, _, _, _, _, _) ],
                          _,
                          _,
                          _) -> decls
    | _ ->
      Exception.raiseInternal
        $"wrong shape tree - ensure that input is a single expression, perhaps by wrapping the existing code in parens"
        [ "parsedAsFsharp", parsedAsFSharp ]
  let module' = parseDecls decls
  let resolver = toResolver module' |> NameResolver.merge resolver
  toPT resolver module'


let parseFromFile
  (resolver : NameResolver.NameResolver)
  (filename : string)
  : PTCanvasModule =
  filename |> System.IO.File.ReadAllText |> parse resolver filename<|MERGE_RESOLUTION|>--- conflicted
+++ resolved
@@ -16,13 +16,20 @@
   { name : List<string>
     types : List<WT.UserType.T>
     fns : List<WT.UserFunction.T>
+    constants : List<WT.UserConstant.T>
     dbs : List<WT.DB.T>
     // TODO: consider breaking this down into httpHandlers, crons, workers, and repls
     handlers : List<WT.Handler.Spec * WT.Expr>
     exprs : List<WT.Expr> }
 
 let emptyWTModule =
-  { name = []; types = []; fns = []; dbs = []; handlers = []; exprs = [] }
+  { name = []
+    types = []
+    fns = []
+    constants = []
+    dbs = []
+    handlers = []
+    exprs = [] }
 
 type PTCanvasModule =
   { types : List<PT.UserType.T>
@@ -195,7 +202,8 @@
 let toResolver (canvas : WTCanvasModule) : NameResolver.NameResolver =
   let fns = canvas.fns |> List.map (fun fn -> fn.name)
   let types = canvas.types |> List.map (fun typ -> typ.name)
-  NameResolver.create [] [] types fns
+  let constants = canvas.constants |> List.map (fun c -> c.name)
+  NameResolver.create [] [] [] types fns constants
 
 let toPT
   (nameResolver : NameResolver.NameResolver)
@@ -203,48 +211,11 @@
   : PTCanvasModule =
   { types = m.types |> List.map (WT2PT.UserType.toPT nameResolver m.name)
     fns = m.fns |> List.map (WT2PT.UserFunction.toPT nameResolver m.name)
+    constants = m.constants |> List.map (WT2PT.UserConstant.toPT nameResolver m.name)
     dbs = m.dbs |> List.map (WT2PT.DB.toPT nameResolver m.name)
     handlers =
       m.handlers
       |> List.map (fun (spec, expr) ->
-<<<<<<< HEAD
-        (WT2PT.Handler.Spec.toPT spec, WT2PT.Expr.toPT expr))
-    exprs = m.exprs |> List.map WT2PT.Expr.toPT }
-
-let postProcessModule (m : PTCanvasModule) : PTCanvasModule =
-  let userFnNames = m.fns |> List.map (fun f -> f.name) |> Set
-  let userTypeNames = m.types |> List.map (fun t -> t.name) |> Set
-  let userConstantNames = m.constants |> List.map (fun c -> c.name) |> Set
-
-  let fixExpr =
-    NameResolution.Expr.resolveNames userFnNames userTypeNames userConstantNames
-  { handlers = m.handlers |> List.map (fun (spec, expr) -> (spec, fixExpr expr))
-    exprs = m.exprs |> List.map fixExpr
-    fns =
-      m.fns
-      |> List.map (
-        NameResolution.UserFunction.resolveNames
-          userFnNames
-          userTypeNames
-          userConstantNames
-      )
-    types = m.types |> List.map (NameResolution.UserType.resolveNames userTypeNames)
-    constants =
-      m.constants
-      |> List.map (
-        NameResolution.UserConstant.resolveNames
-          userFnNames
-          userTypeNames
-          userConstantNames
-      )
-    dbs =
-      m.dbs
-      |> List.map (fun db ->
-        { db with
-            typ = NameResolution.TypeReference.resolveNames userTypeNames db.typ }) }
-
-let parse (filename : string) (source : string) : PTCanvasModule =
-=======
         (WT2PT.Handler.Spec.toPT spec, WT2PT.Expr.toPT nameResolver m.name expr))
     exprs = m.exprs |> List.map (WT2PT.Expr.toPT nameResolver m.name) }
 
@@ -253,7 +224,6 @@
   (filename : string)
   (source : string)
   : PTCanvasModule =
->>>>>>> 90d2eac2
   let parsedAsFSharp = parseAsFSharpSourceFile filename source
 
   let decls =
