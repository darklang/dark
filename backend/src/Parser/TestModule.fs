--- conflicted
+++ resolved
@@ -44,20 +44,12 @@
   { types : List<PT.UserType.T>
     dbs : List<PT.DB.T>
     fns : List<PT.UserFunction.T>
-<<<<<<< HEAD
     constants : List<PT.UserConstant.T>
-    modules : List<string * T>
-    tests : List<Test> }
-
-let empty =
-  { types = []; dbs = []; fns = []; constants = []; modules = []; tests = [] }
-=======
     modules : List<string * RTModule>
     tests : List<RTTest> }
 
 
-let emptyRTModule = { types = []; dbs = []; fns = []; modules = []; tests = [] }
->>>>>>> a1ee1736
+let emptyRTModule = { types = []; dbs = []; fns = []; constants = []; modules = []; tests = [] }
 
 
 module UserDB =
@@ -118,67 +110,6 @@
       if isDB then
         [ UserDB.fromSynTypeDefn typeDefn ], []
       else
-<<<<<<< HEAD
-        [], [ PTP.UserType.fromSynTypeDefn typeDefn ]
-
-  let rec parseModule (parent : T) (decls : List<SynModuleDecl>) : T =
-    let m =
-      List.fold
-        { types = parent.types
-          fns = parent.fns
-          dbs = parent.dbs
-          constants = parent.constants
-          modules = []
-          tests = [] }
-        (fun m decl ->
-          match decl with
-          | SynModuleDecl.Let(_, bindings, _) ->
-            let newUserFns = List.map PTP.UserFunction.fromSynBinding bindings
-            { m with fns = m.fns @ newUserFns }
-
-          | SynModuleDecl.Types(defns, _) ->
-            let (dbs, types) = List.map parseTypeDecl defns |> List.unzip
-            { m with
-                types = m.types @ List.concat types
-                dbs = m.dbs @ List.concat dbs }
-
-          | SynModuleDecl.Expr(expr, _) ->
-            { m with tests = m.tests @ [ parseTest expr ] }
-
-          | SynModuleDecl.NestedModule(SynComponentInfo(attrs,
-                                                        _,
-                                                        _,
-                                                        [ name ],
-                                                        _,
-                                                        _,
-                                                        _,
-                                                        _),
-                                       _,
-                                       decls,
-                                       _,
-                                       _,
-                                       _) ->
-            let nested = parseModule m decls
-            { m with modules = m.modules @ [ (name.idText, nested) ] }
-          | _ -> Exception.raiseInternal $"Unsupported declaration" [ "decl", decl ])
-        decls
-    let fnNames = m.fns |> List.map (fun fn -> fn.name) |> Set
-    let typeNames = m.types |> List.map (fun t -> t.name) |> Set
-    let constantNames = m.constants |> List.map (fun c -> c.name) |> Set
-    let fixup = ProgramTypes.Expr.resolveNames fnNames typeNames constantNames
-    { fns = m.fns |> List.map (fun fn -> { fn with body = fixup fn.body })
-      types = m.types
-      dbs = m.dbs
-      modules = m.modules
-      constants = m.constants
-      tests =
-        m.tests
-        |> List.map (fun test ->
-          { test with actual = fixup test.actual; expected = fixup test.expected }) }
-
-
-
-=======
         [], [ FS2WT.UserType.fromSynTypeDefn typeDefn ]
 
   let rec parseModule (parent : WTModule) (decls : List<SynModuleDecl>) : WTModule =
@@ -186,6 +117,7 @@
       { types = parent.types
         fns = parent.fns
         dbs = parent.dbs
+        constants = parent.constants
         modules = []
         tests = [] }
       (fun m decl ->
@@ -220,7 +152,6 @@
           { m with modules = m.modules @ [ (name.idText, nested) ] }
         | _ -> Exception.raiseInternal $"Unsupported declaration" [ "decl", decl ])
       decls
->>>>>>> a1ee1736
 
   let decls =
     match parsedAsFSharp with
