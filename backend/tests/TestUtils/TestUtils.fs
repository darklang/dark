module TestUtils.TestUtils

open Expecto

open System.Threading.Tasks
open FSharp.Control.Tasks

open Npgsql.FSharp
open Npgsql
open LibBackend.Db

open Prelude
open Tablecloth

module RT = LibExecution.RuntimeTypes
module PT = LibExecution.ProgramTypes
module AT = LibExecution.AnalysisTypes
module PT2RT = LibExecution.ProgramTypesToRuntimeTypes
module Account = LibBackend.Account
module Canvas = LibBackend.Canvas
module Exe = LibExecution.Execution
module S = RTShortcuts

let testOwner : Lazy<Task<UserID>> = lazy (Account.createUser ())

let nameToTestDomain (name : string) : string =
  let name =
    name
    |> String.toLowercase
    // replace invalid chars with a single hyphen
    |> FsRegEx.replace "[^-a-z0-9]+" "-"
    |> FsRegEx.replace "[-_]+" "-"
    |> String.take 50
  let suffix = randomString 5 |> String.toLowercase
  $"{name}-{suffix}"
  |> FsRegEx.replace "[-_]+" "-"
  |> fun s -> $"{s}.dlio.localhost"

let initializeCanvasForOwner
  (ownerID : UserID)
  (name : string)
  : Task<CanvasID * string> =
  task {
    let domain = nameToTestDomain name
    let! canvasID = Canvas.create ownerID domain
    return (canvasID, domain)
  }

let initializeTestCanvas' (name : string) : Task<CanvasID * string> =
  task {
    let! owner = testOwner.Force()
    return! initializeCanvasForOwner owner name
  }

let initializeTestCanvas (name : string) : Task<CanvasID> =
  task {
    let! (canvasID, domain) = initializeTestCanvas' name
    return canvasID
  }


let testHttpRouteHandler
  (route : string)
  (method : string)
  (ast : PT.Expr)
  : PT.Handler.T =
  { tlid = gid (); ast = ast; spec = PT.Handler.HTTP(route, method) }

let testCron
  (name : string)
  (interval : PT.Handler.CronInterval)
  (ast : PT.Expr)
  : PT.Handler.T =
  { tlid = gid (); ast = ast; spec = PT.Handler.Cron(name, interval) }

let testWorker (name : string) (ast : PT.Expr) : PT.Handler.T =
  { tlid = gid (); ast = ast; spec = PT.Handler.Worker name }

let testUserFn
  (name : string)
  (typeParams : List<string>)
  (parameters : string list)
  (returnType : PT.TypeReference)
  (body : PT.Expr)
  : PT.UserFunction.T =
  { tlid = gid ()
    body = body
    description = ""
    name = PT.FnName.userProgram [] name 0
    typeParams = typeParams
    deprecated = PT.NotDeprecated
    parameters =
      List.map
        (fun p -> { name = p; typ = PT.TVariable "b"; description = "test" })
        parameters
    returnType = returnType }

let testUserRecordType
  (name : PT.TypeName.UserProgram)
  (firstField : string * PT.TypeReference)
  (additionalFields : List<string * PT.TypeReference>)
  : PT.UserType.T =
  let mapField (name, typ) : PT.CustomType.RecordField =
    { name = name; typ = typ; description = "" }

  { tlid = gid ()
    name = name
    typeParams = []
    definition =
      PT.CustomType.Record(mapField firstField, List.map mapField additionalFields) }



let testDB (name : string) (typ : PT.TypeReference) : PT.DB.T =
  { tlid = gid (); name = name; typ = typ; version = 0 }

/// Library function to be usable within tests.
/// Includes normal StdLib fns, as well as test-specific fns.
/// In the case of a fn existing in both places, the test fn is the one used.
let libraries : Lazy<Task<RT.Libraries>> =
  lazy
    task {

      let (fns, types, constants) =
        LibExecution.StdLib.combine
          [ LibTest.contents
            LibRealExecution.RealExecution.builtins
            StdLibCli.StdLib.contents ]
          []
          []
      let! packageFns = LibBackend.PackageManager.allFunctions ()
      let packageFns =
        packageFns
        |> List.map (fun (f : PT.PackageFn.T) ->
          (f.name |> PT2RT.FnName.Package.toRT, PT2RT.PackageFn.toRT f))
        |> Map.ofList
      let! packageTypes = LibBackend.PackageManager.allTypes ()
      let packageTypes =
        packageTypes
        |> List.map (fun (t : PT.PackageType.T) ->
          (t.name |> PT2RT.TypeName.Package.toRT, PT2RT.PackageType.toRT t))
        |> Map.ofList

      let! packageConstants = LibBackend.PackageManager.allConstants ()
      let packageConstants =
        packageConstants
        |> List.map (fun (c : PT.PackageConstant.T) ->
          (c.name |> PT2RT.FQConstantName.PackageConstantName.toRT,
           PT2RT.PackageConstant.toRT c))
        |> Map.ofList
      return
<<<<<<< HEAD
        { stdlibTypes = types |> Map.fromListBy (fun typ -> typ.name)
          stdlibFns = fns |> Map.fromListBy (fun fn -> fn.name)
          stdlibConstants = constants |> Map.fromListBy (fun c -> c.name)
=======
        { builtInTypes = types |> Map.fromListBy (fun typ -> typ.name)
          builtInFns = fns |> Map.fromListBy (fun fn -> fn.name)
>>>>>>> 29190c93
          packageFns = packageFns
          packageTypes = packageTypes
          packageConstants = packageConstants }
    }

let executionStateFor
  (canvasID : CanvasID)
  (internalFnsAllowed : bool)
  (allowLocalHttpAccess : bool)
  (dbs : Map<string, RT.DB.T>)
<<<<<<< HEAD
  (userTypes : Map<RT.FQTypeName.UserTypeName, RT.UserType.T>)
  (userFunctions : Map<RT.FQFnName.UserFnName, RT.UserFunction.T>)
  (userConstants : Map<RT.FQConstantName.UserConstantName, RT.UserConstant.T>)
=======
  (userTypes : Map<RT.TypeName.UserProgram, RT.UserType.T>)
  (userFunctions : Map<RT.FnName.UserProgram, RT.UserFunction.T>)
>>>>>>> 29190c93
  : Task<RT.ExecutionState> =
  task {
    let! domains = Canvas.domainsForCanvasID canvasID
    let config : RT.Config =
      // Short timeout so that tests using the timeout complete quickly
      { allowLocalHttpAccess = allowLocalHttpAccess; httpclientTimeoutInMs = 5000 }

    let program : RT.Program =
      { canvasID = canvasID
        internalFnsAllowed = internalFnsAllowed
        fns = userFunctions
        types = userTypes
        dbs = dbs
<<<<<<< HEAD
        userTypes = userTypes
        userConstants = userConstants
=======
>>>>>>> 29190c93
        secrets = [] }

    let testContext : RT.TestContext =
      { sideEffectCount = 0
        exceptionReports = []
        expectedExceptionCount = 0
        postTestExecutionHook =
          fun tc _ ->
            // In an effort to find errors in the test suite, we track exceptions
            // that we report in the runtime and check for them after the test
            // completes.  There are a lot of places where exceptions are allowed,
            // possibly too many to annotate, so we assume that errors are intended
            // to be reported anytime the result is a DError.
            let exceptionCountMatches =
              tc.exceptionReports.Length = tc.expectedExceptionCount

            if not exceptionCountMatches then
              List.iter
                (fun (msg, stackTrace, metadata) ->
                  print
                    $"An error was reported in the runtime:  \n  {msg}\n{stackTrace}\n  {metadata}\n\n")
                tc.exceptionReports
              Exception.raiseInternal
                $"UNEXPECTED EXCEPTION COUNT in test {domains}"
                [ "expectedExceptionCount", tc.expectedExceptionCount
                  "actualExceptionCount", tc.exceptionReports.Length
                  "reports", tc.exceptionReports ] }

    // Typically, exceptions thrown in tests have surprised us. Take these errors and
    // catch them much closer to where they happen (usually in the function
    // definition)
    let rec exceptionReporter : RT.ExceptionReporter =
      fun (state : RT.ExecutionState) metadata (exn : exn) ->
        let message = exn.Message
        let stackTrace = exn.StackTrace
        let metadata = Exception.toMetadata exn @ metadata
        let inner = exn.InnerException
        if not (isNull inner) then (exceptionReporter state [] inner) else ()
        state.test.exceptionReports <-
          (message, stackTrace, metadata) :: state.test.exceptionReports

    // For now, lets not track notifications, as often our tests explicitly trigger
    // things that notify, while Exceptions have historically been unexpected errors
    // in the tests and so are worth watching out for.
    let notifier : RT.Notifier = fun _state _msg _tags -> ()
    let! libraries = libraries.Force()

    let state =
      Exe.createState
        libraries
        (Exe.noTracing RT.Real)
        exceptionReporter
        notifier
        (id 7)
        program
        config
    let state = { state with test = testContext }
    return state
  }

/// Saves and reloads the canvas for the Toplevels
let canvasForTLs (canvasID : CanvasID) (tls : List<PT.Toplevel.T>) : Task<Canvas.T> =
  task {
    let descs = tls |> List.map (fun tl -> (tl, LibBackend.Serialize.NotDeleted))
    do! Canvas.saveTLIDs canvasID descs
    return! Canvas.loadAll canvasID
  }



let testMany (name : string) (fn : 'a -> 'b) (values : List<'a * 'b>) =
  testList
    name
    (List.mapi
      (fun i (input, expected) ->
        test $"{name}[{i}]: ({input}) -> {expected}" {
          Expect.equal (fn input) expected ""
        })
      values)

let testMany2 (name : string) (fn : 'a -> 'b -> 'c) (values : List<'a * 'b * 'c>) =
  testList
    name
    (List.mapi
      (fun i (input1, input2, expected) ->
        test $"{name}[{i}]: ({input1}, {input2}) -> {expected}" {
          Expect.equal (fn input1 input2) expected ""
        })
      values)

let testManyTask (name : string) (fn : 'a -> Task<'b>) (values : List<'a * 'b>) =
  testList
    name
    (List.mapi
      (fun i (input, expected) ->
        testTask $"{name} - {i}" {
          let! result = fn input
          Expect.equal result expected ""
        })
      values)

let testMany2Task
  (name : string)
  (fn : 'a -> 'b -> Task<'c>)
  (values : List<'a * 'b * 'c>)
  =
  testList
    name
    (List.mapi
      (fun i (input1, input2, expected) ->
        testTask $"{name}[{i}]: ({input1}, {input2}) -> {expected}" {
          let! result = fn input1 input2
          Expect.equal result expected ""
        })
      values)



// Allow reusing property-test definitions with test cases found by fuzzing
let testListUsingProperty
  (name : string)
  (prop : 'a -> bool)
  (list : (string * 'a) list)
  =
  testList
    name
    (List.map
      (fun (doc, testCase) ->
        let doc = if doc = "" then testCase.ToString() else doc
        testTask $"{name} {doc}" { return (Expect.isTrue (prop testCase) "") })
      list)

// Remove random things like IDs to make the tests stable
let normalizeDvalResult (dv : RT.Dval) : RT.Dval =
  match dv with
  | RT.DError(_, str) -> RT.DError(RT.SourceNone, str)
  | RT.DIncomplete _ -> RT.DIncomplete(RT.SourceNone)
  | dv -> dv

open LibExecution.RuntimeTypes

let rec debugDval (v : Dval) : string =
  match v with
  | DString s ->
    $"DString '{s}'(len {s.Length}, {System.BitConverter.ToString(UTF8.toBytes s)})"
  | DDateTime d ->
    $"DDateTime '{DarkDateTime.toIsoString d}': (millies {d.InUtc().Millisecond})"
  | DRecord(tn, o) ->
    let typeStr = TypeName.toString tn
    o
    |> Map.toList
    |> List.map (fun (k, v) -> $"\"{k}\": {debugDval v}")
    |> String.concat ",\n  "
    |> fun contents -> $"DRecord {typeStr} {{\n  {contents}}}"
  | DDict obj ->
    obj
    |> Map.toList
    |> List.map (fun (k, v) -> $"\"{k}\": {debugDval v}")
    |> String.concat ",\n  "
    |> fun contents -> $"DDict {{\n  {contents}}}"
  | DBytes b ->
    b
    |> Array.toList
    |> List.map string
    |> String.concat ", "
    // TODO: when I try to prepend this with "DBytes ",
    // the console output is "DB[|...|]", and the "ytes " are cut off.
    // Why?
    |> fun s -> $"[|{s}|]"

  | _ -> v.ToString()

module Expect =
  // Checks if the value (and all its contents) is in its desired
  // representation (in the event that there are multiple ways to represent
  // it). Think of this as a general form of string normalization.
  let rec isCanonical (dv : Dval) : bool =
    let check = isCanonical

    match dv with
    | DDateTime _
    | DIncomplete _
    | DInt _
    | DDateTime _
    | DBool _
    | DFloat _
    | DUnit
    | DPassword _
    | DFnVal _
    | DError _
    | DDB _
    | DUuid _
    | DBytes _
    | DOption None
    | DFloat _ -> true

    | DResult(Ok v)
    | DResult(Error v)
    | DOption(Some v) -> check v

    | DList vs -> List.all check vs
    | DTuple(first, second, rest) -> List.all check ([ first; second ] @ rest)
    | DDict vs -> vs |> Map.values |> List.all check
    | DRecord(_, vs) -> vs |> Map.values |> List.all check
    | DString str -> str.IsNormalized()
    | DChar str -> str.IsNormalized() && String.lengthInEgcs str = 1
    | DEnum(_typeName, _caseName, fields) -> fields |> List.all check

  type Path = string list

  let pathToString (path : Path) : string =
    let pathStr = (path @ [ "val" ]) |> List.reverse |> String.concat "."
    $"in ({pathStr})"

  let rec letPatternEqualityBaseFn
    (checkIDs : bool)
    (path : Path)
    (actual : LetPattern)
    (expected : LetPattern)
    (errorFn : Path -> string -> string -> unit)
    : unit =
    let check path (a : 'a) (e : 'a) =
      if a <> e then errorFn path (string actual) (string expected)

    if checkIDs then check path (LetPattern.toID actual) (LetPattern.toID expected)

    match actual, expected with
    | LPVariable(_, name), LPVariable(_, name') -> check path name name'
    | LPTuple(_, first, second, theRest), LPTuple(_, first', second', theRest') ->
      let all = first :: second :: theRest
      let all' = first' :: second' :: theRest'
      let zipped = List.zip all all'
      List.iter
        (fun (a, e) ->
          letPatternEqualityBaseFn checkIDs (path @ [ "tuple" ]) a e errorFn)
        zipped

    // exhaustive match
    | LPVariable _, _
    | LPTuple _, _ -> errorFn path (string actual) (string expected)


  let rec userTypeNameEqualityBaseFn
    (types : Types)
    (path : Path)
    (actual : TypeName.T)
    (expected : TypeName.T)
    (errorFn : Path -> string -> string -> unit)
    : unit =
    let err () = errorFn path (string actual) (string expected)

    match actual, expected with
    | FQName.BuiltIn a, FQName.BuiltIn e -> if a.name <> e.name then err ()
    | FQName.UserProgram a, FQName.UserProgram e ->
      if a.name <> e.name then err ()
      if a.version <> e.version then err ()
    | _ -> err ()

  let rec matchPatternEqualityBaseFn
    (checkIDs : bool)
    (path : Path)
    (actual : MatchPattern)
    (expected : MatchPattern)
    (errorFn : Path -> string -> string -> unit)
    : unit =
    let eq path a e = matchPatternEqualityBaseFn checkIDs path a e errorFn

    let check path (a : 'a) (e : 'a) =
      if a <> e then errorFn path (string actual) (string expected)

    let eqList path (l1 : List<RT.MatchPattern>) (l2 : List<RT.MatchPattern>) =
      List.iteri2 (fun i l r -> eq (string i :: path) l r) l1 l2
      check path (List.length l1) (List.length l2)

    if checkIDs then
      check path (MatchPattern.toID actual) (MatchPattern.toID expected)

    match actual, expected with
    | MPVariable(_, name), MPVariable(_, name') -> check path name name'
    | (MPEnum(_, caseName, fieldPats), MPEnum(_, caseName', fieldPats')) ->
      check path caseName caseName'
      eqList (caseName :: path) fieldPats fieldPats'
    | MPString(_, str), MPString(_, str') -> check path str str'
    | MPInt(_, l), MPInt(_, l') -> check path l l'
    | MPFloat(_, d), MPFloat(_, d') -> check path d d'
    | MPBool(_, l), MPBool(_, l') -> check path l l'
    | MPChar(_, c), MPChar(_, c') -> check path c c'
    | MPUnit(_), MPUnit(_) -> ()
    | MPTuple(_, first, second, theRest), MPTuple(_, first', second', theRest') ->
      eqList path (first :: second :: theRest) (first' :: second' :: theRest')
    | MPList(_, pats), MPList(_, pats') -> eqList path pats pats'
    | MPListCons(_, head, tail), MPListCons(_, head', tail') ->
      check path head head'
      check path tail tail'
    // exhaustiveness check
    | MPVariable _, _
    | MPEnum _, _
    | MPString _, _
    | MPInt _, _
    | MPFloat _, _
    | MPBool _, _
    | MPChar _, _
    | MPUnit _, _
    | MPTuple _, _
    | MPListCons _, _
    | MPList _, _ -> check path actual expected



  let dTypeEqualityBaseFn
    (path : Path)
    (actual : TypeReference)
    (expected : TypeReference)
    (errorFn : Path -> string -> string -> unit)
    : unit =
    // as long as TypeReferences don't get IDs, depending on structural equality is OK
    match actual, expected with
    | TInt, _
    | TFloat, _
    | TBool, _
    | TUnit, _
    | TString, _
    | TList(_), _
    | TTuple(_, _, _), _
    | TDict(_), _
    | TDB(_), _
    | TDateTime, _
    | TChar, _
    | TPassword, _
    | TUuid, _
    | TBytes, _
    | TVariable(_), _
    | TFn(_, _), _
    | TCustomType(_, _), _
    | TOption(_), _
    | TResult(_, _), _ ->
      if actual <> expected then errorFn path (string actual) (string expected)



  let rec exprEqualityBaseFn
    (types : Types)
    (checkIDs : bool)
    (path : Path)
    (actual : Expr)
    (expected : Expr)
    (errorFn : Path -> string -> string -> unit)
    : unit =
    let eq path a e = exprEqualityBaseFn types checkIDs path a e errorFn

    let check path (a : 'a) (e : 'a) =
      if a <> e then errorFn path (string actual) (string expected)

    let eqList path (l1 : List<RT.Expr>) (l2 : List<RT.Expr>) =
      List.iteri2 (fun i l r -> eq (string i :: path) l r) l1 l2
      check path (List.length l1) (List.length l2)

    if checkIDs then check path (Expr.toID actual) (Expr.toID expected)

    match actual, expected with
    // expressions with no values
    | EUnit _, EUnit _ -> ()
    // expressions with single string values
    | EString(_, s), EString(_, s') ->
      let rec checkSegment s s' =
        match s, s' with
        | StringText s, StringText s' -> check path s s'
        | StringInterpolation e, StringInterpolation e' -> eq path e e'
        | _ -> check path s s'
      List.iter2 checkSegment s s'
    | EChar(_, v), EChar(_, v')
    | EVariable(_, v), EVariable(_, v') -> check path v v'
    | EConstant(_, name), EConstant(_, name') -> check path name name'
    | EInt(_, v), EInt(_, v') -> check path v v'
    | EFloat(_, v), EFloat(_, v') -> check path v v'
    | EBool(_, v), EBool(_, v') -> check path v v'
    | ELet(_, pat, rhs, body), ELet(_, pat', rhs', body') ->
      letPatternEqualityBaseFn checkIDs path pat pat' errorFn
      eq ("rhs" :: path) rhs rhs'
      eq ("body" :: path) body body'
    | EIf(_, con, thn, els), EIf(_, con', thn', els') ->
      eq ("cond" :: path) con con'
      eq ("then" :: path) thn thn'
      eq ("else" :: path) els els'
    | EList(_, l), EList(_, l') -> eqList path l l'
    | ETuple(_, first, second, theRest), ETuple(_, first', second', theRest') ->
      eq ("first" :: path) first first'
      eq ("second" :: path) second second'
      eqList path theRest theRest'

    | EApply(_, name, typeArgs, args), EApply(_, name', typeArgs', args') ->
      let path = (string name :: path)
      check path name name'

      check path (List.length typeArgs) (List.length typeArgs')
      List.iteri2
        (fun i l r -> dTypeEqualityBaseFn (string i :: path) l r errorFn)
        typeArgs
        typeArgs'

      eqList path args args'

    | ERecord(_, typeName, fields), ERecord(_, typeName', fields') ->
      userTypeNameEqualityBaseFn types path typeName typeName' errorFn
      List.iter2
        (fun (k, v) (k', v') ->
          check path k k'
          eq (k :: path) v v')
        fields
        fields'
    | ERecordUpdate(_, record, updates), ERecordUpdate(_, record', updates') ->
      check path record record'
      List.iter2
        (fun (k, v) (k', v') ->
          check path k k'
          eq (k :: path) v v')
        updates
        updates'
    | EDict(_, fields), EDict(_, fields') ->
      List.iter2
        (fun (k, v) (k', v') ->
          check ("key" :: path) k k'
          eq ("value" :: path) v v')
        fields
        fields'

    | EFieldAccess(_, e, f), EFieldAccess(_, e', f') ->
      eq (f :: path) e e'
      check path f f'

    | EEnum(_, typeName, caseName, fields), EEnum(_, typeName', caseName', fields') ->
      userTypeNameEqualityBaseFn types path typeName typeName' errorFn
      check path caseName caseName'
      eqList path fields fields'
      ()

    | ELambda(_, vars, e), ELambda(_, vars', e') ->
      let path = ("lambda" :: path)
      eq path e e'
      List.iteri2 (fun i (_, v) (_, v') -> check (string i :: path) v v') vars vars'
    | EMatch(_, e, branches), EMatch(_, e', branches') ->
      eq ("matchCond" :: path) e e'

      List.iter2
        (fun ((p, v) : MatchPattern * Expr) (p', v') ->
          matchPatternEqualityBaseFn checkIDs path p p' errorFn
          eq (string p :: path) v v')
        branches
        branches'
    | EAnd(_, l, r), EAnd(_, l', r') ->
      eq ("left" :: path) l l'
      eq ("right" :: path) r r'
    | EOr(_, l, r), EOr(_, l', r') ->
      eq ("left" :: path) l l'
      eq ("right" :: path) r r'

    // exhaustiveness check
    | EUnit _, _
    | EInt _, _
    | EString _, _
    | EChar _, _
    | EVariable _, _
    | EConstant _, _
    | EBool _, _
    | EFloat _, _
    | ELet _, _
    | EIf _, _
    | EList _, _
    | ETuple _, _
    | EApply _, _
    | ERecord _, _
    | ERecordUpdate _, _
    | EDict _, _
    | EFieldAccess _, _
    | EEnum _, _
    | ELambda _, _
    | EMatch _, _
    | EAnd _, _
    | EOr _, _ -> check path actual expected



  // If the dvals are not the same, call errorFn. This is in this form to allow
  // both an equality function and a test expectation function
  let rec dvalEqualityBaseFn
    (types : Types)
    (path : Path)
    (actual : Dval)
    (expected : Dval)
    (errorFn : Path -> string -> string -> unit)
    : unit =
    let de p a e = dvalEqualityBaseFn types p a e errorFn
    let error path = errorFn path (string actual) (string expected)

    let check (path : Path) (a : 'a) (e : 'a) : unit =
      if a <> e then errorFn path (debugDval actual) (debugDval expected)

    match actual, expected with
    | DFloat l, DFloat r ->
      if System.Double.IsNaN l && System.Double.IsNaN r then
        // This isn't "true" equality, it's just for tests
        ()
      else if
        System.Double.IsPositiveInfinity l && System.Double.IsPositiveInfinity r
      then
        ()
      else if
        System.Double.IsNegativeInfinity l && System.Double.IsNegativeInfinity r
      then
        ()
      else if not (Accuracy.areClose Accuracy.veryHigh l r) then
        error path
    | DResult(Ok l), DResult(Ok r) -> de ("Ok" :: path) l r
    | DResult(Error l), DResult(Error r) -> de ("Error" :: path) l r
    | DOption(Some l), DOption(Some r) -> de ("Just" :: path) l r
    | DDateTime l, DDateTime r ->
      // Two dates can be the same millisecond and not be equal if they don't
      // have the same number of ticks. For testing, we shall consider them
      // equal if they print the same string.
      check path (string l) (string r)
    | DList ls, DList rs ->
      check (".Length" :: path) (List.length ls) (List.length rs)
      List.iteri2 (fun i l r -> de (string i :: path) l r) ls rs

    | DTuple(firstL, secondL, theRestL), DTuple(firstR, secondR, theRestR) ->
      de path firstL firstR

      de path secondL secondR

      check (".Length" :: path) (List.length theRestL) (List.length theRestR)
      List.iteri2 (fun i l r -> de (string i :: path) l r) theRestL theRestR

    | DDict ls, DDict rs ->
      // check keys from ls are in both, check matching values
      Map.forEachWithIndex
        (fun key v1 ->
          match Map.tryFind key rs with
          | Some v2 -> de (key :: path) v1 v2
          | None -> check (key :: path) ls rs)
        ls
      // check keys from rs are in both
      Map.forEachWithIndex
        (fun key _ ->
          match Map.tryFind key rs with
          | Some _ -> () // already checked
          | None -> check (key :: path) ls rs)
        rs
      check (".Length" :: path) (Map.count ls) (Map.count rs)

    | DRecord(ltn, ls), DRecord(rtn, rs) ->
      userTypeNameEqualityBaseFn types path ltn rtn errorFn
      // check keys from ls are in both, check matching values
      Map.forEachWithIndex
        (fun key v1 ->
          match Map.tryFind key rs with
          | Some v2 -> de (key :: path) v1 v2
          | None -> check (key :: path) ls rs)
        ls
      // check keys from rs are in both
      Map.forEachWithIndex
        (fun key _ ->
          match Map.tryFind key rs with
          | Some _ -> () // already checked
          | None -> check (key :: path) ls rs)
        rs
      check (".Length" :: path) (Map.count ls) (Map.count rs)


    | DEnum(typeName, caseName, fields), DEnum(typeName', caseName', fields') ->
      userTypeNameEqualityBaseFn types path typeName typeName' errorFn
      check ("caseName" :: path) caseName caseName'

      check ("fields.Length" :: path) (List.length fields) (List.length fields)
      List.iteri2 (fun i l r -> de (string i :: path) l r) fields fields'
      ()

    | DIncomplete _, DIncomplete _ -> ()
    | DError(_, msg1), DError(_, msg2) ->
      check path (msg1.Replace("_v0", "")) (msg2.Replace("_v0", ""))
    | DFnVal(Lambda l1), DFnVal(Lambda l2) ->
      let vals l = List.map Tuple2.second l
      check ("lambdaVars" :: path) (vals l1.parameters) (vals l2.parameters)
      check ("symbtable" :: path) l1.symtable l2.symtable // TODO: use dvalEquality
      exprEqualityBaseFn types false path l1.body l2.body errorFn
    | DString _, DString _ -> check path (debugDval actual) (debugDval expected)
    // Keep for exhaustiveness checking
    | DDict _, _
    | DRecord _, _
    | DEnum _, _
    | DList _, _
    | DTuple _, _
    | DResult _, _
    | DOption _, _
    | DString _, _
    | DInt _, _
    | DDateTime _, _
    | DBool _, _
    | DFloat _, _
    | DUnit, _
    | DChar _, _
    | DPassword _, _
    | DFnVal _, _
    | DIncomplete _, _
    | DError _, _
    | DDB _, _
    | DUuid _, _
    | DBytes _, _ -> check path actual expected

  let rec equalDval
    (types : Types)
    (actual : Dval)
    (expected : Dval)
    (msg : string)
    : unit =
    dvalEqualityBaseFn types [] actual expected (fun path a e ->
      Expect.equal a e $"{msg}: {pathToString path} (overall: {actual})")

  let rec equalMatchPattern
    (actual : MatchPattern)
    (expected : MatchPattern)
    (msg : string)
    : unit =
    matchPatternEqualityBaseFn true [] actual expected (fun path a e ->
      Expect.equal a e $"{msg}: {pathToString path}")

  let rec equalMatchPatternIgnoringIDs
    (actual : MatchPattern)
    (expected : MatchPattern)
    : unit =
    matchPatternEqualityBaseFn false [] actual expected (fun path a e ->
      Expect.equal a e (pathToString path))

  let rec equalExpr
    (types : Types)
    (actual : Expr)
    (expected : Expr)
    (msg : string)
    : unit =
    exprEqualityBaseFn types true [] actual expected (fun path a e ->
      Expect.equal a e $"{msg}: {pathToString path}")

  let rec equalExprIgnoringIDs
    (types : Types)
    (actual : Expr)
    (expected : Expr)
    : unit =
    exprEqualityBaseFn types false [] actual expected (fun path a e ->
      Expect.equal a e (pathToString path))

  let dvalEquality (types : Types) (left : Dval) (right : Dval) : bool =
    let success = ref true
    dvalEqualityBaseFn types [] left right (fun _ _ _ -> success.Value <- false)
    success.Value

  let dvalMapEquality (types : Types) (m1 : DvalMap) (m2 : DvalMap) =
    dvalEquality types (DDict m1) (DDict m2)

let visitDval (f : Dval -> 'a) (dv : Dval) : List<'a> =
  let mutable state = []
  let f dv = state <- f dv :: state
  let rec visit dv : unit =
    match dv with
    // Keep for exhaustiveness checking
    | DDict map -> Map.values map |> List.map visit |> ignore<List<unit>>
    | DRecord(_, map) -> Map.values map |> List.map visit |> ignore<List<unit>>
    | DEnum(_typeName, _caseName, fields) ->
      fields |> List.map visit |> ignore<List<unit>>
    | DList dvs -> List.map visit dvs |> ignore<List<unit>>
    | DTuple(first, second, theRest) ->
      List.map visit ([ first; second ] @ theRest) |> ignore<List<unit>>
    | DResult(Error v)
    | DResult(Ok v)
    | DOption(Some v) -> visit v
    | DOption None
    | DString _
    | DInt _
    | DDateTime _
    | DBool _
    | DFloat _
    | DUnit
    | DChar _
    | DPassword _
    | DFnVal _
    | DIncomplete _
    | DError _
    | DDB _
    | DUuid _
    | DBytes _
    | DString _ -> f dv
    f dv
  visit dv
  state

let containsPassword (dv : Dval) : bool =
  let isPassword dval =
    match dval with
    | RT.DPassword _ -> true
    | _ -> false
  dv |> visitDval isPassword |> List.any Fun.identity

let containsFakeDval (dv : Dval) : bool =
  dv |> visitDval RT.Dval.isFake |> List.any Fun.identity


let interestingStrings : List<string * string> =
  [ ("arabic", "﷽﷽﷽﷽﷽﷽﷽﷽﷽﷽﷽﷽﷽﷽﷽﷽")
    ("emoji0", "🧟‍♀️🧟‍♂️🧟‍♀️🧑🏽‍🦰")
    ("emoji1", "👨‍❤️‍💋‍👨👩‍👩‍👧‍👦🏳️‍⚧️‍️🇵🇷")
    ("emoji2", "🧑🏽‍🦰‍🧑🏼‍💻‍‍")
    ("unicode4", "Είναι προικισμένοι με λογική")
    ("skin tone", "🧑🏽‍🦰🧑🏼‍💻🧑🏻‍🍼✋✋🏻✋🏿")
    // ("zalgo", "Z̤͔ͧ̑̓ä͖̭̈̇lͮ̒ͫǧ̗͚̚o̙̔ͮ̇͐̇")
    ("escaped", "\u0014\u0004")
    ("zolw", "żółw")
    ("hope in greek", "ελπίδα")
    ("html", "<html><head></head><body><h1>title</h1></body></html>")
    ("accents", "óñÜáâȺ") ]



let interestingFloats : List<string * float> =
  let initial =
    // interesting cause OCaml uses 31 bit ints
    [ "min 31 bit", System.Math.Pow(2.0, 30.0) - 1.0
      "max 31 bit", - System.Math.Pow(2.0, 30.0)
      // interesting cause boundary of 32 bit ints
      "min 32 bit", System.Math.Pow(2.0, 31.0) - 1.0
      "max 32 bit", - System.Math.Pow(2.0, 31.0)
      // interesting cause doubles support up to 53-bit ints
      "min 53 bit", System.Math.Pow(2.0, 52.0) - 1.0
      "max 53 bit", - System.Math.Pow(2.0, 52.0)
      // interesting cause OCaml uses 63 bit ints
      "min 63 bit", System.Math.Pow(2.0, 62.0) - 1.0
      "max 63 bit", - System.Math.Pow(2.0, 62.0)
      // interesting cause boundary of 64 bit ints
      "min 64 bit", System.Math.Pow(2.0, 63.0) - 1.0
      "max 64 bit", - System.Math.Pow(2.0, 63.0)
      // Interesting anyway
      "zero", 0.0
      "negative zero", -0.0
      "NaN", nan
      "infinity", infinity
      "-infinity", -infinity
      // Mathy values
      "e", System.Math.E
      "pi", System.Math.PI
      "tau", System.Math.Tau ]

  initial
  |> List.flatMap (fun (doc, v) ->
    [ ($"float {doc} - 1", v - 1.0); ($"{doc} + 0", v); ($"{doc} + 1", v + 1.0) ])

let interestingInts : List<string * int64> =
  [ ("int0", 0L)
    ("int1", 1L)
    ("int-1", -1L)
    ("int_max_31_bits", 1073741823L) // 2^30-1
    ("int_min_31_bits", -1073741824L) // -2^30
    ("int_max_32_bits", 2147483647L) // 2^31-1
    ("int_min_32_bits", -2147483648L) // 2^31-1
    ("int_max_63_bits", 4611686018427387903L) // 2^62-1
    ("int_min_63_bits", -4611686018427387904L) // -2^62
    ("int_max_64_bits", 9223372036854775807L) // 2^63-1
    ("int_min_64_bits", -9223372036854775808L) // -2^63
    ("int_max_double", 9007199254740992L) // 2^53
    ("int_min_double", -9007199254740992L) ] // -2^53
  |> List.flatMap (fun (doc, v) ->
    [ ($"int {doc} - 1", v - 1L); ($"{doc} + 0", v); ($"{doc} + 1", v + 1L) ])


// https://github.com/minimaxir/big-list-of-naughty-strings
let naughtyStrings : List<string * string> =
  LibBackend.File.readfile LibBackend.Config.Testdata "naughty-strings.txt"
  |> String.splitOnNewline
  |> List.mapWithIndex (fun i s -> $"naughty string line {i + 1}", s)
  // 139 is the Unicode BOM on line 140, which is tough to get .NET to put in a string
  |> List.filterWithIndex (fun i (_, str) ->
    i <> 139 && not (String.startsWith "#" str))


let interestingDvals : List<string * RT.Dval * RT.TypeReference> =
  [ ("float", DFloat 7.2, TFloat)
    ("float2", DFloat -7.2, TFloat)
    ("float3", DFloat 15.0, TFloat)
    ("float4", DFloat -15.0, TFloat)
    ("int5", DInt 5L, TInt)
    ("true", DBool true, TBool)
    ("false", DBool false, TBool)
    ("unit", DUnit, TUnit)
    ("datastore", DDB "Visitors", TDB TInt)
    ("string", DString "incredibly this was broken", TString)
    // Json.NET has a habit of converting things automatically based on the type in the string
    ("date string", DString "2018-09-14T00:31:41Z", TString)
    ("int string", DString "1039485", TString)
    ("int string2", DString "-1039485", TString)
    ("int string3", DString "0", TString)
    ("uuid string", DString "7d9e5495-b068-4364-a2cc-3633ab4d13e6", TString)
    ("list", DList [ Dval.int 4 ], TList TInt)
    ("list with derror",
     DList [ Dval.int 3; DError(SourceNone, "some error string"); Dval.int 4 ],
     TList TInt)
    ("record",
     DRecord(
       S.fqUserTypeName [ "Two"; "Modules" ] "Foo" 0,
       Map.ofList [ "foo", Dval.int 5 ]
     ),
     TCustomType(S.fqUserTypeName [ "Two"; "Modules" ] "Foo" 0, []))
    ("record2",
     DRecord(
       S.fqUserTypeName [] "Foo" 0,
       Map.ofList [ ("type", DString "weird"); ("value", DUnit) ]
     ),
     TCustomType(S.fqUserTypeName [] "Foo" 0, []))
    ("record3",
     DRecord(
       S.fqUserTypeName [] "Foo" 0,
       Map.ofList [ ("type", DString "weird"); ("value", DString "x") ]
     ),
     TCustomType(S.fqUserTypeName [] "Foo" 0, []))
    // More Json.NET tests
    ("record4",
     DRecord(S.fqUserTypeName [] "Foo" 0, Map.ofList [ "foo\\\\bar", Dval.int 5 ]),
     TCustomType(S.fqUserTypeName [] "Foo" 0, []))
    ("record5",
     DRecord(S.fqUserTypeName [] "Foo" 0, Map.ofList [ "$type", Dval.int 5 ]),
     TCustomType(S.fqUserTypeName [] "Foo" 0, []))
    ("record with error",
     DRecord(
       S.fqUserTypeName [] "Foo" 0,
       Map.ofList [ "v", DError(SourceNone, "some error string") ]
     ),
     TCustomType(S.fqUserTypeName [] "Foo" 0, []))
    ("dict", DDict(Map.ofList [ "foo", Dval.int 5 ]), TDict TInt)
    ("dict3",
     DDict(Map.ofList [ ("type", DString "weird"); ("value", DString "x") ]),
     TDict TString)
    // More Json.NET tests
    ("dict4", DDict(Map.ofList [ "foo\\\\bar", Dval.int 5 ]), TDict TInt)
    ("dict5", DDict(Map.ofList [ "$type", Dval.int 5 ]), TDict TInt)
    ("dict with error",
     DDict(Map.ofList [ "v", DError(SourceNone, "some error string") ]),
     TDict TInt)
    ("incomplete", DIncomplete SourceNone, TInt)
    ("incomplete2", DIncomplete(SourceID(14219007199254740993UL, 8UL)), TBool)
    ("error", DError(SourceNone, "some error string"), TString)
    ("lambda",
     DFnVal(
       Lambda
         { body = RT.EUnit(id 1234)
           symtable = Map.empty
           parameters = [ (id 5678, "a") ] }
     ),
     TFn([ TInt ], TUnit))
    ("lambda with pipe",
     DFnVal(
       Lambda
         { body =
             EApply(
               92356985UL,
               (FnTargetName(
                 FQName.BuiltIn
                   { modules = [ "List" ]; name = FnName.FnName "push"; version = 0 }
               )),
               [],
               [ EApply(
                   93459985UL,
                   (FnTargetName(
                     FQName.BuiltIn
                       { modules = []; name = FnName.FnName "+"; version = 0 }
                   )),
                   [],
                   [ EApply(
                       394567785UL,
                       (FnTargetName(
                         FQName.BuiltIn
                           { modules = []; name = FnName.FnName "+"; version = 0 }
                       )),
                       [],
                       [ EApply(
                           44444485UL,
                           (FnTargetName(
                             FQName.BuiltIn
                               { modules = []
                                 name = FnName.FnName "+"
                                 version = 0 }
                           )),
                           [],
                           [ EInt(234213618UL, 5); EInt(923423468UL, 6) ]
                         )
                         EInt(648327618UL, 7) ]
                     )
                     EInt(325843618UL, 8) ]
                 ) ]
             )
           symtable = Map.empty
           parameters = [ (id 5678, "a") ] }
     ),
     TFn([ TInt ], TInt))
    ("db", DDB "Visitors", TDB TInt)
    ("date",
     DDateTime(
       DarkDateTime.fromInstant (NodaTime.Instant.ofIsoString "2018-09-14T00:31:41Z")
     ),
     TDateTime)
    ("password", DPassword(Password(UTF8.toBytes "somebytes")), TPassword)
    ("uuid", DUuid(System.Guid.Parse "7d9e5495-b068-4364-a2cc-3633ab4d13e6"), TUuid)
    ("uuid0", DUuid(System.Guid.Parse "00000000-0000-0000-0000-000000000000"), TUuid)
    ("option", DOption None, TOption TInt)
    ("option2", DOption(Some(Dval.int 15)), TOption TInt)
    ("option3", DOption(Some(DString "a string")), TOption TString)
    ("character", DChar "s", TChar)
    ("result", DResult(Ok(Dval.int 15)), TResult(TInt, TString))
    ("result2",
     DResult(Error(DList [ DString "supported" ])),
     TResult(TInt, TList TString))
    ("result3", DResult(Ok(DString "a string")), TResult(TString, TBool))
    ("bytes", "JyIoXCg=" |> System.Convert.FromBase64String |> DBytes, TBytes)
    // use image bytes here to test for any weird bytes forms
    ("bytes2",
     DBytes(
       LibBackend.File.readfileBytes
         LibBackend.Config.Testdata
         "sample_image_bytes.png"
     // TODO: deeply nested data
     ),
     TBytes)

    ("simple2Tuple", DTuple(Dval.int 1, Dval.int 2, []), TTuple(TInt, TInt, []))
    ("simple3Tuple",
     DTuple(Dval.int 1, Dval.int 2, [ Dval.int 3 ]),
     TTuple(TInt, TInt, [ TInt ]))
    ("tupleWithUnit",
     DTuple(Dval.int 1, Dval.int 2, [ DUnit ]),
     TTuple(TInt, TInt, [ TUnit ]))
    ("tupleWithError",
     DTuple(Dval.int 1, DResult(Error(DString "error")), []),
     TTuple(TInt, TResult(TInt, TString), [])) ]

let sampleDvals : List<string * (Dval * TypeReference)> =
  (List.map (fun (k, v) -> k, DInt v, TInt) interestingInts
   @ List.map (fun (k, v) -> k, DFloat v, TFloat) interestingFloats
   @ List.map (fun (k, v) -> k, DString v, TString) interestingStrings
   @ List.map (fun (k, v) -> k, DString v, TString) naughtyStrings
   @ interestingDvals)
  |> List.map (fun (k, v, t) -> k, (v, t))

// Utilties shared among tests
module Http =
  type T = { status : string; headers : (string * string) list; body : byte array }

  let setHeadersToCRLF (text : byte array) : byte array =
    // We keep our test files with an LF line ending, but the HTTP spec
    // requires headers (but not the body, nor the first line) to have CRLF
    // line endings
    let mutable justSawNewline = false
    let mutable inBody = false

    text
    |> Array.toList
    |> List.collect (fun b ->
      if not inBody && b = byte '\n' then
        if justSawNewline then inBody <- true
        justSawNewline <- true
        [ byte '\r'; b ]
      else
        justSawNewline <- false
        [ b ])
    |> List.toArray

  let split (response : byte array) : T =
    // read a single line of bytes (a line ends with \r\n)
    let rec consume (existing : byte list) (l : byte list) : byte list * byte list =
      match l with
      | [] -> [], []
      | 13uy :: 10uy :: tail -> existing, tail
      | head :: tail -> consume (existing @ [ head ]) tail

    // read all headers (ends when we get two \r\n in a row), return headers
    // and remaining byte string (the body). Assumes the status line is not
    // present. Headers are returned reversed
    let rec consumeHeaders
      (headers : string list)
      (l : byte list)
      : string list * byte list =
      let (line, remaining) = consume [] l

      if line = [] then
        (headers, remaining)
      else
        let str = line |> Array.ofList |> UTF8.ofBytesUnsafe
        consumeHeaders (str :: headers) remaining

    let bytes = Array.toList response

    // read the status like (eg HTTP 200 OK)
    let status, bytes = consume [] bytes

    let headers, body = consumeHeaders [] bytes

    let headers =
      headers
      |> List.reverse
      |> List.map (fun s ->
        match String.split ":" s with
        | k :: vs -> (k, vs |> String.concat ":" |> String.trimLeft)
        | _ -> Exception.raiseInternal $"not a valid header" [ "header", s ])


    { status = status |> List.toArray |> UTF8.ofBytesUnsafe
      headers = headers
      body = List.toArray body }

// For an ASP.NET http server, remove the default loggers and add a file logger that
// saves the output in rundir/logs
open Microsoft.Extensions.Logging
open Microsoft.Extensions.DependencyInjection
open NReco.Logging.File

let configureLogging
  (name : string)
  (builder : Microsoft.Extensions.Logging.ILoggingBuilder)
  : unit =
  // This removes the default ConsoleLogger. Having two console loggers (this one and
  // also the one in Main), caused a deadlock (possibly from having two different
  // console logging threads).
  builder
    .ClearProviders()
    .Services.AddLogging(fun loggingBuilder ->
      loggingBuilder.AddFile(
        $"{LibBackend.Config.logDir}{name}.log",
        append = false
      )
      |> ignore<ILoggingBuilder>)
  |> ignore<IServiceCollection><|MERGE_RESOLUTION|>--- conflicted
+++ resolved
@@ -149,14 +149,9 @@
            PT2RT.PackageConstant.toRT c))
         |> Map.ofList
       return
-<<<<<<< HEAD
-        { stdlibTypes = types |> Map.fromListBy (fun typ -> typ.name)
-          stdlibFns = fns |> Map.fromListBy (fun fn -> fn.name)
-          stdlibConstants = constants |> Map.fromListBy (fun c -> c.name)
-=======
         { builtInTypes = types |> Map.fromListBy (fun typ -> typ.name)
           builtInFns = fns |> Map.fromListBy (fun fn -> fn.name)
->>>>>>> 29190c93
+          builtInConstants = constants |> Map.fromListBy (fun c -> c.name)
           packageFns = packageFns
           packageTypes = packageTypes
           packageConstants = packageConstants }
@@ -167,14 +162,9 @@
   (internalFnsAllowed : bool)
   (allowLocalHttpAccess : bool)
   (dbs : Map<string, RT.DB.T>)
-<<<<<<< HEAD
-  (userTypes : Map<RT.FQTypeName.UserTypeName, RT.UserType.T>)
-  (userFunctions : Map<RT.FQFnName.UserFnName, RT.UserFunction.T>)
-  (userConstants : Map<RT.FQConstantName.UserConstantName, RT.UserConstant.T>)
-=======
   (userTypes : Map<RT.TypeName.UserProgram, RT.UserType.T>)
   (userFunctions : Map<RT.FnName.UserProgram, RT.UserFunction.T>)
->>>>>>> 29190c93
+  (userConstants : Map<RT.ConstantName.UserProgram, RT.UserConstant.T>)
   : Task<RT.ExecutionState> =
   task {
     let! domains = Canvas.domainsForCanvasID canvasID
@@ -188,11 +178,7 @@
         fns = userFunctions
         types = userTypes
         dbs = dbs
-<<<<<<< HEAD
-        userTypes = userTypes
-        userConstants = userConstants
-=======
->>>>>>> 29190c93
+        constants = userConstants
         secrets = [] }
 
     let testContext : RT.TestContext =
