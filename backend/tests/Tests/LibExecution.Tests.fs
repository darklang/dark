--- conflicted
+++ resolved
@@ -96,7 +96,6 @@
          |> Map.ofList)
 
       let! (state : RT.ExecutionState) =
-<<<<<<< HEAD
         executionStateFor
           canvasID
           internalFnsAllowed
@@ -105,15 +104,6 @@
           rtTypes
           rtFunctions
           rtConstants
-      let state =
-        { state with
-            libraries =
-              { state.libraries with
-                  packageFns = state.libraries.packageFns
-                  packageTypes = state.libraries.packageTypes } }
-=======
-        executionStateFor canvasID internalFnsAllowed false rtDBs rtTypes rtFunctions
->>>>>>> a1ee1736
 
       let msg = $"\n\n{actualExpr}\n=\n{expectedExpr} ->"
 
