--- conflicted
+++ resolved
@@ -97,7 +97,6 @@
          |> Map.ofList)
 
       let! (state : RT.ExecutionState) =
-<<<<<<< HEAD
         executionStateFor
           canvasID
           internalFnsAllowed
@@ -106,14 +105,11 @@
           rtTypes
           rtFunctions
           rtConstants
-=======
-        executionStateFor canvasID internalFnsAllowed false rtDBs rtTypes rtFunctions
       let red = "\u001b[31m"
       let green = "\u001b[32m"
       let bold = "\u001b[1;37m"
       let underline = "\u001b[4m"
       let reset = "\u001b[0m"
->>>>>>> 90d2eac2
 
       let rhsMsg =
         $"{underline}Right-hand-side test code{reset} (aka {bold}\"expected\"{reset}):\n{green}\n{expectedExpr}\n{reset}"
@@ -174,37 +170,6 @@
     let initializeCanvas = testName = "internal"
     let shouldSkip = String.startsWith "_" filename
 
-<<<<<<< HEAD
-    let rec moduleToTests
-      (moduleName : string)
-      (modul : Parser.TestModule.PTModule)
-      =
-
-      let nestedModules =
-        List.map (fun (name, m) -> moduleToTests name m) modul.modules
-
-      let tests =
-        modul.tests
-        |> List.map (fun test ->
-          t
-            initializeCanvas
-            test.name
-            test.actual
-            test.expected
-            test.lineNumber
-            modul.dbs
-            modul.types
-            modul.fns
-            modul.constants
-            [])
-
-      if List.isEmpty tests && List.isEmpty nestedModules then
-        Exception.raiseInternal "No tests or modules found" [ "module", moduleName ]
-      else
-        testList moduleName (nestedModules @ tests)
-
-=======
->>>>>>> 90d2eac2
     if shouldSkip then
       testList $"skipped - {testName}" []
     else
@@ -215,6 +180,7 @@
         // Within a module, tests have access to
         let fns = modules |> List.map (fun m -> m.fns) |> List.concat
         let types = modules |> List.map (fun m -> m.types) |> List.concat
+        let constants = modules |> List.map (fun m -> m.constants) |> List.concat
         let tests =
           modules
           |> List.map (fun m ->
@@ -230,6 +196,7 @@
                 m.dbs
                 types
                 fns
+                constants
                 []))
           |> List.concat
 
