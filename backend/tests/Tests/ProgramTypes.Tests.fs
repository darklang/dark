--- conflicted
+++ resolved
@@ -23,15 +23,11 @@
   test "pipes to runtime types" {
     let actual =
       "value.age |> (-) 2 |> (+) value.age |> (<) 3"
-<<<<<<< HEAD
-      |> Parser.ProgramTypes.parseRTExpr
+      |> Parser.Parser.parseRTExpr
         Set.empty
         Set.empty
         Set.empty
         "programTypes.tests.fs"
-=======
-      |> Parser.Parser.parseRTExpr Set.empty Set.empty "programTypes.tests.fs"
->>>>>>> a1ee1736
 
     let expected =
       S.eFn
