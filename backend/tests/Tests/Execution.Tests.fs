--- conflicted
+++ resolved
@@ -25,14 +25,9 @@
 let executionStateForPreview
   (name : string)
   (dbs : Map<string, DB.T>)
-<<<<<<< HEAD
-  (types : Map<FQTypeName.UserTypeName, UserType.T>)
-  (fns : Map<FQFnName.UserFnName, UserFunction.T>)
-  (constants : Map<FQConstantName.UserConstantName, UserConstant.T>)
-=======
   (types : Map<TypeName.UserProgram, UserType.T>)
   (fns : Map<FnName.UserProgram, UserFunction.T>)
->>>>>>> 29190c93
+  (constants : Map<ConstantName.UserProgram, UserConstant.T>)
   : Task<AT.AnalysisResults * ExecutionState> =
   task {
     let canvasID = System.Guid.NewGuid()
