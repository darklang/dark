--- conflicted
+++ resolved
@@ -151,13 +151,8 @@
     let recurse =
       testUserFn "recurse" [] [ "i" ] (PT.TVariable "a") fnExpr
       |> PT2RT.UserFunction.toRT
-<<<<<<< HEAD
-    let ast = EApply(callerID, eUserFnName "recurse", [], [ eInt 0 ], NotInPipe)
+    let ast = EApply(callerID, eUserFnName "recurse", [], [ eInt 0 ])
     let! results = execSaveDvals "recursion in editor" [] [] [ recurse ] ast
-=======
-    let ast = EApply(callerID, eUserFnName "recurse", [], [ eInt 0 ])
-    let! results = execSaveDvals "recursion in editor" [] [ recurse ] ast
->>>>>>> d36914ee
 
     Expect.equal
       (Dictionary.get callerID results)
