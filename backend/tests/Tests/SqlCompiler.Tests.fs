--- conflicted
+++ resolved
@@ -4,7 +4,6 @@
 open Prelude
 open TestUtils.TestUtils
 
-<<<<<<< HEAD
 // open System.Threading.Tasks
 // open FSharp.Control.Tasks
 
@@ -237,7 +236,7 @@
 //         package = fun _name -> Ply(Some(PT2RT.PackageFn.toRT fn)) }
 
 //     let! expr =
-//       parse [ fn ] "let a = 1L\nlet b = 9L\n(p.height == Tests.userAdd 6L (b - 4L))"
+//       parse [ fn ] "let a = 1L\nlet b = 9L\n(p.height == (Tests.userAdd 6L (b - 4L)))"
 
 //     let! expected = parse [ fn ] "p.height == 6L + (9L - 4L)"
 //     let! result = (C.inline' fns "value" Map.empty expr) |> Ply.toTask
@@ -302,307 +301,6 @@
 //       (("myVar || myVar2", [ "myVar", DBool true; "myVar2", DBool false ]),
 //        DBool true)
 //       (("myVar || myVar2", [ "myVar", DBool true; "myVar2", DBool true ]), DBool true) ]
-=======
-open System.Threading.Tasks
-open FSharp.Control.Tasks
-
-module PT = LibExecution.ProgramTypes
-open LibExecution.RuntimeTypes
-
-module C = LibCloud.SqlCompiler
-module S = TestUtils.RTShortcuts
-module PT2RT = LibExecution.ProgramTypesToRuntimeTypes
-module PT2DT = LibExecution.ProgramTypesToDarkTypes
-module C2DT = LibExecution.CommonToDarkTypes
-module PackageIDs = LibExecution.PackageIDs
-
-let pmPT = LibCloud.PackageManager.pt
-
-let parse (fns : List<PT.PackageFn.PackageFn>) (code : string) : Task<Expr> =
-  uply {
-    let pm = PT.PackageManager.withExtras pmPT [] [] fns
-    let! (state : ExecutionState) =
-      let canvasID = System.Guid.NewGuid()
-      executionStateFor pm canvasID false false Map.empty
-
-    let name =
-      FQFnName.FQFnName.Package PackageIDs.Fn.LanguageTools.Parser.parsePTExpr
-
-    let args = NEList.singleton (DString code)
-    let! execResult = LibExecution.Execution.executeFunction state name [] args
-
-    match execResult with
-    | Ok dval ->
-      match C2DT.Result.fromDT PT2DT.Expr.fromDT dval identity with
-      | Ok expr -> return expr |> PT2RT.Expr.toRT
-      | Error _ ->
-        return Exception.raiseInternal "Error converting Dval to PT.Expr" []
-    | _ -> return Exception.raiseInternal "Error executing parsePTExpr function" []
-  }
-  |> Ply.toTask
-
-let compile
-  (symtable : DvalMap)
-  (paramName : string)
-  ((rowName, rowType) : string * PT.TypeReference)
-  (expr : Expr)
-  : Task<string * Map<string, SqlValue>> =
-  task {
-    let canvasID = System.Guid.NewGuid()
-
-    let typeID = System.Guid.Parse "56d0445a-c273-4dfd-b9a6-3b7c63f92479"
-    let typeName = FQTypeName.Package typeID
-    let field : PT.TypeDeclaration.RecordField =
-      { name = rowName; typ = rowType; description = "" }
-    let typ : PT.PackageType.PackageType =
-      { id = typeID
-        name = { owner = "Tests"; modules = []; name = "MyType" }
-        description = ""
-        deprecated = PT.NotDeprecated
-        declaration =
-          { typeParams = []
-            definition = PT.TypeDeclaration.Record(NEList.singleton field) } }
-    let typeReference = TCustomType(Ok typeName, [])
-
-    let! state =
-      executionStateFor
-        (PT.PackageManager.withExtras pmPT [ typ ] [] [])
-        canvasID
-        false
-        false
-        Map.empty
-
-    let state = { state with symbolTable = symtable }
-
-    try
-      let! compiled = C.compileLambda state paramName typeReference expr
-
-      match compiled with
-      | Ok compiled ->
-        let vars = Map.ofList compiled.vars
-        return compiled.sql, vars
-      | Error err ->
-        return
-          Exception.raiseInternal "could not compile lambda to sql" [ "err", err ]
-
-    with e ->
-      return
-        Exception.raiseInternal e.Message [ "paramName", paramName; "expr", expr ]
-  }
-
-let matchSql
-  (sql : string)
-  (pattern : string)
-  (args : Map<string, SqlValue>)
-  (expected : List<SqlValue>)
-  =
-  Expect.isMatchGroups
-    sql
-    pattern
-    (fun g ->
-      match g.Count with // implicit full match counts for 1
-      | 1 -> true
-      | 2 -> Map.findUnsafe g[1].Value args = expected[0]
-      | _ -> Exception.raiseInternal "not supported yet" [ "count", g.Count ])
-    "compare sql"
-
-let compileTests =
-  testList
-    "compile tests"
-    [ testTask "compile true" {
-        let! e = parse [] "true"
-        let! sql, args = compile Map.empty "value" ("myfield", PT.TBool) e
-        matchSql sql @"\(@([A-Z]+)\)" args [ Sql.bool true ]
-      }
-      testTask "compile field" {
-        let! e = parse [] "value.myfield"
-        let! sql, args = compile Map.empty "value" ("myfield", PT.TBool) e
-
-        matchSql sql @"\(CAST\(data::jsonb->>'myfield' as bool\)\)" args []
-      }
-      testTask "check escaped fields" {
-        let injection = "'; select * from user_data_v0 ;'field"
-
-        let expr =
-          S.eFn
-            "equals"
-            0
-            []
-            [ S.eFieldAccess (S.eVar "value") injection; (S.eStr "x") ]
-
-        let! sql, args = compile Map.empty "value" (injection, PT.TString) expr
-
-        matchSql
-          sql
-          @"\(CAST\(data::jsonb->>'''; select * from user_data_v0;''field' as text\)\) = \('x'\)\)"
-          args
-          []
-      }
-      testTask "symtable values escaped" {
-        let! expr = parse [] "var == value.name"
-        let symtable = Map.ofList [ "var", DString "';select * from user_data_v0;'" ]
-
-        let! sql, args = compile symtable "value" ("name", PT.TString) expr
-
-        matchSql
-          sql
-          @"\(\(''';select * from user_data_v0;'''\) = \(CAST\(data::jsonb->>'name' as text\)\)\)"
-          args
-          []
-      }
-      testTask "pipes expand correctly into nested functions" {
-        let! expr = parse [] "value.age |> (-) 2L |> (+) value.age |> (<) 3L"
-        let! sql, args = compile Map.empty "value" ("age", PT.TInt64) expr
-
-        matchSql
-          sql
-          @"\(\(\(\(CAST\(data::jsonb->>'age' as integer\)\) - \(2\)\) + \(CAST\(data::jsonb->>'age' as integer\)\)\) < \(3\)\)"
-          args
-          []
-      } ]
-
-
-let inlineWorksAtRoot =
-  testTask "inlineWorksAtRoot" {
-    let! state = executionStateFor pmPT (System.Guid.NewGuid()) false false Map.empty
-    let fns = ExecutionState.availableFunctions state
-    let! expr = parse [] "let y = 5L\nlet x = 6L\n(3L + (let x = 7L\ny))"
-
-    let! expected = parse [] "3L + 5L"
-    let! result = (C.inline' fns "value" Map.empty expr) |> Ply.toTask
-    return Expect.equalExprIgnoringIDs result expected
-  }
-
-let inlineWorksWithNested =
-  testTask "inlineWorksWithNested" {
-    let! state = executionStateFor pmPT (System.Guid.NewGuid()) false false Map.empty
-    let fns = ExecutionState.availableFunctions state
-    let! expr = parse [] "let x = 5L\n(let x = 6L\n(3L + (let x = 7L\nx)))"
-
-    let! expected = parse [] "3L + 7L"
-    let! result = (C.inline' fns "value" Map.empty expr) |> Ply.toTask
-    return Expect.equalExprIgnoringIDs result expected
-  }
-
-
-let inlineWorksWithPackageFunctionsSqlBinOp =
-  testTask "inlineWorksWithPackageFunctionsSqlBinOp" {
-    let! state = executionStateFor pmPT (System.Guid.NewGuid()) false false Map.empty
-    let fns = ExecutionState.availableFunctions state
-    let! expr =
-      parse
-        []
-        "let x = true\n(let y = false\n(PACKAGE.Darklang.Stdlib.Bool.and x y))"
-
-    let! expected = parse [] "true && false"
-    let! result = (C.inline' fns "value" Map.empty expr) |> Ply.toTask
-    return Expect.equalExprIgnoringIDs result expected
-  }
-
-
-let inlineWorksWithPackageFunctionsSqlFunction =
-  testTask "inlineWorksWithPackageFunctionsSqlFunction" {
-    let! state = executionStateFor pmPT (System.Guid.NewGuid()) false false Map.empty
-    let fns = ExecutionState.availableFunctions state
-    let! expr =
-      parse
-        []
-        """let x = "package"
-(let y = "e"
-(PACKAGE.Darklang.Stdlib.String.replaceAll x y "es"))"""
-
-    let! expected = parse [] """Builtin.stringReplaceAll "package" "e" "es" """
-    let! result = (C.inline' fns "value" Map.empty expr) |> Ply.toTask
-    return Expect.equalExprIgnoringIDs result expected
-  }
-
-
-let inlineFunctionArguments =
-  testTask "inlineWorksArguments" {
-    let fnBody =
-      PT.EInfix(
-        0UL,
-        PT.InfixFnCall(PT.ArithmeticPlus),
-        PT.EVariable(0UL, "a"),
-        PT.EVariable(0UL, "b")
-      )
-
-    let (fn : PT.PackageFn.PackageFn) =
-      testPackageFn "Tests" "userAdd" [] (NEList.doubleton "a" "b") PT.TInt64 fnBody
-
-    let fns : Functions =
-      { builtIn = (localBuiltIns pmPT).fns
-        package = fun _name -> Ply(Some(PT2RT.PackageFn.toRT fn)) }
-
-    let! expr =
-      parse
-        [ fn ]
-        "let a = 1L\nlet b = 9L\n(p.height == (Tests.userAdd 6L (b - 4L)))"
-
-    let! expected = parse [ fn ] "p.height == 6L + (9L - 4L)"
-    let! result = (C.inline' fns "value" Map.empty expr) |> Ply.toTask
-    return Expect.equalExprIgnoringIDs result expected
-  }
-
-
-let partialEvaluation =
-  testManyTask
-    "partialEvaluate"
-    (fun (expr, vars) ->
-      task {
-        let canvasID = System.Guid.NewGuid()
-        let! state = executionStateFor pmPT canvasID false false Map.empty
-        let state = { state with symbolTable = Map vars }
-        let! expr = parse [] expr
-        let result = C.partiallyEvaluate state "x" expr
-        let! (dvals, result) = Ply.TplPrimitives.runPlyAsTask result
-        match result with
-        | EVariable(_, name) -> return (Map.findUnsafe name dvals)
-        | _ ->
-          Expect.isTrue false "didn't match"
-          return DUnit
-      })
-    [ (("false && false", []), DBool false)
-      (("false && true", []), DBool false)
-      (("true && false", []), DBool false)
-      (("true && true", []), DBool true)
-      (("false && myVar", [ "myVar", DBool false ]), DBool false)
-      (("false && myVar", [ "myVar", DBool true ]), DBool false)
-      (("true && myVar", [ "myVar", DBool false ]), DBool false)
-      (("true && myVar", [ "myVar", DBool true ]), DBool true)
-      (("myVar && false", [ "myVar", DBool false ]), DBool false)
-      (("myVar && true", [ "myVar", DBool false ]), DBool false)
-      (("myVar && true", [ "myVar", DBool true ]), DBool true)
-      (("myVar && true", [ "myVar", DBool true ]), DBool true)
-      (("myVar && myVar2", [ "myVar", DBool false; "myVar2", DBool false ]),
-       DBool false)
-      (("myVar && myVar2", [ "myVar", DBool false; "myVar2", DBool true ]),
-       DBool false)
-      (("myVar && myVar2", [ "myVar", DBool true; "myVar2", DBool false ]),
-       DBool false)
-      (("myVar && myVar2", [ "myVar", DBool true; "myVar2", DBool true ]), DBool true)
-
-      // same as above but for ||
-      (("false || false", []), DBool false)
-      (("false || true", []), DBool true)
-      (("true || false", []), DBool true)
-      (("true || true", []), DBool true)
-      (("false || myVar", [ "myVar", DBool false ]), DBool false)
-      (("false || myVar", [ "myVar", DBool true ]), DBool true)
-      (("true || myVar", [ "myVar", DBool false ]), DBool true)
-      (("true || myVar", [ "myVar", DBool true ]), DBool true)
-      (("myVar || false", [ "myVar", DBool false ]), DBool false)
-      (("myVar || true", [ "myVar", DBool false ]), DBool true)
-      (("myVar || true", [ "myVar", DBool true ]), DBool true)
-      (("myVar || true", [ "myVar", DBool true ]), DBool true)
-      (("myVar || myVar2", [ "myVar", DBool false; "myVar2", DBool false ]),
-       DBool false)
-      (("myVar || myVar2", [ "myVar", DBool false; "myVar2", DBool true ]),
-       DBool true)
-      (("myVar || myVar2", [ "myVar", DBool true; "myVar2", DBool false ]),
-       DBool true)
-      (("myVar || myVar2", [ "myVar", DBool true; "myVar2", DBool true ]), DBool true) ]
->>>>>>> dd565552
 
 
 let tests =
