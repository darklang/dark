module StdLibExperimental.Libs.Experiments

open System.Threading.Tasks
open FSharp.Control.Tasks

open Prelude
open Tablecloth
open LibExecution.RuntimeTypes

module PT2RT = LibExecution.ProgramTypesToRuntimeTypes

open LibExecution.StdLib.Shortcuts

// This makes extra careful that we're only accessing files where we expect to
/// find files, and that we're not checking outside these directories
///
/// Note: none of these are async because System.IO is not async
module RestrictedFileIO =
  type Mode =
    | Check
    | Dir
    | Read

  module Config =
    type Root =
      | BackendStatic
      | CanvasesFiles


    let dir (root : Root) : string =
      match root with
      | BackendStatic -> "/home/dark/app/backend/static/"
      | CanvasesFiles -> "/home/dark/app/canvases/"

  let checkFilename (root : Config.Root) (mode : Mode) (f : string) =
    let dir = Config.dir root
    let f : string = $"{dir}{f}"

    let debug (name : string) (value : bool) =
      if value then print $"checkFilename failed: {name}: {value}"
      value

    if (f.Contains ".." |> debug "dots"
        || f.Contains "~" |> debug "tilde"
        || f.EndsWith "." |> debug "ends dot"
        || (mode <> Dir && f.EndsWith "/") |> debug "ends slash"
        || (not (dir.EndsWith "/")) |> debug "dir no slash"
        || f.EndsWith "etc/passwd" |> debug "etc"
        // being used wrong
        || f.EndsWith "//" |> debug "double slash"
        // check for irregular file
        || (mode = Read
            && (System.IO.File.GetAttributes f <> System.IO.FileAttributes.Normal)
            && (System.IO.File.GetAttributes f <> System.IO.FileAttributes.ReadOnly))
           |> debug "irreg") then
      Exception.raiseInternal "FILE SECURITY VIOLATION" [ "file", f ]
    else
      f

  let fileExists root f : bool =
    let f = checkFilename root Check f
    System.IO.File.Exists f

  let readfile (root : Config.Root) (f : string) : string =
    f |> checkFilename root Read |> System.IO.File.ReadAllText

  let readfileBytes (root : Config.Root) (f : string) : byte [] =
    f |> checkFilename root Read |> System.IO.File.ReadAllBytes

  let tryReadFile (root : Config.Root) (f : string) : string option =
    if fileExists root f then
      f |> checkFilename root Read |> System.IO.File.ReadAllText |> Some
    else
      None


let types : List<BuiltInType> = []

let fns : List<BuiltInFn> =
  [ { name = fn "Experiments" "parseAndExecuteExpr" 0
      typeParams = []
      parameters =
        [ Param.make "code" TString ""; Param.make "userInputs" (TDict TString) "" ]
      returnType = TResult(TString, TString)
      description =
        "Parses and executes arbitrary Dark code in the context of the current canvas."
      fn =
        // I had these tests in internal.tests for a bit, but that test runner
        // no longer has 'access' to the fn, so removed them. If we move them
        // out of 'LibExperimentalStdLib' then we can add them back in.

        //module ParseAndExecuteExpr =
        //  Experiments.parseAndExecuteExpr "1 + 2" Dict.empty_v0 = Ok "3"
        //  Experiments.parseAndExecuteExpr "a" { a = 3 } = Ok "3"
        //  Experiments.parseAndExecuteExpr """let a = 3 in a + b""" { b = 2 } = Ok "5"
        //  //Experiments.parseAndExecuteExpr """(HttpClient.request "get" "https://example.com" [] Bytes.empty) |> Test.unwrap |> (fun response -> response.statusCode)""" Dict.empty = 200

        function
        | state, _, [ DString code; DDict userInputs ] ->
          uply {
            // TODO: return an appropriate error if this fails
            // CLEANUP: the parser won't work with user fns or types
            let expr =
              Parser.ProgramTypes.parseRTExpr
                Set.empty
                Set.empty
                "experiment.fs"
                code

            let symtable = LibExecution.Interpreter.withGlobals state userInputs

            // TODO: return an appropriate error if this fails
            let! evalResult = LibExecution.Interpreter.eval state symtable expr

            return
              LibExecution.DvalReprDeveloper.toRepr evalResult
              |> DString
              |> Ok
              |> DResult
          }
        | _ -> incorrectArgs ()
      sqlSpec = NotQueryable
      previewable = Impure
      deprecated = NotDeprecated }


    { name = fn "Experiments" "parseAndSerializeExpr" 0
      typeParams = []
      parameters = [ Param.make "code" TString "" ]
      returnType = TResult(TString, TString)
      description = "Parses Dark code and serializes the result to JSON."
      fn =
        function
        | _, _, [ DString code ] ->
          uply {
            return
              Parser.ProgramTypes.parseIgnoringUser code
              |> Json.Vanilla.serialize
              |> DString
              |> Ok
              |> DResult
          }
        | _ -> incorrectArgs ()
      sqlSpec = NotQueryable
      previewable = Impure
      deprecated = NotDeprecated }


    { name = fn "Experiments" "parseAndSerializeProgram" 0
      typeParams = []
      parameters = [ Param.make "code" TString ""; Param.make "filename" TString "" ]
      returnType = TResult(TDict TString, TString)
      description =
        "Parses Dark code and serializes the result to JSON. Expects only types, fns, and exprs."
      fn =
        function
        | _, _, [ DString code; DString filename ] ->
          uply {
            try
<<<<<<< HEAD
              let canvas = Parser.CanvasV2.parse code
=======
              let canvas = Parser.CanvasV2.parse filename code
>>>>>>> e6cc8a92

              let types = List.map PT2RT.UserType.toRT canvas.types
              let fns = List.map PT2RT.UserFunction.toRT canvas.fns
              let exprs = List.map PT2RT.Expr.toRT canvas.exprs

              return
                [ "types", DString(Json.Vanilla.serialize types)
                  "fns", DString(Json.Vanilla.serialize fns)
                  "exprs", DString(Json.Vanilla.serialize exprs) ]
                |> Map.ofList
                |> DDict
                |> Ok
                |> DResult
<<<<<<< HEAD

            with
            | e ->
              let error = Exception.getMessages e |> String.concat " "
              return DString($"Error parsing code: {error}") |> Error |> DResult
=======
            with
            | e ->
              return DResult(Error(DString($"Error parsing program: {e.Message}")))
>>>>>>> e6cc8a92
          }
        | _ -> incorrectArgs ()
      sqlSpec = NotQueryable
      previewable = Impure
      deprecated = NotDeprecated }


    { name = fn "Experiments" "readFromStaticDir" 0
      typeParams = []
      parameters = [ Param.make "path" TString "" ]
      returnType = TResult(TBytes, TString)
      description =
        "Reads a file at backend/static/<param path>, and returns its contents as Bytes wrapped in a Result"
      fn =
        (function
        | _, _, [ DString path ] ->
          uply {
            try
              let contents =
                RestrictedFileIO.readfileBytes
                  RestrictedFileIO.Config.BackendStatic
                  path
              return DResult(Ok(DBytes contents))
            with
            | e -> return DResult(Error(DString($"Error reading file: {e.Message}")))
          }
        | _ -> incorrectArgs ())
      sqlSpec = NotQueryable
      previewable = Impure
      deprecated = NotDeprecated }


    { name = fn "Experiments" "readFromCanvases" 0
      typeParams = []
      parameters = [ Param.make "path" TString "" ]
      returnType = TResult(TBytes, TString)
      description =
        "Reads a file at canvases/<param path>, and returns its contents as Bytes wrapped in a Result"
      fn =
        (function
        | _, _, [ DString path ] ->
          uply {
            try
              let contents =
                RestrictedFileIO.readfileBytes
                  RestrictedFileIO.Config.CanvasesFiles
                  path
              return DResult(Ok(DBytes contents))
            with
            | e -> return DResult(Error(DString($"Error reading file: {e.Message}")))
          }
        | _ -> incorrectArgs ())
      sqlSpec = NotQueryable
      previewable = Impure
      deprecated = NotDeprecated } ]

let contents : LibExecution.StdLib.Contents = (fns, types)<|MERGE_RESOLUTION|>--- conflicted
+++ resolved
@@ -157,11 +157,7 @@
         | _, _, [ DString code; DString filename ] ->
           uply {
             try
-<<<<<<< HEAD
-              let canvas = Parser.CanvasV2.parse code
-=======
               let canvas = Parser.CanvasV2.parse filename code
->>>>>>> e6cc8a92
 
               let types = List.map PT2RT.UserType.toRT canvas.types
               let fns = List.map PT2RT.UserFunction.toRT canvas.fns
@@ -175,17 +171,10 @@
                 |> DDict
                 |> Ok
                 |> DResult
-<<<<<<< HEAD
-
             with
             | e ->
               let error = Exception.getMessages e |> String.concat " "
               return DString($"Error parsing code: {error}") |> Error |> DResult
-=======
-            with
-            | e ->
-              return DResult(Error(DString($"Error parsing program: {e.Message}")))
->>>>>>> e6cc8a92
           }
         | _ -> incorrectArgs ()
       sqlSpec = NotQueryable
