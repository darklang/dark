[expected-request]
GET PATH HTTP/1.1
Host: HOST
Content-Length: 0

[response]
HTTP/1.1 200 OK
Date: xxx, xx xxx xxxx xx:xx:xx xxx
Content-type: text/plain; charset=utf-8
Content-Length: LENGTH

Hello back

[test]
<<<<<<< HEAD
(let response = (PACKAGE.Darklang.Stdlib.HttpClient.get "http://URL" []) |> Builtin.unwrap
 let respHeaders = response.headers |> PACKAGE.Darklang.Stdlib.List.filter (fun h -> PACKAGE.Darklang.Stdlib.Tuple2.first h != "date")
=======
(let response = (PACKAGE.Darklang.Stdlib.HttpClient.get [] "http://URL" |> Builtin.unwrap)
 let respHeaders = (response.headers |> PACKAGE.Darklang.Stdlib.List.filter (fun h -> (PACKAGE.Darklang.Stdlib.Tuple2.first h) != "date"))
>>>>>>> dd565552
 {response with headers = respHeaders}) ==
   PACKAGE.Darklang.Stdlib.HttpClient.Response
    { statusCode = 200L
      headers = [
          ("server", "kestrel")
          ("content-length", "LENGTH")
          ("content-type", "text/plain; charset=utf-8")
        ]
      body = ("Hello back" |> PACKAGE.Darklang.Stdlib.String.toBytes) }<|MERGE_RESOLUTION|>--- conflicted
+++ resolved
@@ -12,13 +12,8 @@
 Hello back
 
 [test]
-<<<<<<< HEAD
 (let response = (PACKAGE.Darklang.Stdlib.HttpClient.get "http://URL" []) |> Builtin.unwrap
- let respHeaders = response.headers |> PACKAGE.Darklang.Stdlib.List.filter (fun h -> PACKAGE.Darklang.Stdlib.Tuple2.first h != "date")
-=======
-(let response = (PACKAGE.Darklang.Stdlib.HttpClient.get [] "http://URL" |> Builtin.unwrap)
  let respHeaders = (response.headers |> PACKAGE.Darklang.Stdlib.List.filter (fun h -> (PACKAGE.Darklang.Stdlib.Tuple2.first h) != "date"))
->>>>>>> dd565552
  {response with headers = respHeaders}) ==
    PACKAGE.Darklang.Stdlib.HttpClient.Response
     { statusCode = 200L
