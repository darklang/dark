<template>
  <div class="my-4 mx-auto max-w-2xl">
    <div class="flex items-start">
      <div
        class="relative inline-flex items-center justify-center w-10 h-10 overflow-hidden bg-[#a1b56c] rounded-full"
      >
        <span class="font-medium text-white">AI</span>
      </div>

      <div class="flex w-full bg-[#1B1B1B] ml-3 p-1.5 rounded-2xl">
        <div class="flex flex-col items-center mt-4 px-1">
          <button @click="executeCode(responseIndex)" class="mb-3">
            <svg
              xmlns="http://www.w3.org/2000/svg"
              width="26"
              height="26"
              fill="#8f53ff"
              viewBox="0 0 24 24"
              id="play"
            >
              <path
                d="M8 6.82v10.36c0 .79.87 1.27 1.54.84l8.14-5.18c.62-.39.62-1.29 0-1.69L9.54 5.98C8.87 5.55 8 6.03 8 6.82z"
              ></path>
            </svg>
          </button>
          <button class="mb-3">
            <svg
              xmlns="http://www.w3.org/2000/svg"
              width="17"
              height="17"
              fill="#808080"
              viewBox="0 0 24 24"
              id="edit"
            >
              <path
                d="M18.2 24H3.8C1.7 24 0 22.3 0 20.2V5.8C0 3.7 1.7 2 3.8 2H11c.6 0 1 .4 1 1s-.4 1-1 1H3.8C2.8 4 2 4.8 2 5.8v14.3c0 1 .8 1.8 1.8 1.8h14.3c1 0 1.8-.8 1.8-1.8V13c0-.6.4-1 1-1s1 .4 1 1v7.2c.1 2.1-1.6 3.8-3.7 3.8z"
              ></path>
              <path
                d="M6 19c-.3 0-.5-.1-.7-.3-.2-.2-.3-.6-.3-.9l1-5c0-.2.1-.4.3-.5l12-12c.4-.4 1-.4 1.4 0l4 4c.4.4.4 1 0 1.4l-12 12c-.1.1-.3.2-.5.3l-5 1H6zm1.9-5.5l-.6 3.2 3.2-.6L21.6 5 19 2.4 7.9 13.5z"
              ></path>
            </svg>
          </button>
          <button @click="copyCode(responseIndex)" class="mb-3">
            <svg
              xmlns="http://www.w3.org/2000/svg"
              width="26"
              height="26"
              fill="#808080"
              viewBox="0 0 16 16"
              id="copy"
            >
              <path
                d="M4.00029246,4.08524952 L4,10.5 C4,11.8254834 5.03153594,12.9100387 6.33562431,12.9946823 L6.5,13 L10.9143985,13.000703 C10.7082819,13.5829319 10.1528467,14 9.5,14 L6,14 C4.34314575,14 3,12.6568542 3,11 L3,5.5 C3,4.84678131 3.41754351,4.29108512 4.00029246,4.08524952 Z M11.5,2 C12.3284271,2 13,2.67157288 13,3.5 L13,10.5 C13,11.3284271 12.3284271,12 11.5,12 L6.5,12 C5.67157288,12 5,11.3284271 5,10.5 L5,3.5 C5,2.67157288 5.67157288,2 6.5,2 L11.5,2 Z M11.5,3 L6.5,3 C6.22385763,3 6,3.22385763 6,3.5 L6,10.5 C6,10.7761424 6.22385763,11 6.5,11 L11.5,11 C11.7761424,11 12,10.7761424 12,10.5 L12,3.5 C12,3.22385763 11.7761424,3 11.5,3 Z"
              ></path>
            </svg>
          </button>
        </div>

        <div class="ml-3 w-full p-5 border-l border-[#333333]">
          <AutoSizeTextarea
            :response="response"
            class="responseTextarea"
          ></AutoSizeTextarea>
        </div>
      </div>
    </div>
    <form v-if="variables" @submit.prevent="submitForm" class="flex mt-2 justify-center">
      <div v-for="(variable, index) in variables" :key="index">
        <label :for="'input-' + index" class="text-white ml-2">{{ variable }}</label>
        <input
          :id="'input-' + index"
          type="text"
          v-model="variableValues[index]"
          class="text-white bg-transparent my-2 ml-4 border-b border-white outline-none"
        />
      </div>
      <button
        v-if="variables && variables.length > 0"
        type="submit"
        class="bg-[#C56AE4] text-white m-2 px-2 py-1 rounded"
      >
        Submit
      </button>
    </form>
  </div>
</template>

<script setup lang="ts">
import { ref, defineProps, defineEmits } from 'vue'
import AutoSizeTextarea from './AutoSizeTextarea.vue'
import '../global.d.ts'

const props = defineProps({
  response: {
    type: String,
    required: true,
  },
  responseIndex: {
    type: Number,
    required: true,
  },
})

const executeCode = async(index: number) => {
  let code: string = (document.querySelectorAll('.responseTextarea')[index] as HTMLInputElement).value;

  try {
    const response = await fetch("/get-program-json", {
      method: "POST",
      body: code,
    });

    if (!response.ok) {
      throw new Error(
        "Error in parsing the expr and serializing it as JSON"
      );
    }

<<<<<<< HEAD
    const userProgramJson = await response.text();

    const result = await window.darklang.evalUserProgram(userProgramJson);
=======
    const exprJson = await response.text();

    const result = await window.darklang.evalExpr(exprJson);
>>>>>>> 6573d39a

    console.log(result); // TODO: something better than console.log
  } catch (error) {
    console.error('Error:', error)
  }
}

const copyCode = (index: number) => {
  let code: string = (
    document.querySelectorAll('.responseTextarea')[index] as HTMLInputElement
  ).value
  navigator.clipboard
    .writeText(code)
    .then(() => {})
    .catch((error) => {
      console.error('Error copying text to clipboard:', error)
    })
}

const variables = ref<string[]>([])
const variableValues = ref<string[]>([])
const emits = defineEmits(['message'])

let resp = props.response
const matchResult = resp.match(/variables:\n([\s\S]*)/)
const responseVariables = matchResult
  ? matchResult[1].trim().split('\n').filter(Boolean)
  : []
variables.value.push(...responseVariables)

const submitForm = () => {
  console.log(variableValues.value);
};
</script><|MERGE_RESOLUTION|>--- conflicted
+++ resolved
@@ -116,17 +116,10 @@
       );
     }
 
-<<<<<<< HEAD
     const userProgramJson = await response.text();
+    const userProgramResult = await window.darklang.evalUserProgram(userProgramJson);
 
-    const result = await window.darklang.evalUserProgram(userProgramJson);
-=======
-    const exprJson = await response.text();
-
-    const result = await window.darklang.evalExpr(exprJson);
->>>>>>> 6573d39a
-
-    console.log(result); // TODO: something better than console.log
+    console.log(userProgramResult); // TODO: something better than console.log
   } catch (error) {
     console.error('Error:', error)
   }
