open Tc
open Types

let entryID : string = "entry-box"

let leftButton : int = 0

let initialVPos : vPos = {vx = 475; vy = 200}

let centerPos : pos = {x = 475; y = 200}

let origin : pos = {x = 0; y = 0}

let moveSize : int = 50

let pageHeight : int = 400

let pageWidth : int = 500

let unsetCSRF : string = "UNSET_CSRF"

let defaultEditor : serializableEditor =
  { timersEnabled = true
  ; cursorState = Deselected
  ; routingTableOpenDetails = StrSet.empty
  ; tlTraceIDs = TLIDDict.empty
  ; featureFlags = StrDict.empty
  ; handlerProps = TLIDDict.empty
  ; canvasPos = origin
  ; lastReload = None
  ; sidebarOpen = true }


let defaultFluidState : fluidState =
  { actions = []
  ; error = None
  ; oldPos = 0
  ; newPos = 0
  ; upDownCol = None
  ; lastKey = FluidKeyboard.Escape
  ; ac =
      { functions = []
      ; index = None
      ; query = None
      ; completions = []
      ; invalidCompletions = []
      ; allCompletions = [] }
  ; cp = {index = 0; commands = []; location = None; filter = None}
  ; selectionStart = None }


let defaultCanvasProps : canvasProps =
  { offset = origin
  ; enablePan = true
  ; lastOffset = None
  ; panAnimation = false
  ; minimap = None }


let defaultHandlerProp : handlerProp =
  { handlerLock = false
  ; handlerState = HandlerExpanded
  ; hoveringReferences = []
  ; execution = Idle
  ; showActions = false }


let defaultToast : toast = {toastMessage = None; toastPos = None}

let defaultAccount : account = {name = ""; email = ""; username = ""}

let defaultWorkerStats : workerStats = {count = 0; schedule = None}

let defaultModel : model =
  { error = None
  ; lastMsg = IgnoreMsg
  ; lastMod = NoChange
  ; opCtrs = StrDict.empty
  ; clientOpCtrId = ""
  ; complete =
      (* this is awkward, but avoids circular deps *)
      { functions = []
      ; admin = false
      ; completions = []
      ; target = None
      ; invalidCompletions = []
      ; allCompletions = []
      ; index = -1
      ; value = ""
      ; prevValue = ""
      ; targetDval = None
      ; isCommandMode = false
      ; visible = true }
  ; builtInFunctions = []
  ; currentPage = Architecture
  ; hovering = []
  ; tests = []
  ; groups = TLIDDict.empty
  ; handlers = TLIDDict.empty
  ; deletedHandlers = TLIDDict.empty
  ; dbs = TLIDDict.empty
  ; deletedDBs = TLIDDict.empty
  ; userFunctions = TLIDDict.empty
  ; deletedUserFunctions = TLIDDict.empty
  ; userTipes = TLIDDict.empty
  ; deletedUserTipes = TLIDDict.empty
  ; deletedGroups = TLIDDict.empty
  ; analyses = StrDict.empty
  ; traces = StrDict.empty
  ; f404s = []
  ; unlockedDBs = StrSet.empty
  ; integrationTestState = NoIntegrationTest
  ; visibility = PageVisibility.Visible (* partially saved in editor *)
  ; syncState = StrSet.empty
  ; timersEnabled = true (* saved in editor *)
  ; cursorState = Deselected
  ; executingFunctions = []
  ; tlTraceIDs = TLIDDict.empty
  ; featureFlags = StrDict.empty
  ; canvasProps = defaultCanvasProps
  ; canvasName = "builtwithdark"
  ; userContentHost = "builtwithdark.com"
  ; origin = ""
  ; environment = "none"
  ; csrfToken = unsetCSRF
  ; routingTableOpenDetails = StrSet.empty
  ; usedDBs = StrDict.empty
  ; usedFns = StrDict.empty
  ; usedTipes = TLIDDict.empty
  ; handlerProps = TLIDDict.empty
  ; staticDeploys = []
  ; tlRefersTo = TLIDDict.empty
  ; tlUsedIn = TLIDDict.empty
  ; fluidState = defaultFluidState
  ; dbStats = StrDict.empty
  ; workerStats = StrDict.empty
  ; avatarsList = []
  ; browserId = ""
  ; sidebarOpen = true
  ; isAdmin = false
  ; buildHash = ""
  ; username = "defaultUsername"
  ; lastReload = None
  ; permission = None
  ; showTopbar = true
  ; toast = defaultToast
  ; account = defaultAccount
<<<<<<< HEAD
  ; worker_schedules = StrDict.empty }
=======
  ; searchCache = TLIDDict.empty }
>>>>>>> a9e0912d
<|MERGE_RESOLUTION|>--- conflicted
+++ resolved
@@ -145,8 +145,5 @@
   ; showTopbar = true
   ; toast = defaultToast
   ; account = defaultAccount
-<<<<<<< HEAD
-  ; worker_schedules = StrDict.empty }
-=======
-  ; searchCache = TLIDDict.empty }
->>>>>>> a9e0912d
+  ; worker_schedules = StrDict.empty
+  ; searchCache = TLIDDict.empty }