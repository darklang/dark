open Tc
open Prelude
open Types

(* Tea *)
module Cmd = Tea.Cmd
module Http = Tea.Http

(* Dark *)
module AC = Autocomplete
module B = Blank
module P = Pointer
module RT = Runtime
module TL = Toplevel
module Key = Keyboard
module Regex = Util.Regex

let init (flagString : string) (location : Web.Location.location) =
  let {Flags.editorState; complete; userContentHost; environment; csrfToken} =
    Flags.fromString flagString
  in
  let m = editorState |> Editor.fromString |> Editor.editor2model in
  let page =
    Url.parseLocation location
    |> Option.withDefault ~default:Defaults.defaultModel.currentPage
  in
  (* these saved values may not be valid yet *)
  let savedCursorState = m.cursorState in
  let m =
    { m with
      cursorState =
        Deselected
        (* deselect for now as the selected blank isn't available yet *)
    ; currentPage = Architecture
    ; builtInFunctions = complete
    ; complete = AC.init m
    ; tests = VariantTesting.enabledVariantTests
    ; toplevels = []
    ; canvasName = Url.parseCanvasName location
    ; userContentHost
    ; environment
    ; csrfToken }
  in
  let m = {m with fluidState = Fluid.initAC m.fluidState m} in
  if Url.isIntegrationTest
  then (m, Cmd.batch [RPC.integration m m.canvasName])
  else
    ( m
    , Cmd.batch
        [RPC.initialLoad m (FocusPageAndCursor (page, savedCursorState))] )


let updateError (oldErr : darkError) (newErrMsg : string) : darkError =
  if oldErr.message = Some newErrMsg && not oldErr.showDetails
  then oldErr
  else {message = Some newErrMsg; showDetails = true}


let processFocus (m : model) (focus : focus) : modification =
  match focus with
  | FocusNext (tlid, pred) ->
      let tl = TL.getTL m tlid in
      let predPd = Option.andThen ~f:(TL.find tl) pred in
      let next = TL.getNextBlank tl predPd in
      ( match next with
      | Some pd ->
          Enter (Filling (tlid, P.toID pd))
      | None ->
          Select (tlid, pred) )
  | FocusExact (tlid, id) ->
      let tl = TL.getTL m tlid in
      let pd = TL.findExn tl id in
      if P.isBlank pd || P.toContent pd = Some ""
      then Enter (Filling (tlid, id))
      else Select (tlid, Some id)
  | FocusSame ->
    ( match unwrapCursorState m.cursorState with
    | Selecting (tlid, mId) ->
      ( match (TL.get m tlid, mId) with
      | Some tl, Some id ->
          if TL.isValidID tl id then NoChange else Select (tlid, None)
      | Some _, None ->
          Select (tlid, None)
      | _ ->
          Deselect )
    | Entering (Filling (tlid, id)) ->
      ( match TL.get m tlid with
      | Some tl ->
          if TL.isValidID tl id then NoChange else Select (tlid, None)
      | _ ->
          Deselect )
    | _ ->
        NoChange )
  | FocusPageAndCursor (page, cs) ->
      let setCS = SetCursorState cs in
      let noTarget = ACSetTarget None in
      let target tuple = ACSetTarget (Some tuple) in
      let tlOnPage tl =
        match tl.data with
        | TLHandler _ ->
            true
        | TLDB _ ->
            true
        | TLFunc _ ->
            false
        | TLTipe _ ->
            false
      in
      let setQuery =
        let mTl = cs |> tlidOf |> Option.andThen ~f:(TL.get m) in
        match (mTl, idOf cs) with
        | Some tl, Some id when TL.isValidID tl id ->
            let pd = TL.find tl id in
            AutocompleteMod
              (ACSetQuery
                 ( pd
                 |> Option.andThen ~f:P.toContent
                 |> Option.withDefault ~default:"" ))
        | _ ->
            NoChange
      in
      let nextCursor, acTarget =
        match cs with
        | Selecting (tlid, mId) ->
          ( match (TL.get m tlid, mId) with
          | Some tl, Some id ->
              if TL.isValidID tl id && tlOnPage tl
              then (setCS, target (tlid, TL.findExn tl id))
              else (Deselect, noTarget)
          | Some _, None ->
              (setCS, noTarget)
          | _ ->
              (Deselect, noTarget) )
        | Entering (Filling (tlid, id)) ->
          ( match TL.get m tlid with
          | Some tl ->
              if TL.isValidID tl id && tlOnPage tl
              then (setCS, target (tlid, TL.findExn tl id))
              else (Deselect, noTarget)
          | _ ->
              (Deselect, noTarget) )
        | Dragging (tlid, _, _, _) ->
          ( match TL.get m tlid with
          | Some tl ->
              if tlOnPage tl then (setCS, noTarget) else (Deselect, noTarget)
          | _ ->
              (Deselect, noTarget) )
        | _ ->
            (Deselect, noTarget)
      in
      Many [SetPage page; nextCursor; AutocompleteMod acTarget; setQuery]
  | FocusNothing ->
      Deselect
  (* used instead of focussame when we've already done the focus *)
  | FocusNoChange ->
      NoChange


let processAutocompleteMods (m : model) (mods : autocompleteMod list) :
    model * msg Cmd.t =
  if m.integrationTestState <> NoIntegrationTest
  then
    Debug.loG "autocompletemod update" (show_list ~f:show_autocompleteMod mods) ;
  let complete =
    List.foldl
      ~f:(fun mod_ complete_ -> AC.update m mod_ complete_)
      ~init:m.complete
      mods
  in
  let focus =
    match unwrapCursorState m.cursorState with
    | Entering _ ->
        AC.focusItem complete.index
    | SelectingCommand (_, _) ->
        AC.focusItem complete.index
    | _ ->
        Cmd.none
  in
  ( if m.integrationTestState <> NoIntegrationTest
  then
    let val_ = AC.getValue complete in
    Debug.loG
      "autocompletemod result: "
      (string_of_int complete.index ^ " => '" ^ val_ ^ "'") ) ;
  ({m with complete}, focus)


let rec updateMod (mod_ : modification) ((m, cmd) : model * msg Cmd.t) :
    model * msg Cmd.t =
  if m.integrationTestState <> NoIntegrationTest
  then Debug.loG "mod update" (show_modification mod_) ;
  let closeBlanks newM =
    if VariantTesting.isFluid m.tests
    then []
    else
      (* close open threads in the previous TL *)
      m.cursorState
      |> tlidOf
      |> Option.andThen ~f:(TL.get m)
      |> Option.map ~f:(fun tl ->
             match tl.data with
             | TLHandler h ->
                 let replacement = AST.closeBlanks h.ast in
                 if replacement = h.ast
                 then []
                 else
                   let newH = {h with ast = replacement} in
                   let ops = [SetHandler (tl.id, tl.pos, newH)] in
                   let params = RPC.opsParams ops in
                   (* call RPC on the new model *)
                   [RPC.addOp newM FocusSame params]
             | TLFunc f ->
                 let replacement = AST.closeBlanks f.ufAST in
                 if replacement = f.ufAST
                 then []
                 else
                   let newF = {f with ufAST = replacement} in
                   let ops = [SetFunction newF] in
                   let params = RPC.opsParams ops in
                   (* call RPC on the new model *)
                   [RPC.addOp newM FocusSame params]
             | TLDB _ | TLTipe _ ->
                 [] )
      |> Option.withDefault ~default:[]
      |> fun rpc ->
      if tlidOf newM.cursorState = tlidOf m.cursorState then [] else rpc
  in
  let newm, newcmd =
    let handleRPC params focus =
      (* immediately update the model based on SetHandler and focus, if
         possible *)
      let hasNonHandlers =
        List.any
          ~f:(fun c ->
            match c with
            | SetHandler (_, _, _) ->
                false
            | SetFunction _ ->
                false
            | SetType _ ->
                false
            | _ ->
                true )
          params.ops
      in
      if hasNonHandlers
      then (m, RPC.addOp m focus params)
      else
        let localM =
          List.foldl
            ~f:(fun call m ->
              match call with
              | SetHandler (tlid, pos, h) ->
                  TL.upsert m {id = tlid; pos; data = TLHandler h}
              | SetFunction f ->
                  Functions.upsert m f
              | SetType t ->
                  UserTypes.upsert m t
              | _ ->
                  m )
            ~init:m
            params.ops
        in
        let withFocus, wfCmd =
          updateMod
            (Many [AutocompleteMod ACReset; processFocus localM focus])
            (localM, Cmd.none)
        in
        (withFocus, Cmd.batch [wfCmd; RPC.addOp withFocus FocusNoChange params])
    in
    match mod_ with
    | DisplayError e ->
        ({m with error = updateError m.error e}, Cmd.none)
    | DisplayAndReportError (message, url, custom) ->
        let url = match url with Some url -> " (" ^ url ^ ")" | None -> "" in
        let custom = match custom with Some c -> ": " ^ c | None -> "" in
        let error = message ^ url ^ custom in
        (* Reload on bad csrf *)
        if String.contains error ~substring:"Bad CSRF"
        then Native.Location.reload true ;
        ( {m with error = updateError m.error error}
        , Tea.Cmd.call (fun _ -> Rollbar.send error None Js.Json.null) )
    | DisplayAndReportHttpError (context, ignoreCommon, e, params) ->
        let body (body : Tea.Http.responseBody) =
          let maybe name m =
            match m with Some s -> ", " ^ name ^ ": " ^ s | None -> ""
          in
          let str =
            match body with
            | NoResponse ->
                "todo-noresponse"
            | StringResponse str ->
                str
            | ArrayBufferResponse _ ->
                "todo-arratbufferresponse"
            | BlobResponse _ ->
                "todo-blobresponse"
            | DocumentResponse _ ->
                "todo-document-response"
            | JsonResponse _ ->
                "todo-jsonresponse"
            | TextResponse str ->
                str
            | RawResponse (str, _) ->
                str
          in
          str
          |> Json_decode_extended.decodeString Decoders.exception_
          |> Result.toOption
          |> Option.map
               ~f:(fun { short
                       ; long
                       ; exceptionTipe
                       ; actual
                       ; actualType
                       ; expected
                       ; result
                       ; resultType
                       ; info
                       ; workarounds }
                  ->
                 " ("
                 ^ exceptionTipe
                 ^ "): "
                 ^ short
                 ^ maybe "message" long
                 ^ maybe "actual value" actual
                 ^ maybe "actual type" actualType
                 ^ maybe "result" result
                 ^ maybe "result type" resultType
                 ^ maybe "expected" expected
                 ^ ( if info = StrDict.empty
                   then ""
                   else ", info: " ^ StrDict.toString info )
                 ^
                 if workarounds = []
                 then ""
                 else ", workarounds: [" ^ String.concat workarounds ^ "]" )
          |> Option.withDefault ~default:str
        in
        let msg =
          match e with
          | Http.BadUrl str ->
              "Bad url: " ^ str
          | Http.Timeout ->
              "Timeout"
          | Http.NetworkError ->
              "Network error - is the server running?"
          | Http.BadStatus response ->
              if response.status.code = 502
              then "502"
              else
                "Bad status: "
                ^ response.status.message
                ^ " - "
                ^ body response.body
          | Http.BadPayload (msg, _) ->
              "Bad payload (" ^ context ^ "): " ^ msg
          | Http.Aborted ->
              "Request Aborted"
        in
        let url =
          match e with
          | Http.BadUrl url ->
              Some url
          | Http.Timeout ->
              None
          | Http.NetworkError ->
              None
          | Http.BadStatus response ->
              Some response.url
          | Http.BadPayload (_, response) ->
              Some response.url
          | Http.Aborted ->
              None
        in
        let displayError =
          match e with
          | Http.BadUrl _ ->
              true
          | Http.Timeout ->
              not ignoreCommon
          | Http.NetworkError ->
              not ignoreCommon
          | Http.BadStatus response ->
              if response.status.code = 502 then not ignoreCommon else true
          | Http.BadPayload _ ->
              true
          | Http.Aborted ->
              not ignoreCommon
        in
        let shouldRollbar =
          match e with
          | Http.BadUrl _ ->
              true
          | Http.Timeout ->
              true
          | Http.NetworkError ->
              (* Don't rollbar if the internet is down *)
              false
          | Http.BadStatus response ->
              (* Don't rollbar if you aren't logged in *)
              if response.status.code = 401 then false else true
          | Http.BadPayload _ ->
              true
          | Http.Aborted ->
              true
        in
        let msg = msg ^ " (" ^ context ^ ")" in
        let custom =
          Json_encode_extended.object_
            [ ("httpResponse", Encoders.httpError e)
            ; ("parameters", params)
            ; ("cursorState", Encoders.cursorState m.cursorState) ]
        in
        (* Reload if it's a CSRF failure. *)
        ( match e with
        | Http.BadStatus response ->
            if response.status.code = 401
               && String.startsWith (body response.body) ~prefix:"Bad CSRF"
            then Native.Location.reload true
        | _ ->
            () ) ;
        let cmds =
          if shouldRollbar
          then [Tea.Cmd.call (fun _ -> Rollbar.send msg url custom)]
          else []
        in
        ( (if displayError then {m with error = updateError m.error msg} else m)
        , Cmd.batch cmds )
    | ClearError ->
        ({m with error = {message = None; showDetails = false}}, Cmd.none)
    | RPC (ops, focus) ->
        handleRPC (RPC.opsParams ops) focus
    | GetUnlockedDBsRPC ->
        Sync.attempt ~key:"unlocked" m (RPC.getUnlockedDBs m)
    | UpdateDBStatsRPC tlid ->
        Analysis.updateDBStats m tlid
    | NoChange ->
        (m, Cmd.none)
    | TriggerIntegrationTest name ->
        let expect = IntegrationTest.trigger name in
        ({m with integrationTestState = expect}, Cmd.none)
    | EndIntegrationTest ->
        let expectationFn =
          match m.integrationTestState with
          | IntegrationTestExpectation fn ->
              fn
          | IntegrationTestFinished _ ->
              impossible
                "Attempted to end integration test but one ran + was already finished"
          | NoIntegrationTest ->
              impossible
                "Attempted to end integration test but none was running"
        in
        let result = expectationFn m in
        ( {m with integrationTestState = IntegrationTestFinished result}
        , Cmd.none )
    | MakeCmd cmd ->
        (m, cmd)
    | SetCursorState cursorState ->
        let newM = {m with cursorState} in
        (newM, Entry.focusEntry newM)
    | SetPage page ->
        (Page.setPage m m.currentPage page, Cmd.none)
    | Select (tlid, p) ->
<<<<<<< HEAD
        let hashCmd = Url.shouldUpdateHash m tlid in
        let cursorState =
          if p = None && VariantTesting.isFluid m.tests
          then FluidEntering tlid
          else Selecting (tlid, p)
        in
        let m = {m with cursorState} in
=======
        let m, hashcmd =
          if tlidOf m.cursorState <> Some tlid
          then
            let tl = TL.getTL m tlid in
            let page = TL.asPage tl false in
            let m = Page.setPage m m.currentPage page in
            (m, Url.updateUrl page)
          else (m, Cmd.none)
        in
        let m = {m with cursorState = Selecting (tlid, p)} in
>>>>>>> e80906ac
        let m, afCmd = Analysis.analyzeFocused m in
        let commands = [hashcmd] @ closeBlanks m @ [afCmd] in
        (m, Cmd.batch commands)
    | Deselect ->
        if m.cursorState <> Deselected
        then
          let hashcmd = [Url.updateUrl Architecture] in
          let m = Page.setPage m m.currentPage Architecture in
          let m, acCmd = processAutocompleteMods m [ACReset] in
          let m = {m with cursorState = Deselected} in
          let commands = hashcmd @ closeBlanks m @ [acCmd] in
          (m, Cmd.batch commands)
        else (m, Cmd.none)
    | Enter entry ->
        let target =
          match entry with
          | Creating _ ->
              None
          | Filling (tlid, id) ->
              let tl = TL.getTL m tlid in
              let pd = TL.findExn tl id in
              Some (tlid, pd)
        in
        let m, acCmd = processAutocompleteMods m [ACSetTarget target] in
        let m = {m with cursorState = Entering entry} in
        let m, afCmd = Analysis.analyzeFocused m in
        (m, Cmd.batch (closeBlanks m @ [afCmd; acCmd; Entry.focusEntry m]))
    | EnterWithOffset (entry, offset) ->
        let target =
          match entry with
          | Creating _ ->
              None
          | Filling (tlid, id) ->
              let tl = TL.getTL m tlid in
              let pd = TL.findExn tl id in
              Some (tlid, pd)
        in
        let m, acCmd = processAutocompleteMods m [ACSetTarget target] in
        let m = {m with cursorState = Entering entry} in
        let m, afCmd = Analysis.analyzeFocused m in
        ( m
        , Cmd.batch
            ( closeBlanks m
            @ [afCmd; acCmd; Entry.focusEntryWithOffset m offset] ) )
    | SelectCommand (tlid, id) ->
        let m = {m with cursorState = SelectingCommand (tlid, id)} in
        let m, acCmd =
          processAutocompleteMods m [ACEnableCommandMode; ACRegenerate]
        in
        (m, Cmd.batch (closeBlanks m @ [acCmd; Entry.focusEntry m]))
    | RemoveToplevel tl ->
        (Toplevel.remove m tl, Cmd.none)
    | SetToplevels (tls, updateCurrent) ->
        let m2 = {m with toplevels = tls} in
        (* Bring back the TL being edited, so we don't lose work done since the
           API call *)
        let m3 =
          match tlidOf m.cursorState with
          | Some tlid ->
              if updateCurrent
              then m2
              else
                let tl = TL.getTL m tlid in
                ( match tl.data with
                | TLDB _ ->
                    TL.upsert m2 tl
                | TLHandler _ ->
                    TL.upsert m2 tl
                | TLTipe _ ->
                    m2
                | TLFunc _ ->
                    m2 )
          | None ->
              m2
        in
        let m4 =
          { m3 with
            deletedToplevels =
              TL.removeByTLID m3.deletedToplevels ~toBeRemoved:tls }
        in
        let m5 = Refactor.updateUsageCounts m4 in
        processAutocompleteMods m5 [ACRegenerate]
    | UpdateToplevels (tls, updateCurrent) ->
        let m = TL.upsertAll m tls in
        let m, acCmd = processAutocompleteMods m [ACRegenerate] in
        updateMod
          (SetToplevels (m.toplevels, updateCurrent))
          (m, Cmd.batch [cmd; acCmd])
    | UpdateDeletedToplevels dtls ->
        let m2 =
          { m with
            deletedToplevels =
              TL.upsertAllByTLID m.deletedToplevels ~newTLs:dtls
          ; toplevels = TL.removeByTLID m.toplevels ~toBeRemoved:dtls }
        in
        processAutocompleteMods m2 [ACRegenerate]
    | SetDeletedToplevels dtls ->
        let m2 =
          { m with
            deletedToplevels = dtls
          ; toplevels = TL.removeByTLID m.toplevels ~toBeRemoved:dtls }
        in
        processAutocompleteMods m2 [ACRegenerate]
    | UpdateAnalysis (id, analysis) ->
        let m2 = {m with analyses = Analysis.record m.analyses id analysis} in
        processAutocompleteMods m2 [ACRegenerate]
    | UpdateDBStats statsStore ->
        let newStore =
          StrDict.merge
            ~f:(fun _k v1 v2 ->
              match (v1, v2) with
              | None, None ->
                  None
              | Some l, None ->
                  Some l
              | None, Some r ->
                  Some r
              | Some _, Some r ->
                  Some r )
            m.dbStats
            statsStore
        in
        let m = {m with dbStats = newStore} in
        (m, Cmd.none)
    | UpdateTraces traces ->
        let newTraces =
          Analysis.mergeTraces
            ~onConflict:(fun (oldID, oldData) (newID, newData) ->
              if newData <> None then (newID, newData) else (oldID, oldData) )
            m.traces
            traces
        in
        let m = {m with traces = newTraces} in
        let m, afCmd = Analysis.analyzeFocused m in
        let m, acCmd = processAutocompleteMods m [ACRegenerate] in
        (m, Cmd.batch [afCmd; acCmd])
    | OverrideTraces traces ->
        (* OverrideTraces takes a set of traces and merges it with the model, but if
         * the (tlid, traceID) pair occurs in both, the result will have its data
         * blown away.
         *
         * Use OverrideTraces when a set of traceIDs has been received by the client but
         * some/all of them might represent _mutated_ traces. (ie. a trace where if
         * you re-fetch the trace data you'd get a different set of input values or
         * stored function results *)
        let newTraces =
          Analysis.mergeTraces
            ~onConflict:(fun _old (newID, _) -> (newID, None))
            m.traces
            traces
        in
        let m = {m with traces = newTraces} in
        let m, afCmd = Analysis.analyzeFocused m in
        let m, acCmd = processAutocompleteMods m [ACRegenerate] in
        (m, Cmd.batch [afCmd; acCmd])
    | UpdateTraceFunctionResult (tlid, traceID, callerID, fnName, hash, dval)
      ->
        let m =
          Analysis.replaceFunctionResult
            m
            tlid
            traceID
            callerID
            fnName
            hash
            dval
        in
        (* traces could be missing *)
        let m, afCmd = Analysis.analyzeFocused m in
        (* make sure we run the analysis even if the analyzeFocused conditions
         * don't hold, as we have a new result to be analyzed *)
        let reExeCmd = Analysis.requestAnalysis m tlid traceID in
        let m, acCmd = processAutocompleteMods m [ACRegenerate] in
        (m, Cmd.batch [afCmd; acCmd; reExeCmd])
    | SetUserFunctions (userFuncs, deletedUserFuncs, updateCurrent) ->
        let m2 =
          { m with
            userFunctions =
              Functions.upsertAllByTLID m.userFunctions ~newFns:userFuncs
              |> Functions.removeByTLID ~toBeRemoved:deletedUserFuncs
          ; deletedUserFunctions =
              Functions.upsertAllByTLID
                m.deletedUserFunctions
                ~newFns:deletedUserFuncs
              |> Functions.removeByTLID ~toBeRemoved:userFuncs }
        in
        (* Bring back the TL being edited, so we don't lose work done since the
           API call *)
        let m3 =
          match tlidOf m.cursorState with
          | Some tlid ->
              if updateCurrent
              then m2
              else
                let tl = TL.getTL m tlid in
                ( match tl.data with
                | TLFunc f ->
                    Functions.upsert m2 f
                | TLTipe _ | TLDB _ | TLHandler _ ->
                    m2 )
          | None ->
              m2
        in
        let m4 = Refactor.updateUsageCounts m3 in
        processAutocompleteMods m4 [ACRegenerate]
    | SetTypes (userTipes, deletedUserTipes, updateCurrent) ->
        let m2 =
          { m with
            userTipes =
              UserTypes.upsertAllByTLID m.userTipes ~newTipes:userTipes
              |> UserTypes.removeByTLID ~toBeRemoved:deletedUserTipes
          ; deletedUserTipes =
              UserTypes.upsertAllByTLID
                m.deletedUserTipes
                ~newTipes:deletedUserTipes
              |> UserTypes.removeByTLID ~toBeRemoved:userTipes }
        in
        (* Bring back the TL being edited, so we don't lose work done since the
           API call *)
        let m3 =
          match tlidOf m.cursorState with
          | Some tlid ->
              if updateCurrent
              then m2
              else
                let tl = TL.getTL m tlid in
                ( match tl.data with
                | TLTipe t ->
                    UserTypes.upsert m2 t
                | TLFunc _ ->
                    m2
                | TLDB _ ->
                    m2
                | TLHandler _ ->
                    m2 )
          | None ->
              m2
        in
        let m4 = Refactor.updateUsageCounts m3 in
        processAutocompleteMods m4 [ACRegenerate]
    | SetUnlockedDBs unlockedDBs ->
        ({m with unlockedDBs}, Cmd.none)
    | AppendUnlockedDBs newDBs ->
        (* You probably don't want to use this, you probably want to wait for the
         * regular unlockedDBs RPC timer to do a full SetUnlockedDBs, but this
         * can be useful if you've done an operation to a DB and you know 100%
         * that it will be in the next unlockedDBs set.
         *
         * If your assumption is wrong, it'll be blown away by the next SetUnlockedDBs
         * operation regardless -- so as long as that interim period doesn't result
         * in the potential for dangerous operations, you should be fine.
        *)
        ({m with unlockedDBs = StrSet.union m.unlockedDBs newDBs}, Cmd.none)
    | Delete404 f404 ->
        ( { m with
            f404s =
              List.filter
                ~f:(fun f ->
                  f.space ^ f.path ^ f.modifier
                  <> f404.space ^ f404.path ^ f404.modifier )
                m.f404s }
        , Cmd.none )
    | Append404s f404s ->
        let new404s =
          f404s @ m.f404s
          |> List.uniqueBy ~f:(fun f404 ->
                 f404.space
                 ^ f404.path
                 ^ f404.modifier
                 ^ f404.timestamp
                 ^ f404.traceID )
        in
        ({m with f404s = new404s}, Cmd.none)
    | AppendStaticDeploy d ->
        ( {m with staticDeploys = DarkStorage.appendDeploy d m.staticDeploys}
        , Cmd.none )
    | SetHover (tlid, id) ->
        let nhovering = (tlid, id) :: m.hovering in
        ({m with hovering = nhovering}, Cmd.none)
    | ClearHover (tlid, id) ->
        let nhovering = List.filter ~f:(fun m -> m <> (tlid, id)) m.hovering in
        ({m with hovering = nhovering}, Cmd.none)
    | SetCursor (tlid, cur) ->
        let m = Analysis.setCursor m tlid cur in
        let m, afCmd = Analysis.analyzeFocused m in
        (m, afCmd)
    | Drag (tlid, offset, hasMoved, state) ->
        (* Because mouseEvents are not perfectly reliable, we can end up in
         * weird dragging states. If we start dragging, make sure the state
         * we're in before isnt also dragging. *)
        ( { m with
            cursorState =
              Dragging (tlid, offset, hasMoved, Editor.stripDragging state) }
        , Cmd.none )
    | ExecutingFunctionBegan (tlid, id) ->
        let nexecutingFunctions = m.executingFunctions @ [(tlid, id)] in
        ({m with executingFunctions = nexecutingFunctions}, Cmd.none)
    | ExecutingFunctionRPC (tlid, id, name) ->
      ( match TL.get m tlid with
      | Some tl ->
        ( match Analysis.getCurrentTrace m tlid with
        | Some (traceID, _) ->
          ( match Analysis.getArguments m tl traceID id with
          | Some args ->
              let params =
                { efpTLID = tlid
                ; efpCallerID = id
                ; efpTraceID = traceID
                ; efpFnName = name
                ; efpArgs = args }
              in
              (m, RPC.executeFunction m params)
          | None ->
              (m, Cmd.none)
              |> updateMod
                   (DisplayError "Traces are not loaded for this handler")
              |> updateMod (ExecutingFunctionComplete [(tlid, id)]) )
        | None ->
            (m, Cmd.none)
            |> updateMod
                 (DisplayError "Traces are not loaded for this handler")
            |> updateMod (ExecutingFunctionComplete [(tlid, id)]) )
      | None ->
          (* Attempted to execute a function in a toplevel that we just deleted! *)
          (m, Cmd.none) |> updateMod (ExecutingFunctionComplete [(tlid, id)])
      )
    | ExecutingFunctionComplete targets ->
        let isComplete target = not <| List.member ~value:target targets in
        let nexecutingFunctions =
          List.filter ~f:isComplete m.executingFunctions
        in
        ({m with executingFunctions = nexecutingFunctions}, Cmd.none)
    | MoveCanvasTo pos ->
        let newCanvasProps = {m.canvasProps with offset = pos} in
        ({m with canvasProps = newCanvasProps}, Cmd.none)
    | CenterCanvasOn tlid ->
        ( { m with
            canvasProps =
              { m.canvasProps with
                offset =
                  Viewport.centerCanvasOn (TL.getTL m tlid) m.canvasProps
              ; panAnimation = true } }
        , Cmd.none )
    | TriggerCronRPC tlid ->
        (m, RPC.triggerCron m {tcpTLID = tlid})
    | InitIntrospect tls ->
        let newM =
          { m with
            tlUsages = Introspect.initUsages tls
          ; tlMeta = Introspect.initTLMeta tls }
        in
        (newM, Cmd.none)
    | UpdateTLMeta newMeta ->
        let mergedMeta =
          StrDict.merge m.tlMeta newMeta ~f:(fun _tlid oldMeta newMeta ->
              match (oldMeta, newMeta) with
              | None, None ->
                  None
              | Some o, None ->
                  Some o
              | None, Some n ->
                  Some n
              | Some _, Some n ->
                  Some n )
        in
        ({m with tlMeta = mergedMeta}, Cmd.none)
    | UpdateTLUsage usages ->
        ( {m with tlUsages = Introspect.replaceUsages m.tlUsages usages}
        , Cmd.none )
    | TweakModel fn ->
        (fn m, Cmd.none)
    | AutocompleteMod mod_ ->
        processAutocompleteMods m [mod_]
    (* applied from left to right *)
    | Many mods ->
        List.foldl ~f:updateMod ~init:(m, Cmd.none) mods
  in
  (newm, Cmd.batch [cmd; newcmd])


let toggleTimers (m : model) : model =
  {m with timersEnabled = not m.timersEnabled}


let findCenter (m : model) : pos =
  match m.currentPage with
  | Architecture | FocusedHandler _ | FocusedDB _ ->
      Viewport.toCenter m.canvasProps.offset
  | _ ->
      Defaults.centerPos


let update_ (msg : msg) (m : model) : modification =
  if m.integrationTestState <> NoIntegrationTest
  then Debug.loG "msg update" (show_msg msg) ;
  match msg with
  | GlobalKeyPress event ->
      KeyPress.handler event m
  | EntryInputMsg target ->
      let query = if target = "\"" then "\"\"" else target in
      if String.endsWith ~suffix:"." query && KeyPress.isFieldAccessDot m query
      then NoChange
      else
        Many
          [ AutocompleteMod (ACSetQuery query)
          ; AutocompleteMod (ACSetVisible true)
          ; MakeCmd (Entry.focusEntry m) ]
  | EntrySubmitMsg ->
      NoChange
  | AutocompleteClick value ->
    ( match unwrapCursorState m.cursorState with
    | Entering cursor ->
        let newcomplete = AC.setQuery m value m.complete in
        let newm = {m with complete = newcomplete} in
        Entry.submit newm cursor Entry.StayHere
    | _ ->
        NoChange )
  | GlobalClick event ->
    ( match m.currentPage with
    | FocusedFn _ | FocusedType _ ->
        NoChange
    | Architecture | FocusedDB _ | FocusedHandler _ ->
        if event.button = Defaults.leftButton
        then
          match unwrapCursorState m.cursorState with
          | Deselected ->
              Many
                [ AutocompleteMod ACReset
                ; Enter (Creating (Viewport.toAbsolute m event.mePos)) ]
          | _ ->
              Deselect
        else NoChange )
  | BlankOrMouseEnter (tlid, id, _) ->
      SetHover (tlid, id)
  | BlankOrMouseLeave (tlid, id, _) ->
      ClearHover (tlid, id)
  | MouseWheel (x, y) ->
      if m.canvasProps.enablePan then Viewport.moveCanvasBy m x y else NoChange
  | TraceMouseEnter (tlid, traceID, _) ->
      let traceCmd =
        match Analysis.getTrace m tlid traceID with
        | Some (_, None) ->
            let m, cmd = Analysis.requestTrace m tlid traceID in
            [ TweakModel (fun old -> {old with syncState = m.syncState})
            ; MakeCmd cmd ]
        | _ ->
            []
      in
      Many (traceCmd @ [SetHover (tlid, ID traceID)])
  | TraceMouseLeave (tlid, traceID, _) ->
      ClearHover (tlid, ID traceID)
  | TriggerCron tlid ->
      TriggerCronRPC tlid
  | DragToplevel (_, mousePos) ->
    ( match m.cursorState with
    | Dragging (draggingTLID, startVPos, _, origCursorState) ->
        let xDiff = mousePos.x - startVPos.vx in
        let yDiff = mousePos.y - startVPos.vy in
        let m2 = TL.move draggingTLID xDiff yDiff m in
        Many
          [ SetToplevels (m2.toplevels, true)
          ; Drag
              ( draggingTLID
              , {vx = mousePos.x; vy = mousePos.y}
              , true
              , origCursorState ) ]
    | _ ->
        NoChange )
  | ToplevelMouseDown (targetTLID, event) ->
      if event.button = Defaults.leftButton
      then
        let tl = TL.getTL m targetTLID in
        match tl.data with
        | TLFunc _ | TLTipe _ ->
            NoChange
        | TLHandler _ | TLDB _ ->
            Drag (targetTLID, event.mePos, false, m.cursorState)
      else NoChange
  | ToplevelMouseUp (_, event) ->
      if event.button = Defaults.leftButton
      then
        match m.cursorState with
        | Dragging (draggingTLID, _, hasMoved, origCursorState) ->
            if hasMoved
            then
              let tl = TL.getTL m draggingTLID in
              (* We've been updating tl.pos as mouse moves, *)
              (* now want to report last pos to server *)
              (* the SetCursorState here isn't always necessary *)
              (* because in the happy case we'll also receive *)
              (* a ToplevelClick event, but it seems that sometimes *)
              (* we don't, perhaps due to overlapping click handlers *)
              (* There doesn't seem to be any harm in stopping dragging *)
              (* here though *)
              Many
                [ SetCursorState origCursorState
                ; RPC ([MoveTL (draggingTLID, tl.pos)], FocusNoChange) ]
            else SetCursorState origCursorState
        | _ ->
            NoChange
      else NoChange
  | BlankOrClick (targetTLID, targetID, _) ->
    ( match m.cursorState with
    | Deselected ->
        Select (targetTLID, Some targetID)
    | Dragging (_, _, _, origCursorState) ->
        SetCursorState origCursorState
    | Entering cursor ->
      ( match cursor with
      | Filling (_, fillingID) ->
          if fillingID = targetID
          then NoChange
          else Select (targetTLID, Some targetID)
      | _ ->
          Select (targetTLID, Some targetID) )
    | Selecting (_, _) ->
        Select (targetTLID, Some targetID)
    | SelectingCommand (_, scID) ->
        if scID = targetID then NoChange else Select (targetTLID, Some targetID)
    | FluidEntering _ ->
        Select (targetTLID, Some targetID) )
  | BlankOrDoubleClick (targetTLID, targetID, event) ->
      (* TODO: switch to ranges to get actual character offset
       * rather than approximating *)
      let offset =
        match
          Js.Nullable.toOption (Web_document.getElementById (showID targetID))
        with
        | Some elem ->
            let rect = elem##getBoundingClientRect () in
            if event.mePos.vy >= int_of_float rect##top
               && event.mePos.vy <= int_of_float rect##bottom
               && event.mePos.vx >= int_of_float rect##left
               && event.mePos.vx <= int_of_float rect##right
            then Some ((event.mePos.vx - int_of_float rect##left) / 8)
            else None
        | None ->
            None
      in
      Selection.dblclick m targetTLID targetID offset
  | ToplevelDoubleClick tlid ->
      CenterCanvasOn tlid
  | ToplevelClick (targetTLID, _) ->
      let click =
        match m.cursorState with
        | Dragging (_, _, _, origCursorState) ->
            SetCursorState origCursorState
        | Selecting (_, _) ->
            Select (targetTLID, None)
        | SelectingCommand (_, _) ->
            Select (targetTLID, None)
        | Deselected ->
            Select (targetTLID, None)
        | Entering _ ->
            Select (targetTLID, None)
        | FluidEntering _ ->
            Select (targetTLID, None)
      in
      let fluid =
        if VariantTesting.isFluid m.tests
        then Fluid.update m FluidMouseClick
        else NoChange
      in
      Many [fluid; click]
  | ExecuteFunctionButton (tlid, id, name) ->
      Many
        [ ExecutingFunctionBegan (tlid, id)
        ; ExecutingFunctionRPC (tlid, id, name) ]
  | TraceClick (tlid, traceID, _) ->
    ( match m.cursorState with
    | Dragging (_, _, _, origCursorState) ->
        SetCursorState origCursorState
    | Deselected ->
        Many [Select (tlid, None); SetCursor (tlid, traceID)]
    | _ ->
        SetCursor (tlid, traceID) )
  | StartMigration tlid ->
      let mdb = tlid |> TL.getTL m |> TL.asDB in
      ( match mdb with
      | Some db ->
          DB.startMigration tlid db.cols
      | None ->
          NoChange )
  | AbandonMigration tlid ->
      RPC ([AbandonDBMigration tlid], FocusNothing)
  | DeleteColInDB (tlid, nameId) ->
      let mdb = tlid |> TL.getTL m |> TL.asDB in
      ( match mdb with
      | Some db ->
          if DB.isMigrationCol db nameId
          then RPC ([DeleteColInDBMigration (tlid, nameId)], FocusNothing)
          else RPC ([DeleteDBCol (tlid, nameId)], FocusNothing)
      | None ->
          NoChange )
  | ToggleTimers ->
      TweakModel toggleTimers
  | SaveTestButton ->
      MakeCmd (RPC.saveTest m)
  | FinishIntegrationTest ->
      EndIntegrationTest
  | StartFeatureFlag ->
      FeatureFlags.start m
  | EndFeatureFlag (id, pick) ->
      FeatureFlags.end_ m id pick
  | ToggleFeatureFlag (id, is) ->
      FeatureFlags.toggle id is
  | ExtractFunction ->
    ( match m.cursorState with
    | Selecting (tlid, mId) ->
        let tl = TL.getTL m tlid in
        ( match mId with
        | None ->
            NoChange
        | Some id ->
            let pd = TL.findExn tl id in
            Refactor.extractFunction m tl pd )
    | _ ->
        NoChange )
  | DeleteUserFunctionParameter (uf, upf) ->
      let replacement = Functions.removeParameter uf upf in
      let newCalls = Refactor.removeFunctionParameter m uf upf in
      RPC ([SetFunction replacement] @ newCalls, FocusNext (uf.ufTLID, None))
  | DeleteUserTypeField (tipe, field) ->
      let replacement = UserTypes.removeField tipe field in
      RPC ([SetType replacement], FocusNext (tipe.utTLID, None))
  | ToplevelDelete tlid ->
      let tl = TL.getTL m tlid in
      Many [RemoveToplevel tl; RPC ([DeleteTL tl.id], FocusSame)]
  | ToplevelDeleteForever tlid ->
      Many
        [ RPC ([DeleteTLForever tlid], FocusSame)
        ; TweakModel
            (fun m ->
              { m with
                deletedToplevels =
                  List.filter ~f:(fun tl -> tl.id <> tlid) m.deletedToplevels
              } ) ]
  | DeleteUserFunction tlid ->
      RPC ([DeleteFunction tlid], FocusSame)
  | RestoreToplevel tlid ->
      RPC ([UndoTL tlid], FocusNext (tlid, None))
  | DeleteUserFunctionForever tlid ->
      Many
        [ RPC ([DeleteFunctionForever tlid], FocusSame)
        ; TweakModel
            (fun m ->
              { m with
                deletedUserFunctions =
                  List.filter
                    ~f:(fun uf -> uf.ufTLID <> tlid)
                    m.deletedUserFunctions } ) ]
  | DeleteUserType tlid ->
      RPC ([DeleteType tlid], FocusSame)
  | DeleteUserTypeForever tlid ->
      Many
        [ RPC ([DeleteTypeForever tlid], FocusSame)
        ; TweakModel
            (fun m ->
              { m with
                deletedUserTipes =
                  List.filter
                    ~f:(fun ut -> ut.utTLID <> tlid)
                    m.deletedUserTipes } ) ]
  | AddOpRPCCallback (focus, o, Ok r) ->
      let alltls = List.map ~f:TL.ufToTL r.userFunctions @ r.toplevels in
      let metaMod = Introspect.metaMod o.ops alltls in
      let usageMod = Introspect.usageMod o.ops alltls in
      if focus = FocusNoChange
      then
        Many
          [ UpdateToplevels (r.toplevels, false)
          ; UpdateDeletedToplevels r.deletedToplevels
          ; SetUserFunctions (r.userFunctions, r.deletedUserFunctions, false)
          ; SetTypes (r.userTipes, r.deletedUserTipes, false)
          ; MakeCmd (Entry.focusEntry m)
          ; metaMod
          ; usageMod ]
      else
        let m2 = TL.upsertAll m r.toplevels in
        let m3 = {m2 with userFunctions = r.userFunctions} in
        let m4 = {m3 with userTipes = r.userTipes} in
        let newState = processFocus m4 focus in
        Many
          [ UpdateToplevels (r.toplevels, true)
          ; UpdateDeletedToplevels r.deletedToplevels
          ; SetUserFunctions (r.userFunctions, r.deletedUserFunctions, true)
          ; SetTypes (r.userTipes, r.deletedUserTipes, true)
          ; AutocompleteMod ACReset
          ; ClearError
          ; newState
          ; metaMod
          ; usageMod ]
  | InitialLoadRPCCallback
      (focus, extraMod (* for integration tests, maybe more *), Ok r) ->
      let pfM =
        { m with
          toplevels = r.toplevels
        ; userFunctions = r.userFunctions
        ; handlerProps = ViewUtils.createHandlerProp r.toplevels }
      in
      let newState = processFocus pfM focus in
      let allTLs = List.map ~f:TL.ufToTL r.userFunctions @ r.toplevels in
      let traces : traces =
        List.foldl r.traces ~init:StrDict.empty ~f:(fun (tlid, traceid) dict ->
            let trace = (traceid, None) in
            StrDict.update dict ~key:(deTLID tlid) ~f:(fun old ->
                match old with
                | Some existing ->
                    Some (existing @ [trace])
                | None ->
                    Some [trace] ) )
      in
      Many
        [ SetToplevels (r.toplevels, true)
        ; SetDeletedToplevels r.deletedToplevels
        ; SetUserFunctions (r.userFunctions, r.deletedUserFunctions, true)
        ; SetTypes (r.userTipes, r.deletedUserTipes, true)
        ; SetUnlockedDBs r.unlockedDBs
        ; Append404s r.fofs
        ; AppendStaticDeploy r.staticDeploys
        ; AutocompleteMod ACReset
        ; ClearError
        ; extraMod
        ; newState
        ; UpdateTraces traces
        ; InitIntrospect allTLs ]
  | SaveTestRPCCallback (Ok msg_) ->
      DisplayError ("Success! " ^ msg_)
  | ExecuteFunctionRPCCallback (params, Ok (dval, hash, tlids)) ->
      let traces =
        List.map
          ~f:(fun tlid -> (deTLID tlid, [(params.efpTraceID, None)]))
          tlids
      in
      Many
        [ UpdateTraceFunctionResult
            ( params.efpTLID
            , params.efpTraceID
            , params.efpCallerID
            , params.efpFnName
            , hash
            , dval )
        ; ExecutingFunctionComplete [(params.efpTLID, params.efpCallerID)]
        ; OverrideTraces (StrDict.fromList traces) ]
  | TriggerCronRPCCallback (Ok ()) ->
      NoChange
  | GetUnlockedDBsRPCCallback (Ok unlockedDBs) ->
      Many
        [ TweakModel (Sync.markResponseInModel ~key:"unlocked")
        ; SetUnlockedDBs unlockedDBs ]
  | NewTracePush (traceID, tlids) ->
      let traces =
        List.map ~f:(fun tlid -> (deTLID tlid, [(traceID, None)])) tlids
      in
      UpdateTraces (StrDict.fromList traces)
  | New404Push f404 ->
      Append404s [f404]
  | NewStaticDeployPush asset ->
      AppendStaticDeploy [asset]
  | Delete404RPCCallback (f404, Ok ()) ->
      Delete404 f404
  | ReceiveAnalysis result ->
    ( match result with
    | Ok (id, analysisResults) ->
        UpdateAnalysis (id, analysisResults)
    | Error (AnalysisExecutionError (_, str)) ->
        DisplayError str
    | Error (AnalysisParseError str) ->
        DisplayError str )
  | ReceiveFetch (TraceFetchFailure (params, url, error)) ->
      Many
        [ TweakModel
            (Sync.markResponseInModel ~key:("tracefetch-" ^ params.gtdrpTraceID))
        ; DisplayAndReportError ("Error fetching trace", Some url, Some error)
        ]
  | ReceiveFetch (TraceFetchSuccess (params, result)) ->
      let traces =
        StrDict.fromList [(deTLID params.gtdrpTlid, [result.trace])]
      in
      Many
        [ TweakModel
            (Sync.markResponseInModel ~key:("tracefetch-" ^ params.gtdrpTraceID))
        ; UpdateTraces traces ]
  | ReceiveFetch (TraceFetchMissing params) ->
      (* We'll force it so no need to update syncState *)
      let _, cmd =
        Analysis.requestTrace
          ~force:true
          m
          params.gtdrpTlid
          params.gtdrpTraceID
      in
      MakeCmd cmd
  | ReceiveFetch (DbStatsFetchFailure (params, url, error)) ->
      let key =
        params.dbStatsTlids |> List.map ~f:deTLID |> String.join ~sep:","
      in
      Many
        [ TweakModel (Sync.markResponseInModel ~key:("update-db-stats-" ^ key))
        ; DisplayAndReportError
            ("Error fetching db stats", Some url, Some error) ]
  | ReceiveFetch (DbStatsFetchMissing params) ->
      let key =
        params.dbStatsTlids |> List.map ~f:deTLID |> String.join ~sep:","
      in
      TweakModel (Sync.markResponseInModel ~key:("update-db-stats-" ^ key))
  | ReceiveFetch (DbStatsFetchSuccess (params, result)) ->
      let key =
        params.dbStatsTlids |> List.map ~f:deTLID |> String.join ~sep:","
      in
      Many
        [ TweakModel (Sync.markResponseInModel ~key:("update-db-stats-" ^ key))
        ; UpdateDBStats result ]
  | AddOpRPCCallback (_, params, Error err) ->
      DisplayAndReportHttpError
        ("RPC", false, err, Encoders.addOpRPCParams params)
  | SaveTestRPCCallback (Error err) ->
      DisplayError ("Error: " ^ Tea_http.string_of_error err)
  | ExecuteFunctionRPCCallback (params, Error err) ->
      DisplayAndReportHttpError
        ( "ExecuteFunction"
        , false
        , err
        , Encoders.executeFunctionRPCParams params )
  | TriggerCronRPCCallback (Error err) ->
      DisplayAndReportHttpError ("TriggerCron", false, err, Js.Json.null)
  | InitialLoadRPCCallback (_, _, Error err) ->
      DisplayAndReportHttpError ("InitialLoad", false, err, Js.Json.null)
  | GetUnlockedDBsRPCCallback (Error err) ->
      Many
        [ TweakModel (Sync.markResponseInModel ~key:"unlocked")
        ; DisplayAndReportHttpError ("GetUnlockedDBs", true, err, Js.Json.null)
        ]
  | Delete404RPCCallback (params, Error err) ->
      DisplayAndReportHttpError ("Delete404", false, err, Encoders.fof params)
  | JSError msg_ ->
      DisplayError ("Error in JS: " ^ msg_)
  | WindowResize (w, h) | WindowOnLoad (w, h) ->
      TweakModel
        (fun m_ ->
          {m_ with canvasProps = {m_.canvasProps with viewportSize = {w; h}}}
          )
  | LocationChange loc ->
      Url.changeLocation m loc
  | TimerFire (action, _) ->
    ( match action with
    | RefreshAnalysis ->
      ( match Toplevel.selected m with
      | Some tl when Toplevel.isDB tl ->
          Many [UpdateDBStatsRPC tl.id; GetUnlockedDBsRPC]
      | _ ->
          GetUnlockedDBsRPC )
    | _ ->
        NoChange )
  | IgnoreMsg ->
      (* Many times we have to receive a Msg and we don't actually do anything.
       * To lower to conceptual load, we send an IgnoreMsg, rather than a
       * different msg each time that we have to understand. *)
      NoChange
  | PageVisibilityChange vis ->
      TweakModel (fun m_ -> {m_ with visibility = vis})
  | CreateHandlerFrom404 ({space; path; modifier} as fof) ->
      let center = findCenter m in
      let tlid = gtlid () in
      let aPos = center in
      let ast = B.new_ () in
      let aHandler =
        { ast
        ; spec =
            { module_ = B.newF space
            ; name = B.newF path
            ; modifier = B.newF modifier }
        ; tlid }
      in
      let traces =
        List.foldl
          ~init:[]
          ~f:(fun search acc ->
            if search.space = fof.space
               && search.path = fof.path
               && search.modifier = fof.modifier
            then (search.traceID, None) :: acc
            else acc )
          m.f404s
      in
      let traceMods =
        match List.head traces with
        | Some (first, _) ->
            let traceDict = StrDict.fromList [(deTLID tlid, traces)] in
            [UpdateTraces traceDict; SetCursor (tlid, first)]
        | None ->
            []
      in
      (* It's important that we update the traces + set the cursor _first_
       * -- otherwise both of them will attempt to 'analyzeFocused' on the new
       * TLID which might not have made it to the server yet.
       *
       * By doing them first they'll fire the analysis on whatever the user is
       * currently focused on, which is safe.
       *)
      Many
        ( traceMods
        @ [ RPC
              ( [SetHandler (tlid, aPos, aHandler)]
              , FocusExact (tlid, B.toID ast) )
          ; Delete404 fof ] )
  | Delete404RPC fof ->
      MakeCmd (RPC.delete404 m fof)
  | MarkRoutingTableOpen (shouldOpen, key) ->
      TweakModel
        (fun m ->
          { m with
            routingTableOpenDetails =
              ( if shouldOpen
              then StrSet.add ~value:key m.routingTableOpenDetails
              else StrSet.remove ~value:key m.routingTableOpenDetails ) } )
  | CreateRouteHandler space ->
      let center = findCenter m in
      let action =
        match space with
        | Some "HTTP" ->
            NewHTTPHandler None
        | Some spacename ->
            NewEventSpace spacename
        | None ->
            NewHandler None
      in
      Entry.submitOmniAction center action
  | CreateDBTable ->
      let center = findCenter m
      and genName = DB.generateDBName () in
      DB.createDB genName center
  | CreateFunction ->
      let ufun = Refactor.generateEmptyFunction () in
      Many
        [ RPC ([SetFunction ufun], FocusNothing)
        ; MakeCmd (Url.navigateTo (FocusedFn ufun.ufTLID)) ]
  | CreateType ->
      let tipe = Refactor.generateEmptyUserType () in
      Many
        [ RPC ([SetType tipe], FocusNothing)
        ; MakeCmd (Url.navigateTo (FocusedType tipe.utTLID)) ]
  | LockHandler (tlid, locked) ->
      TweakModel (Editor.setHandlerLock tlid locked)
  | EnablePanning pan ->
      TweakModel
        (fun m -> {m with canvasProps = {m.canvasProps with enablePan = pan}})
  | ShowErrorDetails show ->
      let e = m.error in
      TweakModel (fun m -> {m with error = {e with showDetails = show}})
  | ClipboardCopyEvent e ->
      ( match Clipboard.copy m with
      | `Text text ->
          e##clipboardData##setData "text/plain" text ;
          e##preventDefault ()
      | `Json json ->
          let data = Json.stringify json in
          e##clipboardData##setData "application/json" data ;
          e##preventDefault ()
      | `None ->
          () ) ;
      NoChange
  | ClipboardPasteEvent e ->
      let json = e##clipboardData##getData "application/json" in
      if json <> ""
      then Clipboard.paste m (`Json (Json.parseOrRaise json))
      else
        let text = e##clipboardData##getData "text/plain" in
        if text <> "" then Clipboard.paste m (`Text text) else NoChange
  | ClipboardCutEvent e ->
      let copyData, mod_ = Clipboard.cut m in
      ( match copyData with
      | `Text text ->
          e##clipboardData##setData "text/plain" text ;
          e##preventDefault ()
      | `Json json ->
          let data = Json.stringify json in
          e##clipboardData##setData "application/json" data ;
          (* this is probably gonna be useful for debugging, but customers
           * shouldn't get used to it *)
          e##clipboardData##setData "text/plain" data ;
          e##preventDefault ()
      | `None ->
          () ) ;
      mod_
  | ClipboardCopyLivevalue lv ->
      Native.Clipboard.copyToClipboard lv ;
      NoChange
  | EventDecoderError (name, key, error) ->
      (* Consider rollbar'ing here, but consider the following before doing so:
       *    - old clients after a deploy
       *    - lots of events using a bad decoder
       *    - rollbar token exhaustion *)
      DisplayError
        ( "INTERNAL: Error decoding js event "
        ^ name
        ^ " with key "
        ^ key
        ^ " got error: \""
        ^ error
        ^ "\"" )
  | UpdateHandlerState (tlid, state) ->
      TweakModel (Editor.setHandlerState tlid state)
  | CanvasPanAnimationEnd ->
      TweakModel
        (fun m ->
          {m with canvasProps = {m.canvasProps with panAnimation = false}} )
  | GoTo page ->
      MakeCmd (Url.navigateTo page)
  | SetHoveringVarName (tlid, name) ->
      Introspect.setHoveringVarName tlid name
  | FluidKeyPress _ ->
      Fluid.update m msg
  | FluidMouseClick ->
      impossible "Can never happen"


let update (m : model) (msg : msg) : model * msg Cmd.t =
  let mods = update_ msg m in
  let newm, newc = updateMod mods (m, Cmd.none) in
  let state = m |> Editor.model2editor |> Editor.toString in
  Dom.Storage.setItem
    ("editorState-" ^ m.canvasName)
    state
    Dom.Storage.localStorage ;
  ({newm with lastMsg = msg; lastMod = mods}, newc)


let subscriptions (m : model) : msg Tea.Sub.t =
  let keySubs =
    [Keyboard.downs (fun x -> GlobalKeyPress x)]
    @
    if VariantTesting.isFluid m.tests
    then
      match m.cursorState with
      | FluidEntering _ ->
          [FluidKeyboard.downs ~key:"fluid" (fun x -> FluidKeyPress x)]
      | _ ->
          []
    else []
  in
  let resizes =
    [ Native.Window.OnResize.listen ~key:"window_on_resize" (fun (w, h) ->
          WindowResize (w, h) )
    ; Native.Window.OnLoad.listen ~key:"window_on_load" (fun (w, h) ->
          WindowOnLoad (w, h) ) ]
  in
  let dragSubs =
    match m.cursorState with
    (* we use IDs here because the node will change *)
    (* before they're triggered *)
    | Dragging (id, _, _, _) ->
        let listenerKey = "mouse_moves_" ^ deTLID id in
        [ Native.DarkMouse.moves ~key:listenerKey (fun x -> DragToplevel (id, x)
          ) ]
    | _ ->
        []
  in
  let timers =
    if m.timersEnabled
    then
      match m.visibility with
      | Hidden ->
          []
      | Visible ->
          [ Patched_tea_time.every
              ~key:"refresh_analysis"
              Tea.Time.second
              (fun f -> TimerFire (RefreshAnalysis, f) ) ]
    else []
  in
  let onError =
    [ Native.DisplayClientError.listen ~key:"display_client_error" (fun s ->
          JSError s ) ]
  in
  let visibility =
    [ Native.Window.OnFocusChange.listen ~key:"window_on_focus_change" (fun v ->
          if v
          then PageVisibilityChange Visible
          else PageVisibilityChange Hidden ) ]
  in
  let mousewheelSubs =
    [ Native.OnWheel.listen ~key:"on_wheel" (fun (dx, dy) -> MouseWheel (dx, dy)
      ) ]
  in
  let analysisSubs =
    [ Analysis.ReceiveAnalysis.listen ~key:"receive_analysis" (fun s ->
          ReceiveAnalysis s )
    ; Analysis.NewTracePush.listen ~key:"new_trace_push" (fun s ->
          NewTracePush s )
    ; Analysis.New404Push.listen ~key:"new_404_push" (fun s -> New404Push s)
    ; DarkStorage.NewStaticDeployPush.listen ~key:"new_static_deploy" (fun s ->
          NewStaticDeployPush s )
    ; Analysis.ReceiveFetch.listen ~key:"receive_fetch" (fun s ->
          ReceiveFetch s ) ]
  in
  let clipboardSubs =
    [ Native.Clipboard.copyListener ~key:"copy_event" (fun e ->
          ClipboardCopyEvent e )
    ; Native.Clipboard.cutListener ~key:"cut_event" (fun e ->
          ClipboardCutEvent e )
    ; Native.Clipboard.pasteListener ~key:"paste_event" (fun e ->
          ClipboardPasteEvent e ) ]
  in
  Tea.Sub.batch
    (List.concat
       [ keySubs
       ; clipboardSubs
       ; dragSubs
       ; resizes
       ; timers
       ; visibility
       ; onError
       ; mousewheelSubs
       ; analysisSubs ])


let debugging =
  let prog =
    Tea.Debug.debug
      show_msg
      { init = (fun a -> init a (Tea.Navigation.getLocation ()))
      ; view = View.view
      ; update
      ; subscriptions
      ; shutdown = (fun _ -> Cmd.none) }
  in
  let myInit flag _ = prog.init flag in
  Tea.Navigation.navigationProgram
    (fun x -> Tea.Debug.ClientMsg (LocationChange x))
    { init = myInit
    ; update = prog.update
    ; view = prog.view
    ; subscriptions = prog.subscriptions
    ; shutdown = prog.shutdown }


let normal =
  let program : (string, model, msg) Tea.Navigation.navigationProgram =
    { init
    ; view = View.view
    ; update
    ; subscriptions
    ; shutdown = (fun _ -> Cmd.none) }
  in
  Tea.Navigation.navigationProgram (fun x -> LocationChange x) program


let main = normal<|MERGE_RESOLUTION|>--- conflicted
+++ resolved
@@ -464,15 +464,11 @@
     | SetPage page ->
         (Page.setPage m m.currentPage page, Cmd.none)
     | Select (tlid, p) ->
-<<<<<<< HEAD
-        let hashCmd = Url.shouldUpdateHash m tlid in
         let cursorState =
           if p = None && VariantTesting.isFluid m.tests
           then FluidEntering tlid
           else Selecting (tlid, p)
         in
-        let m = {m with cursorState} in
-=======
         let m, hashcmd =
           if tlidOf m.cursorState <> Some tlid
           then
@@ -482,8 +478,7 @@
             (m, Url.updateUrl page)
           else (m, Cmd.none)
         in
-        let m = {m with cursorState = Selecting (tlid, p)} in
->>>>>>> e80906ac
+        let m = {m with cursorState} in
         let m, afCmd = Analysis.analyzeFocused m in
         let commands = [hashcmd] @ closeBlanks m @ [afCmd] in
         (m, Cmd.batch commands)
