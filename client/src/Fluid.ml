(* Specs:
 * Pressing enter
   * https://trello.com/c/nyf3SyA4/1513-handle-pressing-enter-at-the-end-of-a-line
   * https://trello.com/c/27jn8uzF/1507-handle-pressing-enter-at-the-start-of-a-line
 * renaming functions:
   * https://trello.com/c/49TTRcad/973-renaming-functions
 * movement shortcuts:
   * https://trello.com/c/IK9fQZoW/1072-support-ctrl-a-ctrl-e-ctrl-d-ctrl-k
 *)

(* open Webapi.Dom *)
open Tc
open Types
open Prelude
module K = FluidKeyboard
module Mouse = Tea.Mouse
module TL = Toplevel

(* Tea *)
module Cmd = Tea.Cmd

module Html = struct
  include Tea.Html

  type 'a html = 'a Vdom.t
end

module Attrs = Tea.Html2.Attributes
module Events = Tea.Html2.Events
module AC = FluidAutocomplete
module Token = FluidToken

type viewState = ViewUtils.viewState

(* -------------------- *)
(* Utils *)
(* -------------------- *)

let newB () = EBlank (gid ())

let removeCharAt str offset : string =
  if offset < 0
  then str
  else
    String.slice ~from:0 ~to_:offset str
    ^ String.slice ~from:(offset + 1) ~to_:(String.length str) str


let isNumber (str : string) = Js.Re.test_ [%re "/[0-9]+/"] str

let isIdentifierChar (str : string) = Js.Re.test_ [%re "/[_a-zA-Z0-9]+/"] str

let isFnNameChar str =
  Js.Re.test_ [%re "/[_:a-zA-Z0-9]/"] str && String.length str = 1


(* truncateStringTo63BitInt only supports positive numbers for now, but we should change this once fluid supports negative numbers *)
(* If it is not an int after truncation, returns an error *)
let truncateStringTo63BitInt (s : string) : (string, string) Result.t =
  let is62BitInt s =
    match Native.BigInt.asUintN ~nBits:62 s with
    | Some i ->
        Native.BigInt.toString i = s
    | None ->
        false
  in
  (* 4611686018427387903 is largest 62 bit number, which has 19 characters *)
  (* We use 62 bit checks instead of 63 because the most significanty bit is for sign in two's complement -- which is not yet handled *)
  let trunc19 = String.left ~count:19 s in
  if is62BitInt trunc19
  then Ok trunc19
  else
    let trunc18 = String.left ~count:18 s in
    if is62BitInt trunc18
    then Ok trunc18
    else Error "Invalid 63bit number even after truncate"


(* Only supports positive numbers for now, but we should change this once fluid supports negative numbers *)
let coerceStringTo63BitInt (s : string) : string =
  Result.withDefault (truncateStringTo63BitInt s) ~default:"0"


(* Only supports positive numbers for now, but we should change this once fluid supports negative numbers *)
let is63BitInt (s : string) : bool = Result.isOk (truncateStringTo63BitInt s)

(* -------------------- *)
(* Expressions *)
(* -------------------- *)

type ast = fluidExpr [@@deriving show]

type state = Types.fluidState

let rec fromExpr ?(inPipe = false) (s : state) (expr : Types.expr) : fluidExpr
    =
  let varToName var = match var with Blank _ -> "" | F (_, name) -> name in
  let parseString str :
      [> `Bool of bool
      | `Int of string
      | `Null
      | `Float of string * string
      | `Unknown ] =
    let asBool =
      if str = "true"
      then Some (`Bool true)
      else if str = "false"
      then Some (`Bool false)
      else if str = "null"
      then Some `Null
      else None
    in
    let asInt = if is63BitInt str then Some (`Int str) else None in
    let asFloat =
      try
        (* for the exception *)
        ignore (float_of_string str) ;
        match String.split ~on:"." str with
        | [whole; fraction] ->
            Some (`Float (whole, fraction))
        | _ ->
            None
      with _ -> None
    in
    let asString =
      if String.startsWith ~prefix:"\"" str && String.endsWith ~suffix:"\"" str
      then
        Some
          (`String
            (str |> String.dropLeft ~count:1 |> String.dropRight ~count:1))
      else None
    in
    asInt
    |> Option.or_ asString
    |> Option.or_ asBool
    |> Option.or_ asFloat
    |> Option.withDefault ~default:`Unknown
  in
  let f = fromExpr s in
  match expr with
  | Blank id ->
      EBlank id
  | F (id, nExpr) ->
    ( match nExpr with
    | Let (name, rhs, body) ->
        ELet (id, Blank.toID name, varToName name, f rhs, f body)
    | Variable varname ->
        EVariable (id, varname)
    | If (cond, thenExpr, elseExpr) ->
        EIf (id, f cond, f thenExpr, f elseExpr)
    | ListLiteral exprs ->
        EList (id, List.map ~f exprs)
    | ObjectLiteral pairs ->
        ERecord
          ( id
          , List.map pairs ~f:(fun (k, v) -> (Blank.toID k, varToName k, f v))
          )
    | FieldAccess (expr, field) ->
        EFieldAccess (id, f expr, Blank.toID field, varToName field)
    | FnCall (name, args, ster) ->
        let args = List.map ~f args in
        (* add a pipetarget in the front *)
        let args = if inPipe then EPipeTarget (gid ()) :: args else args in
        let fnCall = EFnCall (id, varToName name, args, ster) in
        let fn =
          List.find s.ac.functions ~f:(fun fn -> fn.fnName = varToName name)
        in
        ( match fn with
        | Some fn when fn.fnInfix ->
          ( match args with
          | [a; b] ->
              EBinOp (id, varToName name, a, b, ster)
          | _ ->
              fnCall )
        | _ ->
            fnCall )
    | Thread exprs ->
      ( match exprs with
      | head :: tail ->
          EPipe (id, f head :: List.map ~f:(fromExpr s ~inPipe:true) tail)
      | _ ->
          recover "empty pipe" expr (newB ()) )
    | Lambda (varnames, exprs) ->
        ELambda
          ( id
          , List.map varnames ~f:(fun var -> (Blank.toID var, varToName var))
          , f exprs )
    | Value str ->
      ( match parseString str with
      | `Bool b ->
          EBool (id, b)
      | `Int i ->
          EInteger (id, i)
      | `String s ->
          EString (id, s)
      | `Null ->
          ENull id
      | `Float (whole, fraction) ->
          EFloat (id, whole, fraction)
      | `Unknown ->
          recover
            "Getting old Value that we coudln't parse"
            str
            (EOldExpr expr) )
    | Constructor (name, exprs) ->
        EConstructor (id, Blank.toID name, varToName name, List.map ~f exprs)
    | Match (mexpr, pairs) ->
        let mid = id in
        let rec fromPattern (p : pattern) : fluidPattern =
          match p with
          | Blank id ->
              FPBlank (mid, id)
          | F (id, np) ->
            ( match np with
            | PVariable name ->
                FPVariable (mid, id, name)
            | PConstructor (name, patterns) ->
                FPConstructor (mid, id, name, List.map ~f:fromPattern patterns)
            | PLiteral str ->
              ( match parseString str with
              | `Bool b ->
                  FPBool (mid, id, b)
              | `Int i ->
                  FPInteger (mid, id, i)
              | `String s ->
                  FPString (mid, id, s)
              | `Null ->
                  FPNull (mid, id)
              | `Float (whole, fraction) ->
                  FPFloat (mid, id, whole, fraction)
              | `Unknown ->
                  recover
                    "Getting old pattern literal that we couldn't parse"
                    p
                    (FPOldPattern (mid, p)) ) )
        in
        let pairs = List.map pairs ~f:(fun (p, e) -> (fromPattern p, f e)) in
        EMatch (id, f mexpr, pairs)
    | FeatureFlag (msg, cond, casea, caseb) ->
        EFeatureFlag
          ( id
          , varToName msg
          , Blank.toID msg
          , f cond
          , fromExpr ~inPipe s casea
          , fromExpr ~inPipe s caseb )
    | FluidPartial (str, oldExpr) ->
        EPartial (id, str, fromExpr ~inPipe s oldExpr)
    | FluidRightPartial (str, oldExpr) ->
        ERightPartial (id, str, fromExpr ~inPipe s oldExpr) )


let literalToString
    (v :
      [> `Bool of bool | `Int of string | `Null | `Float of string * string]) :
    string =
  match v with
  | `Int i ->
      i
  | `String str ->
      "\"" ^ str ^ "\""
  | `Bool b ->
      if b then "true" else "false"
  | `Null ->
      "null"
  | `Float (whole, fraction) ->
      whole ^ "." ^ fraction


let rec toPattern (p : fluidPattern) : pattern =
  match p with
  | FPVariable (_, id, var) ->
      F (id, PVariable var)
  | FPConstructor (_, id, name, patterns) ->
      F (id, PConstructor (name, List.map ~f:toPattern patterns))
  | FPInteger (_, id, i) ->
      F (id, PLiteral (literalToString (`Int i)))
  | FPBool (_, id, b) ->
      F (id, PLiteral (literalToString (`Bool b)))
  | FPString (_, id, str) ->
      F (id, PLiteral (literalToString (`String str)))
  | FPFloat (_, id, whole, fraction) ->
      F (id, PLiteral (literalToString (`Float (whole, fraction))))
  | FPNull (_, id) ->
      F (id, PLiteral (literalToString `Null))
  | FPBlank (_, id) ->
      Blank id
  | FPOldPattern (_, pattern) ->
      pattern


let rec toExpr ?(inPipe = false) (expr : fluidExpr) : Types.expr =
  (* inPipe is whether it's the immediate child of a pipe. *)
  let r = toExpr ~inPipe:false in
  match expr with
  | EInteger (id, num) ->
      F (id, Value (literalToString (`Int num)))
  | EString (id, str) ->
      F (id, Value (literalToString (`String str)))
  | EFloat (id, whole, fraction) ->
      F (id, Value (literalToString (`Float (whole, fraction))))
  | EBool (id, b) ->
      F (id, Value (literalToString (`Bool b)))
  | ENull id ->
      F (id, Value (literalToString `Null))
  | EVariable (id, var) ->
      F (id, Variable var)
  | EFieldAccess (id, obj, _, "") ->
      F (id, FieldAccess (toExpr obj, Blank.new_ ()))
  | EFieldAccess (id, obj, fieldID, fieldname) ->
      F (id, FieldAccess (toExpr obj, F (fieldID, fieldname)))
  | EFnCall (id, name, args, ster) ->
    ( match args with
    | EPipeTarget _ :: _ when not inPipe ->
        recover "fn has a pipe target but no pipe" expr (Blank.new_ ())
    | EPipeTarget _ :: args when inPipe ->
        F
          ( id
          , FnCall (F (ID (deID id ^ "_name"), name), List.map ~f:r args, ster)
          )
    | _nonPipeTarget :: _ when inPipe ->
        recover "fn has a pipe but no pipe target" expr (Blank.new_ ())
    | args ->
        F
          ( id
          , FnCall (F (ID (deID id ^ "_name"), name), List.map ~f:r args, ster)
          ) )
  | EBinOp (id, name, arg1, arg2, ster) ->
    ( match arg1 with
    | EPipeTarget _ when not inPipe ->
        recover "binop has a pipe target but no pipe" expr (Blank.new_ ())
    | EPipeTarget _ when inPipe ->
        F (id, FnCall (F (ID (deID id ^ "_name"), name), [toExpr arg2], ster))
    | _nonPipeTarget when inPipe ->
        recover "binop has a pipe but no pipe target" expr (Blank.new_ ())
    | _ ->
        F
          ( id
          , FnCall
              ( F (ID (deID id ^ "_name"), name)
              , [toExpr arg1; toExpr arg2]
              , ster ) ) )
  | ELambda (id, vars, body) ->
      F
        ( id
        , Lambda
            ( List.map vars ~f:(fun (vid, var) -> Types.F (vid, var))
            , toExpr body ) )
  | EBlank id ->
      Blank id
  | ELet (id, lhsID, lhs, rhs, body) ->
      F (id, Let (F (lhsID, lhs), toExpr rhs, toExpr body))
  | EIf (id, cond, thenExpr, elseExpr) ->
      F (id, If (toExpr cond, toExpr thenExpr, toExpr elseExpr))
  | EPartial (id, str, oldVal) ->
      F (id, FluidPartial (str, toExpr ~inPipe oldVal))
  | ERightPartial (id, str, oldVal) ->
      F (id, FluidRightPartial (str, toExpr ~inPipe oldVal))
  | EList (id, exprs) ->
      F (id, ListLiteral (List.map ~f:r exprs))
  | ERecord (id, pairs) ->
      F
        ( id
        , ObjectLiteral
            (List.map pairs ~f:(fun (id, k, v) -> (Types.F (id, k), toExpr v)))
        )
  | EPipe (id, exprs) ->
    ( match exprs with
    | head :: tail ->
        F (id, Thread (r head :: List.map ~f:(toExpr ~inPipe:true) tail))
    | [] ->
        Blank id )
  | EConstructor (id, nameID, name, exprs) ->
      F (id, Constructor (F (nameID, name), List.map ~f:r exprs))
  | EMatch (id, mexpr, pairs) ->
      let pairs = List.map pairs ~f:(fun (p, e) -> (toPattern p, toExpr e)) in
      F (id, Match (toExpr mexpr, pairs))
  | EPipeTarget _ ->
      recover "Cant convert pipetargets back to exprs" expr (Blank.new_ ())
  | EFeatureFlag (id, name, nameID, cond, caseA, caseB) ->
      F
        ( id
        , FeatureFlag
            ( F (nameID, name)
            , toExpr cond
            , toExpr ~inPipe caseA
            , toExpr ~inPipe caseB ) )
  | EOldExpr expr ->
      expr


let eid expr : id =
  match expr with
  | EOldExpr expr ->
      Blank.toID expr
  | EInteger (id, _)
  | EString (id, _)
  | EBool (id, _)
  | ENull id
  | EFloat (id, _, _)
  | EVariable (id, _)
  | EFieldAccess (id, _, _, _)
  | EFnCall (id, _, _, _)
  | ELambda (id, _, _)
  | EBlank id
  | ELet (id, _, _, _, _)
  | EIf (id, _, _, _)
  | EPartial (id, _, _)
  | ERightPartial (id, _, _)
  | EList (id, _)
  | ERecord (id, _)
  | EPipe (id, _)
  | EPipeTarget id
  | EBinOp (id, _, _, _, _)
  | EConstructor (id, _, _, _)
  | EFeatureFlag (id, _, _, _, _, _)
  | EMatch (id, _, _) ->
      id


let pid pattern : id =
  match pattern with
  | FPVariable (_, id, _)
  | FPConstructor (_, id, _, _)
  | FPInteger (_, id, _)
  | FPBool (_, id, _)
  | FPString (_, id, _)
  | FPFloat (_, id, _, _)
  | FPNull (_, id)
  | FPBlank (_, id) ->
      id
  | FPOldPattern (_, pattern) ->
      Blank.toID pattern


let pmid pattern : id =
  match pattern with
  | FPVariable (mid, _, _)
  | FPConstructor (mid, _, _, _)
  | FPInteger (mid, _, _)
  | FPBool (mid, _, _)
  | FPString (mid, _, _)
  | FPFloat (mid, _, _, _)
  | FPNull (mid, _)
  | FPBlank (mid, _) ->
      mid
  | FPOldPattern (mid, _) ->
      mid


(* -------------------- *)
(* Tokens *)
(* -------------------- *)
type token = Types.fluidToken

type tokenInfo = Types.fluidTokenInfo

let rec patternToToken (p : fluidPattern) : fluidToken list =
  match p with
  | FPVariable (mid, id, name) ->
      [TPatternVariable (mid, id, name)]
  | FPConstructor (mid, id, name, args) ->
      let args = List.map args ~f:(fun a -> TSep id :: patternToToken a) in
      List.concat ([TPatternConstructorName (mid, id, name)] :: args)
  | FPInteger (mid, id, i) ->
      [TPatternInteger (mid, id, i)]
  | FPBool (mid, id, b) ->
      if b then [TPatternTrue (mid, id)] else [TPatternFalse (mid, id)]
  | FPString (mid, id, s) ->
      [TPatternString (mid, id, s)]
  | FPFloat (mID, id, whole, fraction) ->
      let whole =
        if whole = "" then [] else [TPatternFloatWhole (mID, id, whole)]
      in
      let fraction =
        if fraction = ""
        then []
        else [TPatternFloatFraction (mID, id, fraction)]
      in
      whole @ [TPatternFloatPoint (mID, id)] @ fraction
  | FPNull (mid, id) ->
      [TPatternNullToken (mid, id)]
  | FPBlank (mid, id) ->
      [TPatternBlank (mid, id)]
  | FPOldPattern (mid, op) ->
      [TPatternString (mid, Blank.toID op, "TODO: old pattern")]


module Builder = struct
  type t =
    { tokens : fluidToken list
    ; indent : (* tracks the indent after a newline *) int
    ; xPos :
        (* tracks the indent for nesting, none indicates it's ready to go after a newline *)
        int option }

  let rec endsInNewline (b : t) : bool =
    match List.reverse b.tokens with
    | TNewline _ :: _ ->
        true
    | TIndent _ :: tail ->
        endsInNewline {b with tokens = tail}
    | _ ->
        false


  let empty = {tokens = []; xPos = Some 0; indent = 0}

  let add (token : fluidToken) (b : t) : t =
    let tokenLength = token |> Token.toText |> String.length in
    let tokens, xPos =
      if endsInNewline b
      then
        ( (if b.indent <> 0 then [TIndent b.indent; token] else [token])
        , Some (b.indent + tokenLength) )
      else
        let newXPos =
          match token with
          | TNewline _ ->
              None
          | _ ->
              let old = Option.withDefault b.xPos ~default:b.indent in
              Some (old + tokenLength)
        in
        ([token], newXPos)
    in
    {b with tokens = b.tokens @ tokens; xPos}


  let addIf (cond : bool) (token : fluidToken) (b : t) : t =
    if cond then add token b else b


  (* Take a list of 'a, and iterate through them, adding them to `b` by
   * calling `f` on them *)
  let addIter (xs : 'a list) ~(f : int -> 'a -> t -> t) (b : t) : t =
    List.foldl xs ~init:(b, 0) ~f:(fun x (b, i) -> (f i x b, i + 1))
    |> Tuple2.first


  let addMany (tokens : fluidToken list) (b : t) : t =
    List.foldl tokens ~init:b ~f:add


  let indentBy ~(indent : int) ~(f : t -> t) (b : t) : t =
    let oldIndent = b.indent in
    let b = {b with indent = b.indent + indent} in
    let newB = f b in
    {newB with indent = oldIndent}


  let addNested ~(f : t -> t) (b : t) : t =
    let oldIndent = b.indent in
    let newIndent = Option.withDefault ~default:b.indent b.xPos in
    let b = {b with indent = newIndent} in
    let newB = f b in
    {newB with indent = oldIndent}


  let addNewlineIfNeeded (nlInfo : (id * id * int option) option) (b : t) : t =
    if endsInNewline b then b else add (TNewline nlInfo) b


  let asTokens (b : t) : fluidToken list = b.tokens
end

let rec toTokens' (s : state) (e : ast) (b : Builder.t) : Builder.t =
  let fromExpr e b = toTokens' s e b in
  let open Builder in
  let ghostPartial id newName oldName =
    let oldName = ViewUtils.partialName oldName in
    let ghostSuffix = String.dropLeft ~count:(String.length newName) oldName in
    if ghostSuffix = "" then [] else [TPartialGhost (id, ghostSuffix)]
  in
  let nest
      ?(placeholderFor : (string * int) option = None)
      ~indent
      (e : fluidExpr)
      (b : Builder.t) : Builder.t =
    let tokensFn b =
      match (e, placeholderFor) with
      | EBlank id, Some (fnname, pos) ->
          let name =
            s.ac.functions
            |> List.find ~f:(fun f -> f.fnName = fnname)
            |> Option.andThen ~f:(fun fn ->
                   List.getAt ~index:pos fn.fnParameters )
            |> Option.map ~f:(fun p ->
                   (p.paramName, Runtime.tipe2str p.paramTipe) )
          in
          ( match name with
          | None ->
              fromExpr e b
          | Some placeholder ->
              add (TPlaceholder (placeholder, id)) b )
      | _ ->
          fromExpr e b
    in
    b |> indentBy ~indent ~f:(addNested ~f:tokensFn)
  in
  let addArgs (name : string) (id : id) (args : fluidExpr list) (b : Builder.t)
      : Builder.t =
    let args, offset =
      match args with EPipeTarget _ :: args -> (args, 1) | _ -> (args, 0)
    in
    let reflow =
      let tokens =
        args
        |> List.map ~f:(fun a -> fromExpr a Builder.empty)
        |> List.map ~f:Builder.asTokens
        |> List.concat
      in
      let length =
        tokens
        |> List.map ~f:(Token.toText >> String.length)
        |> List.sum
        |> ( + ) (* separators, including at the front *) (List.length args)
        |> ( + ) (Option.withDefault ~default:0 b.xPos)
      in
      let tooLong = length > 120 in
      let needsNewlineBreak =
        (* newlines aren't disruptive in the last argument *)
        args
        |> List.init
        |> Option.withDefault ~default:[]
        |> List.map ~f:(fun a -> fromExpr a Builder.empty)
        |> List.map ~f:Builder.asTokens
        |> List.concat
        |> List.any ~f:(function TNewline _ -> true | _ -> false)
      in
      tooLong || needsNewlineBreak
    in
    b
    |> addIter args ~f:(fun i e b ->
           if reflow
           then
             b
             |> addNewlineIfNeeded (Some (id, id, None))
             |> nest ~indent:2 ~placeholderFor:(Some (name, offset + i)) e
           else
             b
             |> add (TSep (eid e))
             |> nest ~indent:0 ~placeholderFor:(Some (name, offset + i)) e )
  in
  match e with
  | EInteger (id, i) ->
      add (TInteger (id, i)) b
  | EBool (id, bool') ->
      add (if bool' then TTrue id else TFalse id) b
  | ENull id ->
      add (TNullToken id) b
  | EFloat (id, whole, fraction) ->
      let whole = if whole = "" then [] else [TFloatWhole (id, whole)] in
      let fraction =
        if fraction = "" then [] else [TFloatFraction (id, fraction)]
      in
      addMany (whole @ [TFloatPoint id] @ fraction) b
  | EBlank id ->
      add (TBlank id) b
  | ELet (id, varId, lhs, rhs, next) ->
      b
      |> add (TLetKeyword (id, varId))
      |> add (TLetLHS (id, varId, lhs))
      |> add (TLetAssignment (id, varId))
      |> addNested ~f:(fromExpr rhs)
      |> addNewlineIfNeeded (Some (eid next, id, None))
      |> addNested ~f:(fromExpr next)
  | EString (id, str) ->
      let size = 40 in
      let strings =
        if String.length str > size then String.segment ~size str else [str]
      in
      ( match strings with
      | [] ->
          add (TString (id, "")) b
      | starting :: rest ->
        ( match List.reverse rest with
        | [] ->
            add (TString (id, str)) b
        | ending :: revrest ->
            b
            |> addNested ~f:(fun b ->
                   let endingOffset = size * (List.length revrest + 1) in
                   b
                   |> add (TStringMLStart (id, starting, 0, str))
                   |> add (TNewline None)
                   |> addIter (List.reverse revrest) ~f:(fun i s b ->
                          b
                          |> add (TStringMLMiddle (id, s, size * (i + 1), str))
                          |> add (TNewline None) )
                   |> add (TStringMLEnd (id, ending, endingOffset, str)) ) ) )
  | EIf (id, cond, if', else') ->
      b
      |> add (TIfKeyword id)
      |> addNested ~f:(fromExpr cond)
      |> addNewlineIfNeeded None
      |> add (TIfThenKeyword id)
      |> addNewlineIfNeeded (Some (eid if', id, None))
      |> nest ~indent:2 if'
      |> addNewlineIfNeeded None
      |> add (TIfElseKeyword id)
      |> add (TNewline (Some (eid else', id, None)))
      |> nest ~indent:2 else'
  | EBinOp (id, op, lexpr, rexpr, _ster) ->
      let start b =
        match lexpr with
        | EPipeTarget _ ->
            b
        | _ ->
            b
            |> nest ~indent:0 ~placeholderFor:(Some (op, 0)) lexpr
            |> add (TSep (eid lexpr))
      in
      b
      |> start
      |> addMany [TBinOp (id, op); TSep id]
      |> nest ~indent:0 ~placeholderFor:(Some (op, 1)) rexpr
  | EPartial (id, newName, EBinOp (_, oldName, lexpr, rexpr, _ster)) ->
      let ghost = ghostPartial id newName oldName in
      let start b =
        match lexpr with
        | EPipeTarget _ ->
            b
        | _ ->
            b
            |> nest ~indent:0 ~placeholderFor:(Some (oldName, 0)) lexpr
            |> add (TSep (eid lexpr))
      in
      b
      |> start
      |> add (TPartial (id, newName))
      |> addMany ghost
      |> add (TSep id)
      |> nest ~indent:2 ~placeholderFor:(Some (oldName, 1)) rexpr
  | EFnCall (id, fnName, args, ster) ->
      let displayName = ViewUtils.fnDisplayName fnName in
      let versionDisplayName = ViewUtils.versionDisplayName fnName in
      let partialName = ViewUtils.partialName fnName in
      let versionToken =
        if versionDisplayName = ""
        then []
        else [TFnVersion (id, partialName, versionDisplayName, fnName)]
      in
      b
      |> add (TFnName (id, partialName, displayName, fnName, ster))
      |> addMany versionToken
      |> addArgs fnName id args
  | EPartial (id, newName, EFnCall (_, oldName, args, _)) ->
      let ghost = ghostPartial id newName oldName in
      b
      |> add (TPartial (id, newName))
      |> addMany ghost
      |> addArgs oldName id args
  | EConstructor (id, _, name, exprs) ->
      b |> add (TConstructorName (id, name)) |> addArgs name id exprs
  | EPartial (id, newName, EConstructor (_, _, oldName, exprs)) ->
      let ghost = ghostPartial id newName oldName in
      b
      |> add (TPartial (id, newName))
      |> addMany ghost
      |> addArgs oldName id exprs
  | EFieldAccess (id, expr, fieldID, fieldname) ->
      b
      |> addNested ~f:(fromExpr expr)
      |> addMany [TFieldOp id; TFieldName (id, fieldID, fieldname)]
  | EVariable (id, name) ->
      b |> add (TVariable (id, name))
  | ELambda (id, names, body) ->
      let isLast i = i = List.length names - 1 in
      b
      |> add (TLambdaSymbol id)
      |> addIter names ~f:(fun i (aid, name) b ->
             b
             |> add (TLambdaVar (id, aid, i, name))
             |> addIf (not (isLast i)) (TLambdaSep (id, i))
             |> addIf (not (isLast i)) (TSep aid) )
      |> add (TLambdaArrow id)
      |> nest ~indent:2 body
  | EList (id, exprs) ->
      let lastIndex = List.length exprs - 1 in
      b
      |> add (TListOpen id)
      |> addIter exprs ~f:(fun i e b ->
             b
             |> addNested ~f:(fromExpr e)
             |> addIf (i <> lastIndex) (TListSep (id, i)) )
      |> add (TListClose id)
  | ERecord (id, fields) ->
      if fields = []
      then b |> addMany [TRecordOpen id; TRecordClose id]
      else
        b
        |> add (TRecordOpen id)
        |> indentBy ~indent:2 ~f:(fun b ->
               addIter fields b ~f:(fun i (aid, fname, expr) b ->
                   b
                   |> addNewlineIfNeeded (Some (id, id, Some i))
                   |> add (TRecordField (id, aid, i, fname))
                   |> add (TRecordSep (id, i, aid))
                   |> addNested ~f:(fromExpr expr) ) )
        |> addMany
             [ TNewline (Some (id, id, Some (List.length fields)))
             ; TRecordClose id ]
  | EPipe (id, exprs) ->
      let length = List.length exprs in
      ( match exprs with
      | [] ->
          recover "Empty pipe found" e b
      | [single] ->
          recover "pipe with single entry found" e (fromExpr single b)
      | head :: tail ->
          b
          |> addNested ~f:(fromExpr head)
          |> addNewlineIfNeeded (Some (id, id, Some 0))
          |> addIter tail ~f:(fun i e b ->
                 b
                 |> add (TPipe (id, i, length))
                 |> addNested ~f:(fromExpr e)
                 |> addNewlineIfNeeded (Some (id, id, Some (i + 1))) )
          |> addNewlineIfNeeded (Some (id, id, Some (List.length tail))) )
  | EPipeTarget _ ->
      recover "should never be making tokens for EPipeTarget" e b
  | EMatch (id, mexpr, pairs) ->
      b
      |> add (TMatchKeyword id)
      |> addNested ~f:(fromExpr mexpr)
      |> indentBy ~indent:2 ~f:(fun b ->
             b
             |> addIter pairs ~f:(fun i (pattern, expr) b ->
                    b
                    |> addNewlineIfNeeded (Some (id, id, Some i))
                    |> addMany (patternToToken pattern)
                    |> addMany
                         [TSep id; TMatchSep (pid pattern); TSep (pid pattern)]
                    |> addNested ~f:(fromExpr expr) )
             |> addNewlineIfNeeded (Some (id, id, Some (List.length pairs))) )
  | EOldExpr expr ->
      b |> add (TPartial (Blank.toID expr, "TODO: oldExpr"))
  | EPartial (id, str, _) ->
      b |> add (TPartial (id, str))
  | ERightPartial (id, newOp, expr) ->
      b
      |> addNested ~f:(fromExpr expr)
      |> addMany [TSep id; TRightPartial (id, newOp)]
  | EFeatureFlag (_id, _msg, _msgid, _cond, casea, _caseb) ->
      b |> addNested ~f:(fromExpr casea)


let infoize ~(pos : int) tokens : tokenInfo list =
  let row, col = (ref 0, ref 0) in
  let rec makeInfo p ts =
    match ts with
    | [] ->
        []
    | token :: rest ->
        let length = String.length (Token.toText token) in
        let ti =
          { token
          ; startRow = !row
          ; startCol = !col
          ; startPos = p
          ; endPos = p + length
          ; length }
        in
        ( match token with
        | TNewline _ ->
            row := !row + 1 ;
            col := 0
        | _ ->
            col := !col + length ) ;
        ti :: makeInfo (p + length) rest
  in
  makeInfo pos tokens


let validateTokens (tokens : fluidToken list) : fluidToken list =
  List.iter tokens ~f:(fun t ->
      asserT "invalid token" (String.length (Token.toText t) > 0) t ;
      () ) ;
  tokens


(* Remove artifacts of the token generation process *)
let tidy (tokens : fluidToken list) : fluidToken list =
  tokens |> List.filter ~f:(function TIndent 0 -> false | _ -> true)


let toTokens (s : state) (e : ast) : tokenInfo list =
  toTokens' s e Builder.empty
  |> Builder.asTokens
  |> tidy
  |> validateTokens
  |> infoize ~pos:0


let eToString (s : state) (e : ast) : string =
  e
  |> toTokens s
  |> List.map ~f:(fun ti -> Token.toTestText ti.token)
  |> String.join ~sep:""


let tokensToString (tis : tokenInfo list) : string =
  tis |> List.map ~f:(fun ti -> Token.toText ti.token) |> String.join ~sep:""


let eToStructure (s : state) (e : fluidExpr) : string =
  e
  |> toTokens s
  |> List.map ~f:(fun ti ->
         "<" ^ Token.toTypeName ti.token ^ ":" ^ Token.toText ti.token ^ ">" )
  |> String.join ~sep:""


(* -------------------- *)
(* Patterns *)
(* -------------------- *)
let pToString (p : fluidPattern) : string =
  p
  |> patternToToken
  |> List.map ~f:(fun t -> Token.toTestText t)
  |> String.join ~sep:""


let pToStructure (p : fluidPattern) : string =
  p
  |> patternToToken
  |> infoize ~pos:0
  |> List.map ~f:(fun ti ->
         "<" ^ Token.toTypeName ti.token ^ ":" ^ Token.toText ti.token ^ ">" )
  |> String.join ~sep:""


(* -------------------- *)
(* Direct canvas interaction *)
(* -------------------- *)

let editorID = "fluid-editor"

(* -------------------- *)
(* Update fluid state *)
(* -------------------- *)
let tiSentinel : tokenInfo =
  { token = TSep (ID "sentinel-token")
  ; startPos = -1000
  ; startRow = -1000
  ; startCol = -1000
  ; endPos = -1000
  ; length = -1000 }


(* Returns a new state with the arbitrary string "action" recorded for debugging.
 * If a ~pos or ~ti (token info) is passed, it will be added to the action. *)
let recordAction
    ?(pos = -1000) ?(ti = tiSentinel) (action : string) (s : state) : state =
  let action =
    if pos = -1000 then action else action ^ " " ^ string_of_int pos
  in
  let action =
    if ti = tiSentinel then action else action ^ " " ^ show_fluidToken ti.token
  in
  {s with actions = s.actions @ [action]}


let setPosition ?(resetUD = false) (s : state) (pos : int) : state =
  let s = recordAction ~pos "setPosition" s in
  let upDownCol = if resetUD then None else s.upDownCol in
  {s with newPos = pos; selectionStart = None; upDownCol}


let report (e : string) (s : state) =
  let s = recordAction "report" s in
  {s with error = Some e}


(* -------------------- *)
(* Update *)
(* -------------------- *)

let length (tokens : token list) : int =
  tokens |> List.map ~f:Token.toText |> List.map ~f:String.length |> List.sum


(* Returns the token to the left and to the right. Ignores indent tokens *)

let getLeftTokenAt (newPos : int) (tis : tokenInfo list) : tokenInfo option =
  List.find ~f:(fun ti -> newPos <= ti.endPos && newPos >= ti.startPos) tis


type neighbour =
  | L of token * tokenInfo
  | R of token * tokenInfo
  | No

let rec getTokensAtPosition
    ?(prev = None) ~(pos : int) (tokens : tokenInfo list) :
    tokenInfo option * tokenInfo option * tokenInfo option =
  (* Get the next token and the remaining tokens, skipping indents. *)
  let rec getNextToken (infos : tokenInfo list) :
      tokenInfo option * tokenInfo list =
    match infos with
    | ti :: rest ->
        if Token.isSkippable ti.token
        then getNextToken rest
        else (Some ti, rest)
    | [] ->
        (None, [])
  in
  match getNextToken tokens with
  | None, _remaining ->
      (prev, None, None)
  | Some current, remaining ->
      if current.endPos > pos
      then
        let next, _ = getNextToken remaining in
        (prev, Some current, next)
      else getTokensAtPosition ~prev:(Some current) ~pos remaining


let getNeighbours ~(pos : int) (tokens : tokenInfo list) :
    neighbour * neighbour * tokenInfo option =
  let mPrev, mCurrent, mNext = getTokensAtPosition ~pos tokens in
  let toTheRight =
    match mCurrent with Some current -> R (current.token, current) | _ -> No
  in
  (* The token directly before the cursor (skipping whitespace) *)
  let toTheLeft =
    match (mPrev, mCurrent) with
    | Some prev, _ when prev.endPos >= pos ->
        L (prev.token, prev)
    (* The left might be separated by whitespace *)
    | Some prev, Some current when current.startPos >= pos ->
        L (prev.token, prev)
    | None, Some current when current.startPos < pos ->
        (* We could be in the middle of a token *)
        L (current.token, current)
    | None, _ ->
        No
    | _, Some current ->
        L (current.token, current)
    | Some prev, None ->
        (* Last position in the ast *)
        L (prev.token, prev)
  in
  (toTheLeft, toTheRight, mNext)


type gridPos =
  { row : int
  ; col : int }

(* Result will definitely be a valid position. *)
let gridFor ~(pos : int) (tokens : tokenInfo list) : gridPos =
  let ti =
    List.find tokens ~f:(fun ti -> ti.startPos <= pos && ti.endPos >= pos)
  in
  match ti with
  | Some ti ->
      if FluidToken.isNewline ti.token
      then {row = ti.startRow + 1; col = 0}
      else {row = ti.startRow; col = ti.startCol + (pos - ti.startPos)}
  | None ->
      {row = 0; col = 0}


(* Result will definitely be a valid position. *)
let posFor ~(row : int) ~(col : int) (tokens : tokenInfo list) : int =
  if row < 0 || col < 0
  then 0
  else
    let ti =
      List.find tokens ~f:(fun ti ->
          ti.startRow = row
          && ti.startCol <= col
          && ti.startCol + ti.length >= col )
    in
    match ti with
    | Some ti ->
        ti.startPos + (col - ti.startCol)
    | None ->
      (match List.last tokens with None -> 0 | Some last -> last.endPos)


(* Ensures that the position places will be valid within the code. When placed
 * in an indent, will be moved to the next char. Empty lines get moved to the
 * start. When placed past the end of a line, will go on the end of the last
 * item in it. *)
let adjustedPosFor ~(row : int) ~(col : int) (tokens : tokenInfo list) : int =
  if row < 0 || col < 0
  then 0
  else
    let thisRow = List.filter tokens ~f:(fun ti -> ti.startRow = row) in
    let ti =
      List.find thisRow ~f:(fun ti ->
          ti.startCol <= col && ti.startCol + ti.length > col )
    in
    match ti with
    | Some ti ->
        ti.startPos + (col - ti.startCol)
    | None ->
      ( match (List.head thisRow, List.last thisRow) with
      | Some h, _ when col < h.startCol ->
          h.startPos
      | _, Some l when col >= l.startCol ->
        ( match l.token with
        | TNewline _ ->
            l.startPos
        | _ ->
            l.startPos + l.length )
      | None, None ->
          posFor ~row ~col:0 tokens
      | _, _ ->
          recover "unexpected adjustedPosFor" (row, col) 0 )


(* ------------- *)
(* Getting expressions *)
(* ------------- *)
let rec findExpr (id : id) (expr : fluidExpr) : fluidExpr option =
  let fe = findExpr id in
  if eid expr = id
  then Some expr
  else
    match expr with
    | EInteger _
    | EBlank _
    | EString _
    | EVariable _
    | EBool _
    | ENull _
    | EPipeTarget _
    | EFloat _ ->
        None
    | ELet (_, _, _, rhs, next) ->
        fe rhs |> Option.orElse (fe next)
    | EIf (_, cond, ifexpr, elseexpr) ->
        fe cond |> Option.orElse (fe ifexpr) |> Option.orElse (fe elseexpr)
    | EBinOp (_, _, lexpr, rexpr, _) ->
        fe lexpr |> Option.orElse (fe rexpr)
    | EFieldAccess (_, expr, _, _) | ELambda (_, _, expr) ->
        fe expr
    | ERecord (_, fields) ->
        fields |> List.map ~f:Tuple3.third |> List.filterMap ~f:fe |> List.head
    | EMatch (_, expr, pairs) ->
        fe expr
        |> Option.orElse
             ( pairs
             |> List.map ~f:Tuple2.second
             |> List.filterMap ~f:fe
             |> List.head )
    | EFnCall (_, _, exprs, _)
    | EList (_, exprs)
    | EConstructor (_, _, _, exprs)
    | EPipe (_, exprs) ->
        List.filterMap ~f:fe exprs |> List.head
    | EOldExpr _ ->
        None
    | EPartial (_, _, oldExpr) | ERightPartial (_, _, oldExpr) ->
        fe oldExpr
    | EFeatureFlag (_, _, _, cond, casea, caseb) ->
        fe cond |> Option.orElse (fe casea) |> Option.orElse (fe caseb)


let isEmpty (e : fluidExpr) : bool =
  let isBlank e = match e with EBlank _ -> true | _ -> false in
  match e with
  | EBlank _ ->
      true
  | ERecord (_, []) ->
      true
  | ERecord (_, l) ->
      l
      |> List.filter ~f:(fun (_, k, v) -> k = "" && not (isBlank v))
      |> List.isEmpty
  | EList (_, l) ->
      l |> List.filter ~f:(not << isBlank) |> List.isEmpty
  | _ ->
      false


let exprIsEmpty (id : id) (ast : ast) : bool =
  match findExpr id ast with Some e -> isEmpty e | _ -> false


let findParent (id : id) (ast : ast) : fluidExpr option =
  let rec findParent' ~(parent : fluidExpr option) (id : id) (expr : fluidExpr)
      : fluidExpr option =
    let fp = findParent' ~parent:(Some expr) id in
    if eid expr = id
    then parent
    else
      match expr with
      | EInteger _
      | EBlank _
      | EString _
      | EVariable _
      | EBool _
      | ENull _
      | EPipeTarget _
      | EFloat _ ->
          None
      | ELet (_, _, _, rhs, next) ->
          fp rhs |> Option.orElse (fp next)
      | EIf (_, cond, ifexpr, elseexpr) ->
          fp cond |> Option.orElse (fp ifexpr) |> Option.orElse (fp elseexpr)
      | EBinOp (_, _, lexpr, rexpr, _) ->
          fp lexpr |> Option.orElse (fp rexpr)
      | EFieldAccess (_, expr, _, _) | ELambda (_, _, expr) ->
          fp expr
      | EMatch (_, _, pairs) ->
          pairs
          |> List.map ~f:Tuple2.second
          |> List.filterMap ~f:fp
          |> List.head
      | ERecord (_, fields) ->
          fields
          |> List.map ~f:Tuple3.third
          |> List.filterMap ~f:fp
          |> List.head
      | EFnCall (_, _, exprs, _)
      | EList (_, exprs)
      | EConstructor (_, _, _, exprs)
      | EPipe (_, exprs) ->
          List.filterMap ~f:fp exprs |> List.head
      | EOldExpr _ ->
          None
      | EPartial (_, _, expr) ->
          fp expr
      | ERightPartial (_, _, expr) ->
          fp expr
      | EFeatureFlag (_, _, _, cond, casea, caseb) ->
          fp cond |> Option.orElse (fp casea) |> Option.orElse (fp caseb)
  in
  findParent' ~parent:None id ast


(* ------------- *)
(* Replacing expressions *)
(* ------------- *)
(* f needs to call recurse or it won't go far *)
let recurse ~(f : fluidExpr -> fluidExpr) (expr : fluidExpr) : fluidExpr =
  match expr with
  | EInteger _
  | EBlank _
  | EString _
  | EVariable _
  | EBool _
  | ENull _
  | EPipeTarget _
  | EFloat _ ->
      expr
  | ELet (id, lhsID, name, rhs, next) ->
      ELet (id, lhsID, name, f rhs, f next)
  | EIf (id, cond, ifexpr, elseexpr) ->
      EIf (id, f cond, f ifexpr, f elseexpr)
  | EBinOp (id, op, lexpr, rexpr, ster) ->
      EBinOp (id, op, f lexpr, f rexpr, ster)
  | EFieldAccess (id, expr, fieldID, fieldname) ->
      EFieldAccess (id, f expr, fieldID, fieldname)
  | EFnCall (id, name, exprs, ster) ->
      EFnCall (id, name, List.map ~f exprs, ster)
  | ELambda (id, names, expr) ->
      ELambda (id, names, f expr)
  | EList (id, exprs) ->
      EList (id, List.map ~f exprs)
  | EMatch (id, mexpr, pairs) ->
      EMatch
        (id, f mexpr, List.map ~f:(fun (name, expr) -> (name, f expr)) pairs)
  | ERecord (id, fields) ->
      ERecord
        (id, List.map ~f:(fun (id, name, expr) -> (id, name, f expr)) fields)
  | EPipe (id, exprs) ->
      EPipe (id, List.map ~f exprs)
  | EConstructor (id, nameID, name, exprs) ->
      EConstructor (id, nameID, name, List.map ~f exprs)
  | EOldExpr _ ->
      expr
  | EPartial (id, str, oldExpr) ->
      EPartial (id, str, f oldExpr)
  | ERightPartial (id, str, oldExpr) ->
      ERightPartial (id, str, f oldExpr)
  | EFeatureFlag (id, msg, msgid, cond, casea, caseb) ->
      EFeatureFlag (id, msg, msgid, f cond, f casea, f caseb)


(* Slightly modified version of `AST.uses` (pre-fluid code) *)
let rec updateVariableUses (oldVarName : string) ~(f : ast -> ast) (ast : ast)
    : ast =
  let u = updateVariableUses oldVarName ~f in
  match ast with
  | EVariable (_, varName) ->
      if varName = oldVarName then f ast else ast
  | ELet (id, id', lhs, rhs, body) ->
      if oldVarName = lhs (* if variable name is rebound *)
      then ast
      else ELet (id, id', lhs, u rhs, u body)
  | ELambda (id, vars, lexpr) ->
      if List.map ~f:Tuple2.second vars |> List.member ~value:oldVarName
         (* if variable name is rebound *)
      then ast
      else ELambda (id, vars, u lexpr)
  | EMatch (id, cond, pairs) ->
      let pairs =
        List.map
          ~f:(fun (pat, expr) ->
            if Pattern.hasVariableNamed oldVarName (toPattern pat)
            then (pat, expr)
            else (pat, u expr) )
          pairs
      in
      EMatch (id, u cond, pairs)
  | _ ->
      recurse ~f:u ast


let renameVariableUses (oldVarName : string) (newVarName : string) (ast : ast)
    : ast =
  let f expr =
    match expr with
    | EVariable (id, _) ->
        EVariable (id, newVarName)
    | _ ->
        expr
  in
  updateVariableUses oldVarName ~f ast


let removeVariableUse (oldVarName : string) (ast : ast) : ast =
  let f _ = EBlank (gid ()) in
  updateVariableUses oldVarName ~f ast


let updateExpr ~(f : fluidExpr -> fluidExpr) (id : id) (ast : ast) : ast =
  let rec run e = if id = eid e then f e else recurse ~f:run e in
  run ast


let replaceExpr ~(newExpr : fluidExpr) (id : id) (ast : ast) : ast =
  (* If we're putting a pipe into another pipe, fix it up *)
  let id, newExpr =
    match (findParent id ast, newExpr) with
    | Some (EPipe (parentID, oldExprs)), EPipe (newID, newExprs) ->
        let before, elemAndAfter =
          List.splitWhen ~f:(fun nested -> eid nested = id) oldExprs
        in
        let after = List.tail elemAndAfter |> Option.withDefault ~default:[] in
        (parentID, EPipe (newID, before @ newExprs @ after))
    | _ ->
        (id, newExpr)
  in
  updateExpr id ast ~f:(fun _ -> newExpr)


(* ---------------- *)
(* Movement *)
(* ---------------- *)
let moveToPrevNonWhitespaceToken ~pos (ast : ast) (s : state) : state =
  let s = recordAction ~pos "moveToPrevNonWhitespaceToken" s in
  let rec getNextWS tokens =
    match tokens with
    | [] ->
        pos
    | ti :: rest ->
      ( match ti.token with
      | TSep _ | TNewline _ | TIndent _ ->
          getNextWS rest
      | _ ->
          if pos < ti.startPos then getNextWS rest else ti.startPos )
  in
  let newPos = getNextWS (List.reverse (toTokens s ast)) in
  setPosition ~resetUD:true s newPos


let moveToNextNonWhitespaceToken ~pos (ast : ast) (s : state) : state =
  let s = recordAction ~pos "moveToNextNonWhitespaceToken" s in
  let rec getNextWS tokens =
    match tokens with
    | [] ->
        pos
    | ti :: rest ->
      ( match ti.token with
      | TSep _ | TNewline _ | TIndent _ ->
          getNextWS rest
      | _ ->
          if pos > ti.startPos then getNextWS rest else ti.startPos )
  in
  let newPos = getNextWS (toTokens s ast) in
  setPosition ~resetUD:true s newPos


let moveToStartOfLine (ast : ast) (ti : tokenInfo) (s : state) : state =
  let s = recordAction "moveToStartOfLine" s in
  let token =
    toTokens s ast
    |> List.find ~f:(fun info ->
           if info.startRow == ti.startRow
           then
             match info.token with
             (* To prevent the cursor from being put in TPipes or TIndents token *)
             | TPipe _ | TIndent _ ->
                 false
             | _ ->
                 true
           else false )
    |> Option.withDefault ~default:ti
  in
  let newPos = token.startPos in
  setPosition s newPos


let moveToEndOfLine (ast : ast) (ti : tokenInfo) (s : state) : state =
  let s = recordAction "moveToEndOfLine" s in
  let token =
    toTokens s ast
    |> List.reverse
    |> List.find ~f:(fun info -> info.startRow == ti.startRow)
    |> Option.withDefault ~default:ti
  in
  let newPos =
    match token.token with
    (* To prevent the cursor from going to the end of an indent or to a new line *)
    | TNewline _ | TIndent _ ->
        token.startPos
    | _ ->
        token.endPos
  in
  setPosition s newPos


let moveToEnd (ti : tokenInfo) (s : state) : state =
  let s = recordAction ~ti "moveToEnd" s in
  setPosition ~resetUD:true s (ti.endPos - 1)


let moveToStart (ti : tokenInfo) (s : state) : state =
  let s = recordAction ~ti ~pos:ti.startPos "moveToStart" s in
  setPosition ~resetUD:true s ti.startPos


let moveToAfter (ti : tokenInfo) (s : state) : state =
  let s = recordAction ~ti ~pos:ti.endPos "moveToAfter" s in
  setPosition ~resetUD:true s ti.endPos


let moveOneLeft (pos : int) (s : state) : state =
  let s = recordAction ~pos "moveOneLeft" s in
  setPosition ~resetUD:true s (max 0 (pos - 1))


let moveOneRight (pos : int) (s : state) : state =
  let s = recordAction ~pos "moveOneRight" s in
  setPosition ~resetUD:true s (pos + 1)


let moveTo (newPos : int) (s : state) : state =
  let s = recordAction ~pos:newPos "moveTo" s in
  setPosition s newPos


(* Find first `target` expression (starting at the back), and return a state
 * with its location. If blank, will go to the start of the blank *)
let moveToEndOfTarget (target : id) (ast : ast) (s : state) : state =
  let s = recordAction "moveToEndOfTarget" s in
  let tokens = toTokens s ast in
  match
    List.find (List.reverse tokens) ~f:(fun ti ->
        FluidToken.tid ti.token = target )
  with
  | None ->
      recover "cannot find token to moveToEndOfTarget" (target, ast) s
  | Some lastToken ->
      let newPos =
        if FluidToken.isBlank lastToken.token
        then lastToken.startPos
        else lastToken.endPos
      in
      moveTo newPos s


let rec getNextBlank (pos : int) (tokens : tokenInfo list) : tokenInfo option =
  tokens
  |> List.find ~f:(fun ti -> Token.isBlank ti.token && ti.startPos > pos)
  |> Option.orElseLazy (fun () ->
         if pos = 0 then None else getNextBlank 0 tokens )


let getNextBlankPos (pos : int) (tokens : tokenInfo list) : int =
  tokens
  |> getNextBlank pos
  |> Option.map ~f:(fun ti -> ti.startPos)
  |> Option.withDefault ~default:pos


let moveToNextBlank ~(pos : int) (ast : ast) (s : state) : state =
  let s = recordAction ~pos "moveToNextBlank" s in
  let tokens = toTokens s ast in
  let newPos = getNextBlankPos pos tokens in
  setPosition ~resetUD:true s newPos


let rec getPrevBlank (pos : int) (tokens : tokenInfo list) : tokenInfo option =
  tokens
  |> List.filter ~f:(fun ti -> Token.isBlank ti.token && ti.endPos < pos)
  |> List.last
  |> Option.orElseLazy (fun () ->
         let lastPos =
           List.last tokens
           |> Option.map ~f:(fun ti -> ti.endPos)
           |> Option.withDefault ~default:0
         in
         if pos = lastPos then None else getPrevBlank lastPos tokens )


let getPrevBlankPos (pos : int) (tokens : tokenInfo list) : int =
  tokens
  |> getPrevBlank pos
  |> Option.map ~f:(fun ti -> ti.startPos)
  |> Option.withDefault ~default:pos


let moveToPrevBlank ~(pos : int) (ast : ast) (s : state) : state =
  let s = recordAction ~pos "moveToPrevBlank" s in
  let tokens = toTokens s ast in
  let newPos = getPrevBlankPos pos tokens in
  setPosition ~resetUD:true s newPos


let doLeft ~(pos : int) (ti : tokenInfo) (s : state) : state =
  let s = recordAction ~ti ~pos "doLeft" s in
  if Token.isAtom ti.token
  then moveToStart ti s
  else moveOneLeft (min pos ti.endPos) s


let selectAll ~(pos : int) (ast : ast) (s : state) : state =
  let tokens = toTokens s ast in
  let last = List.last tokens in
  let lastPos = match last with Some l -> l.endPos | None -> 0 in
  {s with newPos = lastPos; oldPos = pos; selectionStart = Some 0}


let doRight
    ~(pos : int) ~(next : tokenInfo option) (current : tokenInfo) (s : state) :
    state =
  let s = recordAction ~ti:current ~pos "doRight" s in
  if Token.isAtom current.token
  then
    match next with
    | None ->
        moveToAfter current s
    | Some nInfo ->
        moveToStart nInfo s
  else
    match next with
    | Some n when pos + 1 >= current.endPos ->
        moveToStart n s
    | _ ->
        (* When we're in whitespace, current is the next non-whitespace. So we
         * don't want to use pos, we want to use the startPos of current. *)
        let startingPos = max pos (current.startPos - 1) in
        moveOneRight startingPos s


let doUp ~(pos : int) (ast : ast) (s : state) : state =
  let s = recordAction ~pos "doUp" s in
  let tokens = toTokens s ast in
  let {row; col} = gridFor ~pos tokens in
  let col = match s.upDownCol with None -> col | Some savedCol -> savedCol in
  if row = 0
  then moveTo 0 s
  else
    let pos = adjustedPosFor ~row:(row - 1) ~col tokens in
    moveTo pos {s with upDownCol = Some col}


let doDown ~(pos : int) (ast : ast) (s : state) : state =
  let s = recordAction ~pos "doDown" s in
  let tokens = toTokens s ast in
  let {row; col} = gridFor ~pos tokens in
  let col = match s.upDownCol with None -> col | Some savedCol -> savedCol in
  let pos = adjustedPosFor ~row:(row + 1) ~col tokens in
  moveTo pos {s with upDownCol = Some col}


(* ---------------- *)
(* Patterns *)
(* ---------------- *)

let recursePattern ~(f : fluidPattern -> fluidPattern) (pat : fluidPattern) :
    fluidPattern =
  match pat with
  | FPInteger _
  | FPBlank _
  | FPString _
  | FPVariable _
  | FPBool _
  | FPNull _
  | FPFloat _ ->
      pat
  | FPConstructor (id, nameID, name, pats) ->
      FPConstructor (id, nameID, name, List.map ~f pats)
  | FPOldPattern _ ->
      pat


let updatePattern
    ~(f : fluidPattern -> fluidPattern) (matchID : id) (patID : id) (ast : ast)
    : ast =
  updateExpr matchID ast ~f:(fun m ->
      match m with
      | EMatch (matchID, expr, pairs) ->
          let rec run p =
            if patID = pid p then f p else recursePattern ~f:run p
          in
          let newPairs =
            List.map pairs ~f:(fun (pat, expr) -> (run pat, expr))
          in
          EMatch (matchID, expr, newPairs)
      | _ ->
          m )


let replacePattern
    ~(newPat : fluidPattern) (matchID : id) (patID : id) (ast : ast) : ast =
  updatePattern matchID patID ast ~f:(fun _ -> newPat)


let replaceVarInPattern
    (mID : id) (oldVarName : string) (newVarName : string) (ast : ast) : ast =
  updateExpr mID ast ~f:(fun e ->
      match e with
      | EMatch (mID, cond, cases) ->
          let rec replaceNameInPattern pat =
            match pat with
            | FPVariable (_, id, varName) when varName = oldVarName ->
                if newVarName = ""
                then FPBlank (mID, id)
                else FPVariable (mID, id, newVarName)
            | FPConstructor (mID, id, name, patterns) ->
                FPConstructor
                  (mID, id, name, List.map patterns ~f:replaceNameInPattern)
            | pattern ->
                pattern
          in
          let newCases =
            List.map cases ~f:(fun (pat, expr) ->
                ( replaceNameInPattern pat
                , renameVariableUses oldVarName newVarName expr ) )
          in
          EMatch (mID, cond, newCases)
      | _ ->
          recover "not a match in replaceVarInPattern" e e )


let removePatternRow (mID : id) (id : id) (ast : ast) : ast =
  updateExpr mID ast ~f:(fun e ->
      match e with
      | EMatch (_, cond, patterns) ->
          let newPatterns =
            if List.length patterns = 1
            then patterns (* Don't allow there be less than 1 pattern *)
            else List.filter patterns ~f:(fun (p, _) -> pid p <> id)
          in
          EMatch (mID, cond, newPatterns)
      | _ ->
          recover "not a match in removePatternRow" e e )


let replacePatternWithPartial
    (str : string) (matchID : id) (patID : id) (ast : ast) : ast =
  updatePattern matchID patID ast ~f:(fun p ->
      let str = String.trim str in
      match p with
      | _ when str = "" ->
          FPBlank (matchID, gid ())
      | FPVariable (mID, pID, _) ->
          FPVariable (mID, pID, str)
      | _ ->
          FPVariable (matchID, gid (), str) )


(* ---------------- *)
(* Blanks *)
(* ---------------- *)

let removeEmptyExpr (id : id) (ast : ast) : ast =
  updateExpr id ast ~f:(fun e ->
      match e with
      | ELet (_, _, "", EBlank _, body) ->
          body
      | EIf (_, EBlank _, EBlank _, EBlank _) ->
          newB ()
      | ELambda (_, _, EBlank _) ->
          newB ()
      | EMatch (_, EBlank _, pairs)
        when List.all pairs ~f:(fun (p, e) ->
                 match (p, e) with FPBlank _, EBlank _ -> true | _ -> false )
        ->
          newB ()
      | _ ->
          e )


(* ---------------- *)
(* Fields *)
(* ---------------- *)
let replaceFieldName (str : string) (id : id) (ast : ast) : ast =
  updateExpr id ast ~f:(fun e ->
      match e with
      | EFieldAccess (id, expr, fieldID, _) ->
          EFieldAccess (id, expr, fieldID, str)
      | _ ->
          recover "not a field in replaceFieldName" e e )


let exprToFieldAccess (id : id) (fieldID : id) (ast : ast) : ast =
  updateExpr id ast ~f:(fun e -> EFieldAccess (fieldID, e, gid (), ""))


let removeField (id : id) (ast : ast) : ast =
  updateExpr id ast ~f:(fun e ->
      match e with
      | EFieldAccess (_, faExpr, _, _) ->
          faExpr
      | _ ->
          recover "not a fieldAccess in removeField" e e )


(* ---------------- *)
(* Lambdas *)
(* ---------------- *)
let replaceLamdaVar
    ~(index : int)
    (oldVarName : string)
    (newVarName : string)
    (id : id)
    (ast : ast) : ast =
  updateExpr id ast ~f:(fun e ->
      match e with
      | ELambda (id, vars, expr) ->
          let vars =
            List.updateAt vars ~index ~f:(fun (id, _) -> (id, newVarName))
          in
          ELambda (id, vars, renameVariableUses oldVarName newVarName expr)
      | _ ->
          recover "not a lamda in replaceLamdaVar" e e )


let removeLambdaSepToken (id : id) (ast : ast) (index : int) : fluidExpr =
  let index =
    (* remove expression in front of sep, not behind it *)
    index + 1
  in
  updateExpr id ast ~f:(fun e ->
      match e with
      | ELambda (id, vars, expr) ->
          let var =
            List.getAt ~index vars
            |> Option.map ~f:Tuple2.second
            |> Option.withDefault ~default:""
          in
          ELambda (id, List.removeAt ~index vars, removeVariableUse var expr)
      | _ ->
          e )


let insertLambdaVar ~(index : int) ~(name : string) (id : id) (ast : ast) : ast
    =
  updateExpr id ast ~f:(fun e ->
      match e with
      | ELambda (id, vars, expr) ->
          let value = (gid (), name) in
          ELambda (id, List.insertAt ~index ~value vars, expr)
      | _ ->
          recover "not a list in insertLambdaVar" e e )


(* ---------------- *)
(* Lets *)
(* ---------------- *)

let replaceLetLHS (newLHS : string) (id : id) (ast : ast) : ast =
  updateExpr id ast ~f:(fun e ->
      match e with
      | ELet (id, lhsID, oldLHS, rhs, next) ->
          ELet (id, lhsID, newLHS, rhs, renameVariableUses oldLHS newLHS next)
      | _ ->
          recover "not a let in replaceLetLHS" e e )


(* ---------------- *)
(* Records *)
(* ---------------- *)
let replaceRecordField ~index (str : string) (id : id) (ast : ast) : ast =
  updateExpr id ast ~f:(fun e ->
      match e with
      | ERecord (id, fields) ->
          let fields =
            List.updateAt fields ~index ~f:(fun (id, _, expr) -> (id, str, expr)
            )
          in
          ERecord (id, fields)
      | _ ->
          recover "not a record in replaceRecordField" e e )


let removeRecordField (id : id) (index : int) (ast : ast) : ast =
  updateExpr id ast ~f:(fun e ->
      match e with
      | ERecord (id, fields) ->
          ERecord (id, List.removeAt ~index fields)
      | _ ->
          recover "not a record field in removeRecordField" e e )


(* Add a row to the record *)
let addRecordRowAt (index : int) (id : id) (ast : ast) : ast =
  updateExpr id ast ~f:(fun e ->
      match e with
      | ERecord (id, fields) ->
          ERecord (id, List.insertAt ~index ~value:(gid (), "", newB ()) fields)
      | _ ->
          recover "Not a record in addRecordRowAt" e e )


let addRecordRowToBack (id : id) (ast : ast) : ast =
  updateExpr id ast ~f:(fun e ->
      match e with
      | ERecord (id, fields) ->
          ERecord (id, fields @ [(gid (), "", newB ())])
      | _ ->
          recover "Not a record in addRecordRowToTheBack" e e )


(* ---------------- *)
(* Partials *)
(* ---------------- *)

let replaceWithPartial (str : string) (id : id) (ast : ast) : ast =
  updateExpr id ast ~f:(fun e ->
      let str = String.trim str in
      match e with
      | EPartial (id, _, oldVal) ->
          asserT "empty partial, use deletePartial instead" (str <> "") str ;
          EPartial (id, str, oldVal)
      | oldVal ->
          if str = "" then newB () else EPartial (gid (), str, oldVal) )


let deletePartial (ti : tokenInfo) (ast : ast) (s : state) : ast * state =
  let newState = ref (fun (_ : ast) -> s) in
  let ast =
    updateExpr (FluidToken.tid ti.token) ast ~f:(fun e ->
        match e with
        | EPartial
            ( _
            , _
            , EBinOp (_, _, EString (lhsID, lhsStr), EString (_, rhsStr), _) )
          ->
            (newState := fun _ -> moveTo (ti.startPos - 2) s) ;
            EString (lhsID, lhsStr ^ rhsStr)
        | EPartial (_, _, EBinOp (_, _, lhs, _, _)) ->
            (newState := fun ast -> moveToEndOfTarget (eid lhs) ast s) ;
            lhs
        | EPartial (_, _, _) ->
            let b = newB () in
            (newState := fun ast -> moveToEndOfTarget (eid b) ast s) ;
            b
        | _ ->
            recover "not a partial in deletePartial" e e )
  in
  (ast, !newState ast)


let replacePartialWithArguments
    ~(newExpr : fluidExpr) (id : id) (s : state) (ast : ast) : ast =
  let getFunctionParams fnname count varExprs =
    List.map (List.range 0 count) ~f:(fun index ->
        s.ac.functions
        |> List.find ~f:(fun f -> f.fnName = fnname)
        |> Option.andThen ~f:(fun fn -> List.getAt ~index fn.fnParameters)
        |> Option.map ~f:(fun p ->
               ( p.paramName
               , Runtime.tipe2str p.paramTipe
               , List.getAt ~index varExprs
                 |> Option.withDefault ~default:(EBlank (gid ()))
               , index ) ) )
  in
  let rec wrapWithLets ~expr vars =
    match vars with
    (* don't wrap parameter who's value is a blank i.e. not set *)
    | [] | (_, _, EBlank _, _) :: _ ->
        expr
    (* don't wrap parameter that's set to a variable *)
    | (_, _, EVariable _, _) :: _ ->
        expr
    | (name, _, rhs, _) :: rest ->
        ELet (gid (), gid (), name, rhs, wrapWithLets ~expr rest)
  in
  let getExprs expr =
    match expr with
    | EFnCall (_, _, exprs, _) | EConstructor (_, _, _, exprs) ->
        exprs
    | EBinOp (_, _, lhs, rhs, _) ->
        [lhs; rhs]
    | _ ->
        recover "impossible" expr []
  in
  let isAligned p1 p2 =
    match (p1, p2) with
    | Some (name, tipe, _, _), Some (name', tipe', _, _) ->
        name = name' && tipe = tipe'
    | _, _ ->
        false
  in
  updateExpr id ast ~f:(fun expr ->
      match expr with
      (* preserve partials with arguments *)
      | EPartial (_, _, (EFnCall (_, name, _, _) as inner))
      | EPartial (_, _, (EBinOp (_, name, _, _, _) as inner))
      | EPartial (_, _, (EConstructor (_, _, name, _) as inner)) ->
          let existingExprs = getExprs inner in
          let fetchParams newName placeholderExprs =
            let count =
              max (List.length existingExprs) (List.length placeholderExprs)
            in
            let newParams = getFunctionParams newName count placeholderExprs in
            let oldParams = getFunctionParams name count existingExprs in
            let matchedParams, mismatchedParams =
              List.partition oldParams ~f:(fun p ->
                  List.any newParams ~f:(isAligned p) )
              |> Tuple2.mapAll ~f:Option.values
            in
            let newParams =
              List.foldl
                matchedParams
                ~init:placeholderExprs
                ~f:(fun (_, _, expr, index) exprs ->
                  List.updateAt ~index ~f:(fun _ -> expr) exprs )
            in
            (newParams, mismatchedParams)
          in
          ( match newExpr with
          | EBinOp (id, newName, lhs, rhs, ster) ->
              let newParams, mismatchedParams =
                fetchParams newName [lhs; rhs]
              in
              let newExpr =
                match newParams with
                | [newLHS; newRHS] ->
                    EBinOp (id, newName, newLHS, newRHS, ster)
                | _ ->
                    recover
                      "wrong number of arguments"
                      newParams
                      (EBinOp (id, newName, newB (), newB (), ster))
              in
              wrapWithLets ~expr:newExpr mismatchedParams
          | EFnCall (id, newName, newExprs, ster) ->
              let newParams, mismatchedParams = fetchParams newName newExprs in
              let newExpr = EFnCall (id, newName, newParams, ster) in
              wrapWithLets ~expr:newExpr mismatchedParams
          | EConstructor _ ->
              let oldParams =
                existingExprs
                |> List.indexedMap ~f:(fun i p ->
                       (* create ugly automatic variable name *)
                       let name = "var_" ^ string_of_int (Util.random ()) in
                       (name, Runtime.tipe2str TAny, p, i) )
              in
              wrapWithLets ~expr:newExpr oldParams
          | _ ->
              newExpr )
      | _ ->
          newExpr )


(* ---------------- *)
(* Binops (plus right partials) *)
(* ---------------- *)

let convertToBinOp (char : char option) (id : id) (ast : ast) : ast =
  match char with
  | None ->
      ast
  | Some c ->
      updateExpr id ast ~f:(fun expr ->
          ERightPartial (gid (), String.fromChar c, expr) )


let deleteRightPartial (ti : tokenInfo) (ast : ast) : ast * id =
  let id = ref FluidToken.fakeid in
  let ast =
    updateExpr (FluidToken.tid ti.token) ast ~f:(fun e ->
        match e with
        | ERightPartial (_, _, oldVal) ->
            id := eid oldVal ;
            oldVal
        | oldVal ->
            id := eid oldVal ;
            (* This uses oldval, unlike replaceWithPartial, because when a
           * partial goes to blank you're deleting it, while when a
           * rightPartial goes to blank you've only deleted the rhs *)
            oldVal )
  in
  (ast, !id)


let replaceWithRightPartial (str : string) (id : id) (ast : ast) : ast =
  updateExpr id ast ~f:(fun e ->
      let str = String.trim str in
      if str = ""
      then recover "replacing with empty right partial" e e
      else
        match e with
        | ERightPartial (id, _, oldVal) ->
            ERightPartial (id, str, oldVal)
        | oldVal ->
            ERightPartial (gid (), str, oldVal) )


let deleteBinOp (ti : tokenInfo) (ast : ast) : ast * id =
  let id = ref FluidToken.fakeid in
  let ast =
    updateExpr (FluidToken.tid ti.token) ast ~f:(fun e ->
        match e with
        | EBinOp (_, _, EPipeTarget _, rhs, _) ->
            id := eid rhs ;
            rhs
        | EBinOp (_, _, lhs, _, _) ->
            id := eid lhs ;
            lhs
        | _ ->
            recover "not a binop in deleteBinOp" e e )
  in
  (ast, !id)


(* ---------------- *)
(* Pipes *)
(* ---------------- *)
let removePipe (id : id) (ast : ast) (index : int) : ast =
  let index =
    (* remove expression in front of pipe, not behind it *)
    index + 1
  in
  updateExpr id ast ~f:(fun e ->
      match e with
      | EPipe (_, [e1; _]) ->
          e1
      | EPipe (id, exprs) ->
          EPipe (id, List.removeAt ~index exprs)
      | _ ->
          e )


(* Supports the various different tokens replacing their string contents.
 * Doesn't do movement. *)
let replaceStringToken ~(f : string -> string) (token : token) (ast : ast) :
    fluidExpr =
  match token with
  | TStringMLStart (id, _, _, str)
  | TStringMLMiddle (id, _, _, str)
  | TStringMLEnd (id, _, _, str)
  | TString (id, str) ->
      replaceExpr id ~newExpr:(EString (id, f str)) ast
  | TPatternString (mID, id, str) ->
      replacePattern mID id ~newPat:(FPString (mID, id, f str)) ast
  | TInteger (id, str) ->
      let str = f str in
      let newExpr =
        if str = ""
        then EBlank id
        else EInteger (id, coerceStringTo63BitInt str)
      in
      replaceExpr id ~newExpr ast
  | TPatternInteger (mID, id, str) ->
      let str = f str in
      let newPat =
        if str = ""
        then FPBlank (mID, id)
        else FPInteger (mID, id, coerceStringTo63BitInt str)
      in
      replacePattern mID id ~newPat ast
  | TPatternNullToken (mID, id) ->
      let str = f "null" in
      let newExpr = FPVariable (mID, gid (), str) in
      replacePattern mID id ~newPat:newExpr ast
  | TPatternTrue (mID, id) ->
      let str = f "true" in
      let newExpr = FPVariable (mID, gid (), str) in
      replacePattern mID id ~newPat:newExpr ast
  | TPatternFalse (mID, id) ->
      let str = f "false" in
      let newExpr = FPVariable (mID, gid (), str) in
      replacePattern mID id ~newPat:newExpr ast
  | TPatternVariable (mID, _, str) ->
      replaceVarInPattern mID str (f str) ast
  | TRecordField (id, _, index, str) ->
      replaceRecordField ~index (f str) id ast
  | TLetLHS (id, _, str) ->
      replaceLetLHS (f str) id ast
  | TLambdaVar (id, _, index, str) ->
      replaceLamdaVar ~index str (f str) id ast
  | TVariable (id, str) ->
      replaceWithPartial (f str) id ast
  | TPartial (id, str) ->
      replaceWithPartial (f str) id ast
  | TRightPartial (id, str) ->
      replaceWithRightPartial (f str) id ast
  | TFieldName (id, _, str) ->
      replaceFieldName (f str) id ast
  | TTrue id ->
      replaceWithPartial (f "true") id ast
  | TFalse id ->
      replaceWithPartial (f "false") id ast
  | TNullToken id ->
      replaceWithPartial (f "null") id ast
  | TBinOp (id, name) ->
      replaceWithPartial (f name) id ast
  | _ ->
      recover "not supported by replaceToken" token ast


(* ---------------- *)
(* Floats  *)
(* ---------------- *)
let replaceFloatWhole (str : string) (id : id) (ast : ast) : fluidExpr =
  updateExpr id ast ~f:(fun e ->
      match e with
      | EFloat (id, _, fraction) ->
          EFloat (id, str, fraction)
      | _ ->
          recover "not a float im replaceFloatWhole" e e )


let replacePatternFloatWhole
    (str : string) (matchID : id) (patID : id) (ast : ast) : fluidExpr =
  updatePattern matchID patID ast ~f:(fun e ->
      match e with
      | FPFloat (matchID, patID, _, fraction) ->
          FPFloat (matchID, patID, str, fraction)
      | _ ->
          recover "not a float in replacePatternFloatWhole" e e )


let replacePatternFloatFraction
    (str : string) (matchID : id) (patID : id) (ast : ast) : fluidExpr =
  updatePattern matchID patID ast ~f:(fun e ->
      match e with
      | FPFloat (matchID, patID, whole, _) ->
          FPFloat (matchID, patID, whole, str)
      | _ ->
          recover "not a float in replacePatternFloatFraction" e e )


let removePatternPointFromFloat (matchID : id) (patID : id) (ast : ast) : ast =
  updatePattern matchID patID ast ~f:(fun e ->
      match e with
      | FPFloat (matchID, _, whole, fraction) ->
          let i = coerceStringTo63BitInt (whole ^ fraction) in
          FPInteger (matchID, gid (), i)
      | _ ->
          recover "Not an int in removePatternPointFromFloat" e e )


let replaceFloatFraction (str : string) (id : id) (ast : ast) : fluidExpr =
  updateExpr id ast ~f:(fun e ->
      match e with
      | EFloat (id, whole, _) ->
          EFloat (id, whole, str)
      | _ ->
          recover "not a floatin replaceFloatFraction" e e )


let insertAtFrontOfFloatFraction (letter : string) (id : id) (ast : ast) :
    fluidExpr =
  updateExpr id ast ~f:(fun e ->
      match e with
      | EFloat (id, whole, fraction) ->
          EFloat (id, whole, letter ^ fraction)
      | _ ->
          recover "not a float in insertAtFrontOfFloatFraction" e e )


let insertAtFrontOfPatternFloatFraction
    (letter : string) (matchID : id) (patID : id) (ast : ast) : fluidExpr =
  updatePattern matchID patID ast ~f:(fun e ->
      match e with
      | FPFloat (matchID, patID, whole, fraction) ->
          FPFloat (matchID, patID, whole, letter ^ fraction)
      | _ ->
          recover "not a float in insertAtFrontOfPatternFloatFraction" e e )


let convertIntToFloat (offset : int) (id : id) (ast : ast) : ast =
  updateExpr id ast ~f:(fun e ->
      match e with
      | EInteger (_, i) ->
          let whole, fraction = String.splitAt ~index:offset i in
          EFloat (gid (), whole, fraction)
      | _ ->
          recover "Not an int in convertIntToFloat" e e )


let convertPatternIntToFloat
    (offset : int) (matchID : id) (patID : id) (ast : ast) : ast =
  updatePattern matchID patID ast ~f:(fun e ->
      match e with
      | FPInteger (matchID, _, i) ->
          let whole, fraction = String.splitAt ~index:offset i in
          FPFloat (matchID, gid (), whole, fraction)
      | _ ->
          recover "Not an int in convertPatternIntToFloat" e e )


let removePointFromFloat (id : id) (ast : ast) : ast =
  updateExpr id ast ~f:(fun e ->
      match e with
      | EFloat (_, whole, fraction) ->
          let i = coerceStringTo63BitInt (whole ^ fraction) in
          EInteger (gid (), i)
      | _ ->
          recover "Not an int in removePointFromFloat" e e )


(* ---------------- *)
(* Lists *)
(* ---------------- *)
let removeListSepToken (id : id) (ast : ast) (index : int) : fluidExpr =
  let index =
    (* remove expression in front of sep, not behind it *)
    index + 1
  in
  updateExpr id ast ~f:(fun e ->
      match e with
      | EList (id, exprs) ->
          EList (id, List.removeAt ~index exprs)
      | _ ->
          e )


let insertInList ~(index : int) ~(newExpr : fluidExpr) (id : id) (ast : ast) :
    ast =
  updateExpr id ast ~f:(fun e ->
      match e with
      | EList (id, exprs) ->
          EList (id, List.insertAt ~index ~value:newExpr exprs)
      | _ ->
          recover "not a list in insertInList" e e )


(* Add a blank after the expr indicated by id, which we presume is in a list *)
let addBlankToList (id : id) (ast : ast) : ast =
  let parent = findParent id ast in
  match parent with
  | Some (EList (pID, exprs)) ->
    ( match List.findIndex ~f:(fun e -> eid e = id) exprs with
    | Some index ->
        insertInList ~index:(index + 1) ~newExpr:(EBlank (gid ())) pID ast
    | _ ->
        ast )
  | _ ->
      ast


(* ---------------- *)
(* General stuff *)
(* ---------------- *)
let addEntryBelow
    (id : id)
    (index : int option)
    (ast : ast)
    (s : fluidState)
    (f : fluidState -> fluidState) : ast * fluidState =
  let s = recordAction "addEntryBelow" s in
  let cursor = ref `NextBlank in
  let newAST =
    updateExpr id ast ~f:(fun e ->
        match (index, e) with
        | None, EBlank _ ->
            cursor := `NextToken ;
            e
        | None, e ->
            ELet (gid (), gid (), "", newB (), e)
        | Some index, ERecord (id, fields) ->
            ERecord
              (id, List.insertAt fields ~index ~value:(gid (), "", newB ()))
        | Some index, EMatch (id, cond, rows) ->
            (* TODO: this doesn't work on the last row, due to how matches are
             * created, which is hard to fix. *)
            EMatch
              ( id
              , cond
              , List.insertAt
                  rows
                  ~index
                  ~value:(FPBlank (gid (), gid ()), newB ()) )
        | Some index, EPipe (id, exprs) ->
            EPipe (id, List.insertAt exprs ~index:(index + 1) ~value:(newB ()))
        | _ ->
            cursor := `NextToken ;
            e )
  in
  let newState =
    match !cursor with
    | `NextToken ->
        f s
    | `NextBlank ->
        moveToNextBlank ~pos:s.newPos newAST s
  in
  (newAST, newState)


let addEntryAbove (id : id) (index : int option) (ast : ast) (s : fluidState) :
    ast * fluidState =
  let s = recordAction "addEntryAbove" s in
  let nextIndex = ref None in
  let newAST =
    updateExpr id ast ~f:(fun e ->
        match (index, e) with
        | Some index, ERecord (id, fields) ->
            nextIndex := Some (index + 1) ;
            ERecord
              (id, List.insertAt fields ~index ~value:(gid (), "", newB ()))
        | Some index, EMatch (id, cond, rows) ->
            nextIndex := Some (index + 1) ;
            EMatch
              ( id
              , cond
              , List.insertAt
                  rows
                  ~index
                  ~value:(FPBlank (gid (), gid ()), newB ()) )
        | Some index, EPipe (id, exprs) ->
            (* TODO: this should move to the inside of the |> *)
            nextIndex := Some (index + 1) ;
            EPipe (id, List.insertAt exprs ~index:(index + 1) ~value:(newB ()))
        | None, e ->
            ELet (gid (), gid (), "", newB (), e)
        | _ ->
            e )
  in
  let newState =
    let tokens = toTokens s newAST in
    let newToken =
      List.find tokens ~f:(fun ti ->
          match ti.token with
          | TNewline (Some (tid, _, tindex))
            when id = tid && tindex = !nextIndex ->
              true
          | _ ->
              false )
    in
    let newPos =
      Option.map newToken ~f:(fun ti -> ti.startPos)
      |> Option.withDefault ~default:s.newPos
    in
    moveToNextNonWhitespaceToken ~pos:newPos newAST {s with newPos}
  in
  (newAST, newState)


(* -------------------- *)
(* Autocomplete *)
(* -------------------- *)

let acToExpr (entry : Types.fluidAutocompleteItem) : fluidExpr * int =
  match entry with
  | FACFunction fn ->
      let count = List.length fn.fnParameters in
      let partialName = ViewUtils.partialName fn.fnName in
      let r =
        if List.member ~value:fn.fnReturnTipe Runtime.errorRailTypes
        then Types.Rail
        else Types.NoRail
      in
      let args = List.initialize count (fun _ -> EBlank (gid ())) in
      if fn.fnInfix
      then
        match args with
        | [lhs; rhs] ->
            (EBinOp (gid (), fn.fnName, lhs, rhs, r), 0)
        | _ ->
<<<<<<< HEAD
            recover "BinOp doesn't have 2 args" (newB (), 0)
      else
        (* functions with arguments should place the caret into the first argument
         * while functions without should place it just after the function name
         * List::head |_list_ [vs] List::empty| *)
        let fnNameLen = String.length partialName in
        let offset = if List.isEmpty args then fnNameLen else fnNameLen + 1 in
        (EFnCall (gid (), fn.fnName, args, r), offset)
=======
            recover "BinOp doesn't have 2 args" args (newB (), 0)
      else (EFnCall (gid (), fn.fnName, args, r), String.length partialName + 1)
>>>>>>> 64486685
  | FACKeyword KLet ->
      (ELet (gid (), gid (), "", newB (), newB ()), 4)
  | FACKeyword KIf ->
      (EIf (gid (), newB (), newB (), newB ()), 3)
  | FACKeyword KLambda ->
      (ELambda (gid (), [(gid (), "")], newB ()), 1)
  | FACKeyword KMatch ->
      let matchID = gid () in
      (EMatch (matchID, newB (), [(FPBlank (matchID, gid ()), newB ())]), 6)
  | FACKeyword KPipe ->
      (EPipe (gid (), [newB (); newB ()]), 6)
  | FACVariable (name, _) ->
      (EVariable (gid (), name), String.length name)
  | FACLiteral "true" ->
      (EBool (gid (), true), 4)
  | FACLiteral "false" ->
      (EBool (gid (), false), 5)
  | FACLiteral "null" ->
      (ENull (gid ()), 4)
  | FACConstructorName (name, argCount) ->
      let args = List.initialize argCount (fun _ -> EBlank (gid ())) in
      let starting = if argCount = 0 then 0 else 1 in
      (EConstructor (gid (), gid (), name, args), starting + String.length name)
  | FACPattern _ ->
      recover "patterns are not supported here" entry (newB (), 0)
  | FACField fieldname ->
      ( EFieldAccess (gid (), newB (), gid (), fieldname)
      , String.length fieldname )
  | FACLiteral _ ->
      recover "invalid literal in autocomplete" entry (newB (), 0)


let rec extractSubexprFromPartial (expr : fluidExpr) : fluidExpr =
  match expr with
  | EPartial (_, _, subExpr) | ERightPartial (_, _, subExpr) ->
      extractSubexprFromPartial subExpr
  | _ ->
      expr


let acToPattern (entry : Types.fluidAutocompleteItem) : fluidPattern * int =
  match entry with
  | FACPattern p ->
    ( match p with
    | FPAConstructor (mID, patID, var, pats) ->
        (FPConstructor (mID, patID, var, pats), String.length var + 1)
    | FPAVariable (mID, patID, var) ->
        (FPVariable (mID, patID, var), String.length var + 1)
    | FPABool (mID, patID, var) ->
        (FPBool (mID, patID, var), String.length (string_of_bool var) + 1)
    | FPANull (mID, patID) ->
        (FPNull (mID, patID), 4) )
  | _ ->
      recover
        "got fluidAutocompleteItem of non `FACPattern` variant - this should never occur"
        entry
        (FPBlank (gid (), gid ()), 0)


let initAC (s : state) (m : Types.model) : state = {s with ac = AC.init m}

let isAutocompleting (ti : tokenInfo) (s : state) : bool =
  Token.isAutocompletable ti.token
  && s.upDownCol = None
  && s.ac.index <> None
  && s.newPos <= ti.endPos
  && s.newPos >= ti.startPos


let acSetIndex (i : int) (s : state) : state =
  let s = recordAction "acSetIndex" s in
  {s with ac = {s.ac with index = Some i}; upDownCol = None}


let acClear (s : state) : state =
  let s = recordAction "acClear" s in
  {s with ac = {s.ac with index = None}}


let acMaybeShow (ti : tokenInfo) (s : state) : state =
  let s = recordAction "acShow" s in
  if Token.isAutocompletable ti.token && s.ac.index = None
  then {s with ac = {s.ac with index = Some 0}}
  else s


let acMoveUp (s : state) : state =
  let s = recordAction "acMoveUp" s in
  let index =
    match s.ac.index with None -> 0 | Some current -> max 0 (current - 1)
  in
  acSetIndex index s


let acMoveDown (s : state) : state =
  let s = recordAction "acMoveDown" s in
  let index =
    match s.ac.index with
    | None ->
        0
    | Some current ->
        min (current + 1) (List.length (AC.allCompletions s.ac) - 1)
  in
  acSetIndex index s


let acMoveBasedOnKey
    (key : K.key) (startPos : int) (offset : int) (s : state) (ast : ast) :
    state =
  let tokens = toTokens s ast in
  let nextBlank = getNextBlankPos s.newPos tokens in
  let prevBlank = getPrevBlankPos s.newPos tokens in
  let newPos =
    match key with
    | K.Tab ->
        nextBlank
    | K.ShiftTab ->
        prevBlank
    | K.Enter ->
        startPos + offset
    | K.Space ->
        let thisTi =
          List.find ~f:(fun ti -> ti.startPos = startPos + offset) tokens
        in
        ( match thisTi with
        (* Only move forward to skip over a separator *)
        (* TODO: are there more separators we should consider here? *)
        | Some {token = TSep _} ->
            min nextBlank (startPos + offset + 1)
        | _ ->
            (* if new position is after next blank, stay in next blank *)
            startPos + offset )
    | _ ->
        s.newPos
  in
  let newState = moveTo newPos (acClear s) in
  newState


let rec findAppropriatePipingParent (oldExpr : fluidExpr) (ast : ast) :
    fluidExpr option =
  let child = oldExpr in
  let parent = findParent (eid oldExpr) ast in
  match parent with
  | Some parent ->
    ( match parent with
    | EInteger _
    | EBlank _
    | EString _
    | EVariable _
    | EBool _
    | ENull _
    | EPipeTarget _
    | EFloat _ ->
        recover "these cant be parents" parent None
    (* If the parent is some sort of "resetting", then we probably meant the child *)
    | ELet _
    | EIf _
    | EMatch _
    | ERecord _
    | EPipe _
    | EOldExpr _
    | ELambda _
    (* Not sure what to do here, probably nothing fancy *)
    | EFeatureFlag _ ->
        Some child
    (* These are the expressions we're trying to skip. They are "sub-line" expressions. *)
    | EBinOp _ | EFnCall _ | EList _ | EConstructor _ | EFieldAccess _ ->
        findAppropriatePipingParent parent ast
    (* These are wrappers of the current expr. *)
    | EPartial _ | ERightPartial _ ->
        findAppropriatePipingParent parent ast )
  | None ->
      (* If we get to the root *)
      Some child


let doShiftEnter ~(findParent : bool) (id : id) (ast : ast) (s : state) :
    ast * state =
  let exprToReplace =
    findExpr id ast
    |> Option.andThen ~f:(fun e ->
           if findParent then findAppropriatePipingParent e ast else Some e )
    |> Option.map ~f:extractSubexprFromPartial
  in
  match exprToReplace with
  | None ->
      (ast, s)
  | Some expr ->
      let pipeChild = newB () in
      let newExpr = EPipe (gid (), [expr; pipeChild]) in
      let newAST = replaceExpr (eid expr) ast ~newExpr in
      (newAST, moveToEndOfTarget (eid pipeChild) newAST s)


let updateFromACItem
    (entry : fluidAutocompleteItem)
    (ti : tokenInfo)
    (ast : ast)
    (s : state)
    (key : K.key) : ast * state =
  let id = Token.tid ti.token in
  let newExpr, offset = acToExpr entry in
  let oldExpr = findExpr id ast in
  let parent = findParent id ast in
  let newAST, offset =
    match (ti.token, oldExpr, parent, newExpr) with
    (* since patterns have no partial but commit as variables
     * automatically, allow intermediate variables to
     * be autocompletable to other expressions *)
    | (TPatternBlank (mID, pID) | TPatternVariable (mID, pID, _)), _, _, _ ->
        let newPat, acOffset = acToPattern entry in
        let newAST = replacePattern ~newPat mID pID ast in
        (newAST, acOffset)
    | ( (TPartial _ | TRightPartial _)
      , Some
          ( (ERightPartial (_, _, subExpr) | EPartial (_, _, subExpr)) as
          oldExpr )
      , _
      , _ )
      when entry = FACKeyword KPipe ->
        (* The pipe operator is intended to be roughly "line-based", which
         * means tht instead of tying this to the smallest expression (which is
         * within the partial) we go back and figure out the "line", which is
         * to say the largest expression that doesn't break a line. *)
        let newAST =
          let exprToReplace =
            findAppropriatePipingParent oldExpr ast
            |> Option.map ~f:extractSubexprFromPartial
          in
          match exprToReplace with
          | None ->
              let newExpr = EPipe (gid (), [subExpr; newB ()]) in
              replaceExpr (eid oldExpr) ast ~newExpr
          | Some expr when expr = subExpr ->
              let newExpr = EPipe (gid (), [subExpr; newB ()]) in
              replaceExpr (eid oldExpr) ast ~newExpr
          | Some expr ->
              let expr = replaceExpr (eid oldExpr) expr ~newExpr:subExpr in
              let newExpr = EPipe (gid (), [expr; newB ()]) in
              replaceExpr (eid expr) ast ~newExpr
        in
        let tokens = toTokens s newAST in
        let nextBlank = getNextBlankPos s.newPos tokens in
        (newAST, nextBlank - ti.startPos)
    | TPartial _, _, Some (EPipe _), EBinOp (bID, name, _, rhs, str) ->
        let newExpr = EBinOp (bID, name, EPipeTarget (gid ()), rhs, str) in
        let offset = String.length name + 1 in
        let newAST = replaceExpr ~newExpr id ast in
        (newAST, offset)
    | TPartial _, Some _, Some (EPipe _), EFnCall (fnID, name, _ :: args, str)
      ->
        let newExpr =
          EFnCall (fnID, name, EPipeTarget (gid ()) :: args, str)
        in
        let offset = String.length name + 1 in
        let newAST = replacePartialWithArguments ~newExpr id s ast in
        (newAST, offset)
    | ( TPartial _
      , Some (EPartial (_, _, EBinOp (_, _, lhs, rhs, _)))
      , _
      , EBinOp (bID, name, _, _, str) ) ->
        let newExpr = EBinOp (bID, name, lhs, rhs, str) in
        let newAST = replaceExpr ~newExpr id ast in
        (newAST, String.length name)
    | TPartial _, _, _, _ ->
        let newAST = replacePartialWithArguments ~newExpr id s ast in
        (newAST, offset)
    | ( TRightPartial _
      , Some (ERightPartial (_, _, oldExpr))
      , _
      , EBinOp (bID, name, _, rhs, str) ) ->
        let newExpr = EBinOp (bID, name, oldExpr, rhs, str) in
        let newAST = replaceExpr ~newExpr id ast in
        (newAST, String.length name)
    | ( TFieldName _
      , Some (EFieldAccess (faID, labelid, expr, _))
      , _
      , EFieldAccess (_, _, _, newname) ) ->
        let newExpr = EFieldAccess (faID, labelid, expr, newname) in
        let newAST = replaceExpr ~newExpr id ast in
        (newAST, offset)
    | _, _, _, _ ->
        let newAST = replaceExpr ~newExpr id ast in
        (newAST, offset)
  in
  (newAST, acMoveBasedOnKey key ti.startPos offset s newAST)


let acEnter (ti : tokenInfo) (ast : ast) (s : state) (key : K.key) :
    ast * state =
  let s = recordAction ~ti "acEnter" s in
  match AC.highlighted s.ac with
  | None ->
    ( match ti.token with
    | TPatternVariable _ ->
        (ast, moveToNextBlank ~pos:s.newPos ast s)
    | _ ->
        (ast, s) )
  | Some entry ->
      updateFromACItem entry ti ast s key


let acClick
    (entry : fluidAutocompleteItem) (ti : tokenInfo) (ast : ast) (s : state) =
  updateFromACItem entry ti ast s K.Enter


let commitIfValid (newPos : int) (ti : tokenInfo) ((ast, s) : ast * fluidState)
    : ast =
  let highlightedText = s.ac |> AC.highlighted |> Option.map ~f:AC.asName in
  let isInside = newPos >= ti.startPos && newPos <= ti.endPos in
  (* TODO: if we can't move off because it's the start/end etc of the ast, we
   * may want to commit anyway. *)
  if (not isInside) && Some (Token.toText ti.token) = highlightedText
  then
    let newAST, _ = acEnter ti ast s K.Enter in
    newAST
  else ast


let acMaybeCommit (newPos : int) (ast : ast) (s : fluidState) : ast =
  match s.ac.query with
  | Some (_, ti) ->
      commitIfValid newPos ti (ast, s)
  | None ->
      ast


let acCompleteField (ti : tokenInfo) (ast : ast) (s : state) : ast * state =
  let s = recordAction ~ti "acCompleteField" s in
  match AC.highlighted s.ac with
  | None ->
      (ast, s)
  | Some entry ->
      let newExpr, length = acToExpr entry in
      let newExpr = EFieldAccess (gid (), newExpr, gid (), "") in
      let length = length + 1 in
      let newState = moveTo (ti.startPos + length) (acClear s) in
      let newAST = replaceExpr ~newExpr (Token.tid ti.token) ast in
      (newAST, newState)


(* -------------------- *)
(* Code entering/interaction *)
(* -------------------- *)

type newPosition =
  | RightOne
  | RightTwo
  | LeftOne
  | LeftThree
  | MoveToStart
  | MoveToTokenEnd of id * (* offset *) int
  | SamePlace
  | TwoAfterEnd
  | Exactly of int

let adjustPosForReflow
    ~state
    (newAST : fluidExpr)
    (oldTI : tokenInfo)
    (oldPos : int)
    (adjustment : newPosition) : int =
  (* Reflow refers to adjusting layout for to prevent overly long lines. Any
   * character change can cause that line to be too long (and so it will
   * reflow) or no longer too long (and so it will un-reflow).
   *
   * We need to find where the cursor should be in the new AST, given the old
   * position, the old token it was in, and the new AST. We do this by finding
   * the old token in the new token stream, and then doing the appropriate
   * adjustment. There are definitely places this won't work, but I haven't
   * found them yet. *)
  let newTokens = toTokens state newAST in
  let newTI =
    List.find newTokens ~f:(fun x -> Token.matches oldTI.token x.token)
  in
  let diff =
    match newTI with
    | Some newTI ->
        newTI.startPos - oldTI.startPos
    | None ->
        0
  in
  let newPos = oldPos + diff in
  match (adjustment, newTI) with
  | SamePlace, _ ->
      newPos
  | RightOne, _ ->
      if FluidToken.isBlank oldTI.token
      then oldTI.startPos + diff + 1
      else newPos + 1
  | RightTwo, _ ->
      if FluidToken.isBlank oldTI.token
      then oldTI.startPos + diff + 2
      else newPos + 2
  | LeftOne, Some newTI ->
      if Token.isAtom newTI.token
      then newTI.startPos
      else if newTI.endPos < newPos
      then newTI.endPos
      else newPos - 1
  | LeftOne, None ->
      let newPos = newPos - 1 in
      max 0 newPos
  | LeftThree, Some newTI ->
      let newPos = min newPos newTI.endPos in
      let newPos = newPos - 3 in
      max 0 newPos
  | LeftThree, None ->
      let newPos = newPos - 3 in
      max 0 newPos
  | Exactly pos, _ ->
      pos
  | MoveToTokenEnd (id, offset), _ ->
      newTokens
      |> List.reverse
      |> List.find ~f:(fun x -> Token.tid x.token = id)
      |> Option.map ~f:(fun ti ->
             if FluidToken.isBlank ti.token
             then ti.startPos
             else ti.endPos + offset )
      |> recoverOpt "didn't find expected token in MoveToToken" ~default:newPos
  | MoveToStart, Some newTI ->
      newTI.startPos
  | MoveToStart, None ->
      oldTI.startPos
  | TwoAfterEnd, None ->
      oldTI.endPos + 2
  | TwoAfterEnd, Some newTI ->
      newTI.endPos + 2


let doBackspace ~(pos : int) (ti : tokenInfo) (ast : ast) (s : state) :
    ast * state =
  let s = recordAction ~pos ~ti "doBackspace" s in
  let offset =
    match ti.token with
    | TPatternString _ | TString _ | TStringMLStart _ ->
        pos - ti.startPos - 2
    | TStringMLMiddle (_, _, strOffset, _) | TStringMLEnd (_, _, strOffset, _)
      ->
        pos - ti.startPos - 1 + strOffset
    | TFnVersion (_, partialName, _, _) ->
        (* Did this because we combine TFVersion and TFName into one partial so we need to get the startPos of the partial name *)
        let startPos = ti.endPos - String.length partialName in
        pos - startPos - 1
    | _ ->
        pos - ti.startPos - 1
  in
  let newID = gid () in
  let newAST, newPosition =
    match ti.token with
    | TIfThenKeyword _ | TIfElseKeyword _ | TLambdaArrow _ | TMatchSep _ ->
        (ast, MoveToStart)
    | TIfKeyword _ | TLetKeyword _ | TLambdaSymbol _ | TMatchKeyword _ ->
        let newAST = removeEmptyExpr (Token.tid ti.token) ast in
        if newAST = ast then (ast, SamePlace) else (newAST, MoveToStart)
    | TString (id, "") ->
        (replaceExpr id ~newExpr:(EBlank newID) ast, LeftOne)
    | TPatternString (mID, id, "") ->
        (replacePattern mID id ~newPat:(FPBlank (mID, newID)) ast, LeftOne)
    | TLambdaSep (id, idx) ->
        (removeLambdaSepToken id ast idx, LeftOne)
    | TListSep (id, idx) ->
        (removeListSepToken id ast idx, LeftOne)
    | (TRecordOpen id | TListOpen id) when exprIsEmpty id ast ->
        (replaceExpr id ~newExpr:(EBlank newID) ast, LeftOne)
    | TRecordField (id, _, i, "") when pos = ti.startPos ->
        (removeRecordField id i ast, LeftThree)
    | TPatternBlank (mID, id) when pos = ti.startPos ->
        (removePatternRow mID id ast, LeftThree)
    | TBlank _
    | TPlaceholder _
    | TIndent _
    | TLetAssignment _
    | TListClose _
    | TListOpen _
    | TRecordOpen _
    | TRecordClose _
    | TRecordSep _
    | TSep _
    | TParenOpen _
    | TParenClose _
    | TPatternBlank _
    | TPartialGhost _ ->
        (ast, LeftOne)
    | TNewline _ ->
        (ast, Exactly ti.startPos)
    | TFieldOp id ->
        (removeField id ast, LeftOne)
    | TFloatPoint id ->
        (removePointFromFloat id ast, LeftOne)
    | TPatternFloatPoint (mID, id) ->
        (removePatternPointFromFloat mID id ast, LeftOne)
    | TConstructorName (id, str)
    (* str is the partialName: *)
    | TFnName (id, str, _, _, _)
    | TFnVersion (id, str, _, _) ->
        let f str = removeCharAt str offset in
        (replaceWithPartial (f str) id ast, LeftOne)
    | TRightPartial (_, str) when String.length str = 1 ->
        let ast, targetID = deleteRightPartial ti ast in
        (ast, MoveToTokenEnd (targetID, 0))
    | TPartial (_, str) when String.length str = 1 ->
        let newAST, newState = deletePartial ti ast s in
        (newAST, Exactly newState.newPos)
    | TBinOp (_, str) when String.length str = 1 ->
        let ast, targetID = deleteBinOp ti ast in
        (ast, MoveToTokenEnd (targetID, 0))
    | TStringMLEnd (id, thisStr, strOffset, _)
      when String.length thisStr = 1 && offset = strOffset ->
        let f str = removeCharAt str offset in
        let newAST = replaceStringToken ~f ti.token ast in
        (newAST, MoveToTokenEnd (id, -1) (* quote *))
    | TString _
    | TStringMLStart _
    | TStringMLMiddle _
    | TStringMLEnd _
    | TPatternString _
    | TRecordField _
    | TInteger _
    | TTrue _
    | TFalse _
    | TPatternTrue _
    | TPatternFalse _
    | TNullToken _
    | TVariable _
    | TFieldName _
    | TLetLHS _
    | TPatternInteger _
    | TPatternNullToken _
    | TPatternVariable _
    | TRightPartial _
    | TPartial _
    | TBinOp _
    | TLambdaVar _ ->
        let f str = removeCharAt str offset in
        (replaceStringToken ~f ti.token ast, LeftOne)
    | TPatternFloatWhole (mID, id, str) ->
        let str = removeCharAt str offset in
        (replacePatternFloatWhole str mID id ast, LeftOne)
    | TPatternFloatFraction (mID, id, str) ->
        let str = removeCharAt str offset in
        (replacePatternFloatFraction str mID id ast, LeftOne)
    | TFloatWhole (id, str) ->
        let str = removeCharAt str offset in
        (replaceFloatWhole str id ast, LeftOne)
    | TFloatFraction (id, str) ->
        let str = removeCharAt str offset in
        (replaceFloatFraction str id ast, LeftOne)
    | TPatternConstructorName (mID, id, str) ->
        let f str = removeCharAt str offset in
        (replacePatternWithPartial (f str) mID id ast, LeftOne)
    | TPipe (id, i, _) ->
        let newPosition =
          match getTokensAtPosition ~pos:ti.startPos (toTokens s ast) with
          | Some leftTI, _, _ ->
              let newState = doLeft ~pos:ti.startPos leftTI s in
              Exactly newState.newPos
          | _ ->
              recover
                "TPipe should never occur on first line of AST"
                ti
                SamePlace
        in
        (removePipe id ast i, newPosition)
  in
  let newPos = adjustPosForReflow ~state:s newAST ti pos newPosition in
  (newAST, {s with newPos})


let doDelete ~(pos : int) (ti : tokenInfo) (ast : ast) (s : state) :
    ast * state =
  let s = recordAction ~pos ~ti "doDelete" s in
  let left s = moveOneLeft pos s in
  let offset =
    match ti.token with
    | TFnVersion (_, partialName, _, _) ->
        (* Did this because we combine TFVersion and TFName into one partial so we need to get the startPos of the partial name *)
        let startPos = ti.endPos - String.length partialName in
        pos - startPos
    | _ ->
        pos - ti.startPos
  in
  let newID = gid () in
  let f str = removeCharAt str offset in
  match ti.token with
  | TIfThenKeyword _ | TIfElseKeyword _ | TLambdaArrow _ | TMatchSep _ ->
      (ast, s)
  | TIfKeyword _ | TLetKeyword _ | TLambdaSymbol _ | TMatchKeyword _ ->
      (removeEmptyExpr (Token.tid ti.token) ast, s)
  | (TListOpen id | TRecordOpen id) when exprIsEmpty id ast ->
      (replaceExpr id ~newExpr:(newB ()) ast, s)
  | TLambdaSep (id, idx) ->
      (removeLambdaSepToken id ast idx, s)
  | TListSep (id, idx) ->
      (removeListSepToken id ast idx, s)
  | TBlank _
  | TPlaceholder _
  | TIndent _
  | TLetAssignment _
  | TListClose _
  | TListOpen _
  | TNewline _
  | TRecordClose _
  | TRecordOpen _
  | TRecordSep _
  | TSep _
  | TParenOpen _
  | TParenClose _
  | TPartialGhost _ ->
      (ast, s)
  | TConstructorName (id, str)
  (* str is the partialName: *)
  | TFnName (id, str, _, _, _)
  | TFnVersion (id, str, _, _) ->
      let f str = removeCharAt str offset in
      (replaceWithPartial (f str) id ast, s)
  | TFieldOp id ->
      (removeField id ast, s)
  | TString (id, str) ->
      let target s =
        (* if we're in front of the quotes vs within it *)
        if offset == 0 then s else left s
      in
      if str = ""
      then (ast |> replaceExpr id ~newExpr:(EBlank newID), target s)
      else
        let str = removeCharAt str (offset - 1) in
        (replaceExpr id ~newExpr:(EString (newID, str)) ast, s)
  | TStringMLStart (id, _, _, str) ->
      let str = removeCharAt str (offset - 1) in
      (replaceExpr id ~newExpr:(EString (newID, str)) ast, s)
  | TStringMLMiddle (id, _, strOffset, str) ->
      let offset = offset + strOffset in
      let str = removeCharAt str offset in
      (replaceExpr id ~newExpr:(EString (newID, str)) ast, s)
  | TStringMLEnd (id, endStr, strOffset, _) ->
      let f str = removeCharAt str (offset + strOffset) in
      let newAST = replaceStringToken ~f ti.token ast in
      let newState =
        if String.length endStr = 1 && offset = 0
        then
          let moved = moveToEndOfTarget id newAST s in
          {moved with newPos = moved.newPos - 1 (* quote *)}
        else s
      in
      (newAST, newState)
  | TPatternString (mID, id, str) ->
      let target s =
        (* if we're in front of the quotes vs within it *)
        if offset == 0 then s else left s
      in
      if str = ""
      then
        (ast |> replacePattern mID id ~newPat:(FPBlank (mID, newID)), target s)
      else
        let str = removeCharAt str (offset - 1) in
        (replacePattern mID id ~newPat:(FPString (mID, newID, str)) ast, s)
  | TRightPartial (_, str) when String.length str = 1 ->
      let ast, targetID = deleteRightPartial ti ast in
      (ast, moveToEndOfTarget targetID ast s)
  | TPartial (_, str) when String.length str = 1 ->
      deletePartial ti ast s
  | TBinOp (_, str) when String.length str = 1 ->
      let ast, targetID = deleteBinOp ti ast in
      (ast, moveToEndOfTarget targetID ast s)
  | TRecordField _
  | TInteger _
  | TPatternInteger _
  | TTrue _
  | TFalse _
  | TNullToken _
  | TVariable _
  | TPartial _
  | TRightPartial _
  | TFieldName _
  | TLetLHS _
  | TPatternNullToken _
  | TPatternTrue _
  | TPatternFalse _
  | TPatternVariable _
  | TBinOp _
  | TLambdaVar _ ->
      (replaceStringToken ~f ti.token ast, s)
  | TFloatPoint id ->
      (removePointFromFloat id ast, s)
  | TFloatWhole (id, str) ->
      (replaceFloatWhole (f str) id ast, s)
  | TFloatFraction (id, str) ->
      (replaceFloatFraction (f str) id ast, s)
  | TPatternFloatPoint (mID, id) ->
      (removePatternPointFromFloat mID id ast, s)
  | TPatternFloatFraction (mID, id, str) ->
      (replacePatternFloatFraction (f str) mID id ast, s)
  | TPatternFloatWhole (mID, id, str) ->
      (replacePatternFloatWhole (f str) mID id ast, s)
  | TPatternConstructorName (mID, id, str) ->
      let f str = removeCharAt str offset in
      (replacePatternWithPartial (f str) mID id ast, s)
  | TPatternBlank _ ->
      (ast, s)
  | TPipe (id, i, length) ->
      let newAST = removePipe id ast i in
      let s =
        (* index goes from zero and doesn't include first element, while length
         * does. So + 2 correct for both those *)
        if i + 2 = length
        then
          (* when deleting the last element, go to the end of the previous element *)
          match getTokensAtPosition ~pos:ti.startPos (toTokens s ast) with
          | Some leftTI, _, _ ->
              doLeft ~pos:ti.startPos leftTI s
          | _ ->
              recover "TPipe should never occur on first line of AST" ti s
        else s
      in
      (newAST, s)


let doInsert' ~pos (letter : char) (ti : tokenInfo) (ast : ast) (s : state) :
    ast * state =
  let s = recordAction ~ti ~pos "doInsert" s in
  let s = {s with upDownCol = None} in
  let letterStr = String.fromChar letter in
  let offset =
    match ti.token with
    | TString _ | TPatternString _ | TStringMLStart (_, _, _, _) ->
        (* account for the quote *)
        pos - ti.startPos - 1
    | TStringMLMiddle (_, _, strOffset, _) | TStringMLEnd (_, _, strOffset, _)
      ->
        (* no quote here, unlike TStringMLStart *)
        pos - ti.startPos + strOffset
    | _ ->
        pos - ti.startPos
  in
  let f str = String.insertAt ~index:offset ~insert:letterStr str in
  let newID = gid () in
  let lambdaArgs ti =
    let placeholderName =
      match ti.token with
      | TPlaceholder ((name, _), _) ->
          Some name
      | _ ->
          None
    in
    let fnname =
      let id = FluidToken.tid ti.token in
      match findParent id ast with
      | Some (EFnCall (_, name, _, _)) ->
          Some name
      | _ ->
          None
    in
    s.ac.functions
    |> List.find ~f:(fun f -> Some f.fnName = fnname)
    |> Option.andThen ~f:(fun fn ->
           List.find
             ~f:(fun {paramName; _} -> Some paramName = placeholderName)
             fn.fnParameters )
    |> Option.map ~f:(fun p -> p.paramBlock_args)
    |> Option.withDefault ~default:[""]
    |> List.map ~f:(fun str -> (gid (), str))
  in
  let newExpr =
    if letter = '"'
    then EString (newID, "")
    else if letter = '['
    then EList (newID, [])
    else if letter = '{'
    then ERecord (newID, [])
    else if letter = '\\'
    then ELambda (newID, lambdaArgs ti, EBlank (gid ()))
    else if letter = ','
    then EBlank newID (* new separators *)
    else if isNumber letterStr
    then EInteger (newID, letterStr |> coerceStringTo63BitInt)
    else EPartial (newID, letterStr, EBlank (gid ()))
  in
  let newAST, newPosition =
    match ti.token with
    | (TFieldName (id, _, _) | TVariable (id, _))
      when pos = ti.endPos && letter = '.' ->
        let fieldID = gid () in
        (exprToFieldAccess id fieldID ast, RightOne)
    (* Dont add space to blanks *)
    | ti when FluidToken.isBlank ti && letterStr == " " ->
        (ast, SamePlace)
    (* replace blank *)
    | TBlank id | TPlaceholder (_, id) ->
        (replaceExpr id ~newExpr ast, RightOne)
    (* lists *)
    | TListOpen id when letter = ',' ->
        (insertInList ~index:0 id ~newExpr:(newB ()) ast, SamePlace)
    | TListOpen id ->
        (insertInList ~index:0 id ~newExpr ast, RightOne)
    (* lambda *)
    | TLambdaSymbol id when letter = ',' ->
        (insertLambdaVar ~index:0 id ~name:"" ast, SamePlace)
    | TLambdaVar (id, _, index, _) when letter = ',' ->
        (insertLambdaVar ~index:(index + 1) id ~name:"" ast, TwoAfterEnd)
    (* Ignore invalid situations *)
    | (TString _ | TPatternString _ | TStringMLStart _) when offset < 0 ->
        (ast, SamePlace)
    | TInteger _
    | TPatternInteger _
    | TFloatFraction _
    | TFloatWhole _
    | TPatternFloatWhole _
    | TPatternFloatFraction _
      when not (isNumber letterStr) ->
        (ast, SamePlace)
    | (TInteger _ | TPatternInteger _ | TFloatWhole _ | TPatternFloatWhole _)
      when '0' = letter && offset = 0 ->
        (ast, SamePlace)
    | TVariable _
    | TPatternVariable _
    | TLetLHS _
    | TFieldName _
    | TLambdaVar _
    | TRecordField _
      when not (isIdentifierChar letterStr) ->
        (ast, SamePlace)
    | TVariable _
    | TPatternVariable _
    | TLetLHS _
    | TFieldName _
    | TLambdaVar _
    | TRecordField _
      when isNumber letterStr && (offset = 0 || FluidToken.isBlank ti.token) ->
        (ast, SamePlace)
    | (TFnVersion _ | TFnName _) when not (isFnNameChar letterStr) ->
        (ast, SamePlace)
    (* Do the insert *)
    | (TString (_, str) | TStringMLEnd (_, str, _, _))
      when pos = ti.endPos - 1 && String.length str = 40 ->
        (* Strings with end quotes *)
        let s = recordAction ~pos ~ti "string to mlstring" s in
        (* Inserting at the end of an multi-line segment goes to next segment *)
        let newAST = replaceStringToken ~f ti.token ast in
        let newState = moveToNextNonWhitespaceToken ~pos newAST s in
        (newAST, Exactly (newState.newPos + 1))
    | (TStringMLStart (_, str, _, _) | TStringMLMiddle (_, str, _, _))
      when pos = ti.endPos && String.length str = 40 ->
        (* Strings without end quotes *)
        let s = recordAction ~pos ~ti "extend multiline string" s in
        (* Inserting at the end of an multi-line segment goes to next segment *)
        let newAST = replaceStringToken ~f ti.token ast in
        let newState = moveToNextNonWhitespaceToken ~pos newAST s in
        (newAST, Exactly (newState.newPos + 1))
    | TRecordField _
    | TFieldName _
    | TVariable _
    | TPartial _
    | TRightPartial _
    | TString _
    | TStringMLStart _
    | TStringMLMiddle _
    | TStringMLEnd _
    | TPatternString _
    | TLetLHS _
    | TTrue _
    | TFalse _
    | TPatternTrue _
    | TPatternFalse _
    | TNullToken _
    | TPatternNullToken _
    | TPatternVariable _
    | TBinOp _
    | TLambdaVar _ ->
        (replaceStringToken ~f ti.token ast, RightOne)
    | TPatternInteger (_, _, i) | TInteger (_, i) ->
        let newLength = f i |> coerceStringTo63BitInt |> String.length in
        let move = if newLength > offset then RightOne else SamePlace in
        (replaceStringToken ~f ti.token ast, move)
    | TFloatWhole (id, str) ->
        (replaceFloatWhole (f str) id ast, RightOne)
    | TFloatFraction (id, str) ->
        (replaceFloatFraction (f str) id ast, RightOne)
    | TFloatPoint id ->
        (insertAtFrontOfFloatFraction letterStr id ast, RightOne)
    | TPatternFloatWhole (mID, id, str) ->
        (replacePatternFloatWhole (f str) mID id ast, RightOne)
    | TPatternFloatFraction (mID, id, str) ->
        (replacePatternFloatFraction (f str) mID id ast, RightOne)
    | TPatternFloatPoint (mID, id) ->
        (insertAtFrontOfPatternFloatFraction letterStr mID id ast, RightOne)
    | TPatternConstructorName _ ->
        (ast, SamePlace)
    | TPatternBlank (mID, pID) ->
        let newPat =
          if letter = '"'
          then FPString (mID, newID, "")
          else if isNumber letterStr
          then FPInteger (mID, newID, letterStr |> coerceStringTo63BitInt)
          else FPVariable (mID, newID, letterStr)
        in
        (replacePattern mID pID ~newPat ast, RightOne)
    (* do nothing *)
    | TNewline _
    | TIfKeyword _
    | TIfThenKeyword _
    | TIfElseKeyword _
    | TFieldOp _
    | TFnName _
    | TFnVersion _
    | TLetKeyword _
    | TLetAssignment _
    | TSep _
    | TListClose _
    | TListSep _
    | TIndent _
    | TRecordOpen _
    | TRecordClose _
    | TRecordSep _
    | TPipe _
    | TLambdaSymbol _
    | TLambdaArrow _
    | TConstructorName _
    | TLambdaSep _
    | TMatchSep _
    | TMatchKeyword _
    | TPartialGhost _
    | TParenOpen _
    | TParenClose _ ->
        (ast, SamePlace)
  in
  let newPos = adjustPosForReflow ~state:s newAST ti pos newPosition in
  (newAST, {s with newPos})


let doInsert
    ~pos (letter : char option) (ti : tokenInfo) (ast : ast) (s : state) :
    ast * state =
  match letter with
  | None ->
      (ast, s)
  | Some letter ->
      doInsert' ~pos letter ti ast s


let maybeOpenCmd (m : Types.model) : Types.modification =
  let getCurrentToken tokens =
    let _, mCurrent, _ = getTokensAtPosition tokens ~pos:m.fluidState.newPos in
    mCurrent
  in
  Toplevel.selected m
  |> Option.andThen ~f:(fun tl ->
         TL.rootExpr tl
         |> Option.andThen ~f:(fun ast -> Some (fromExpr m.fluidState ast))
         |> Option.andThen ~f:(fun ast -> Some (toTokens m.fluidState ast))
         |> Option.withDefault ~default:[]
         |> getCurrentToken
         |> Option.andThen ~f:(fun ti ->
                Some (FluidCommandsShow (TL.id tl, ti.token)) ) )
  |> Option.withDefault ~default:NoChange


let orderRangeFromSmallToBig ((rangeBegin, rangeEnd) : int * int) : int * int =
  if rangeBegin > rangeEnd
  then (rangeEnd, rangeBegin)
  else (rangeBegin, rangeEnd)


(* Always returns a selection represented as two ints with the smaller int first.
   The numbers are identical if there is no selection. *)
let fluidGetSelectionRange (s : fluidState) : int * int =
  match s.selectionStart with
  | Some beginIdx when beginIdx < s.newPos ->
      (beginIdx, s.newPos)
  | Some endIdx ->
      (s.newPos, endIdx)
  | None ->
      (s.newPos, s.newPos)


let fluidGetCollapsedSelectionStart (s : fluidState) : int =
  fluidGetSelectionRange s |> orderRangeFromSmallToBig |> Tuple2.first


let fluidGetOptionalSelectionRange (s : fluidState) : (int * int) option =
  let endIdx = s.newPos in
  match s.selectionStart with
  | Some beginIdx ->
      Some (beginIdx, endIdx)
  | None ->
      None


let tokensInRange selStartPos selEndPos ~state ast : fluidTokenInfo list =
  toTokens state ast
  (* this condition is a little flaky, sometimes selects wrong tokens *)
  |> List.filter ~f:(fun t ->
         (* selectionStart within token *)
         (t.startPos <= selStartPos && selStartPos < t.endPos)
         (* selectionEnd within token *)
         || (t.startPos < selEndPos && selEndPos <= t.endPos)
         (* tokenStart within selection  *)
         || (selStartPos <= t.startPos && t.startPos < selEndPos)
         (* tokenEnd within selection  *)
         || (selStartPos < t.endPos && t.endPos <= selEndPos) )


let getTopmostSelectionID startPos endPos ~state ast : id option =
  let asExpr = toExpr ast in
  (* TODO: if there's multiple topmost IDs, return parent of those IDs *)
  tokensInRange startPos endPos ~state ast
  |> List.filter ~f:(fun ti -> not (Token.isNewline ti.token))
  |> List.foldl ~init:(None, 0) ~f:(fun ti (topmostID, topmostDepth) ->
         let curID = Token.parentExprID ti.token in
         let curDepth = AST.ancestors curID asExpr |> List.length in
         if (* check if current token is higher in the AST than the last token,
             * or if there's no topmost ID yet *)
            (curDepth < topmostDepth || topmostID = None)
            (* account for tokens that don't have ancestors (depth = 0)
             * but are not the topmost expression in the AST *)
            && not (curDepth = 0 && findExpr curID ast != Some ast)
         then (Some curID, curDepth)
         else (topmostID, topmostDepth) )
  |> Tuple2.first


let rec updateKey ?(recursing = false) (key : K.key) (ast : ast) (s : state) :
    ast * state =
  let pos = s.newPos in
  let keyChar = K.toChar key in
  let tokens = toTokens s ast in
  (* These might be the same token *)
  let toTheLeft, toTheRight, mNext = getNeighbours ~pos tokens in
  let onEdge =
    match (toTheLeft, toTheRight) with
    | L (lt, lti), R (rt, rti) ->
        (lt, lti) <> (rt, rti)
    | _ ->
        true
  in
  (* This expresses whether or not the expression to the left of
   * the insert should be wrapped in a binary operator, and determines
   * that face based on the _next_ token *)
  let wrappableInBinop rightNeighbour =
    match rightNeighbour with
    | L _ ->
        (* This function is only defined in terms of right + no lookahead, so say false if we were accidentally passed an `L` *)
        false
    | No ->
        (* Assume that if we're in a blank and there's nothing to our
         * right then we must be in an expression blank that can
         * be safely wrapped *)
        true
    | R (token, _) ->
      (* This almost certainly doesn't catch all cases,
         * if you find a bug please add a case + test *)
      ( match token with
      | TLetLHS _
      | TLetAssignment _
      | TFieldName _
      | TRecordField _
      | TRecordSep _
      | TLambdaSep _
      | TLambdaArrow _
      | TLambdaVar _ ->
          false
      | _ ->
          true )
  in
  let infixKeys =
    [ K.Plus
    ; K.Percent
    ; K.Minus
    ; K.Multiply
    ; K.ForwardSlash
    ; K.LessThan
    ; K.GreaterThan
    ; K.Ampersand
    ; K.ExclamationMark
    ; K.Caret
    ; K.Equals
    ; K.Pipe ]
  in
  let keyIsInfix = List.member ~value:key infixKeys in
  (* TODO: When changing TVariable and TFieldName and probably TFnName we
     * should convert them to a partial which retains the old object *)
  let newAST, newState =
    (* This match drives a big chunk of the change operations, but is
     * inconsistent about whether it looks left/right and also about what
     * conditions it applies to each of the tokens.
     *
     * The largest inconsistency is whether or not the case expresses "in this
     * exact case, do this exact thing" or "in this very general case, do this
     * thing". The mixing and matching of these two means the cases are very
     * sensitive to ordering. If you're adding a case that's sensitive to
     * ordering ADD A TEST, even if it's otherwise redundant from a product
     * POV. *)
    match (key, toTheLeft, toTheRight) with
    (* Moving through a lambda arrow with '->' *)
    | K.Minus, L (TLambdaVar _, _), R (TLambdaArrow _, ti) ->
        (ast, moveOneRight (ti.startPos + 1) s)
    | K.Minus, L (TLambdaArrow _, _), R (TLambdaArrow _, ti)
      when pos = ti.startPos + 1 ->
        (ast, moveOneRight (ti.startPos + 1) s)
    | K.GreaterThan, L (TLambdaArrow _, _), R (TLambdaArrow _, ti)
      when pos = ti.startPos + 2 ->
        (ast, moveToNextNonWhitespaceToken ~pos ast s)
    (* Deleting *)
    | K.Backspace, L (TPatternString _, ti), _
    | K.Backspace, L (TString _, ti), _
      when pos = ti.endPos ->
        (* Backspace should move into a string, not delete it *)
        (ast, moveOneLeft pos s)
    | K.Backspace, _, R (TRecordField (_, _, _, ""), _)
      when Option.isSome s.selectionStart ->
        deleteSelection ~state:s ~ast
    | K.Backspace, _, R (TRecordField (_, _, _, ""), ti) ->
        doBackspace ~pos ti ast s
    | K.Backspace, _, R (TPatternBlank (_, _), _)
      when Option.isSome s.selectionStart ->
        deleteSelection ~state:s ~ast
    | K.Backspace, _, R (TPatternBlank (_, _), ti) ->
        doBackspace ~pos ti ast s
    | (K.Delete, _, _ | K.Backspace, _, _) when Option.isSome s.selectionStart
      ->
        deleteSelection ~state:s ~ast
    | K.Backspace, L (_, ti), _ ->
        doBackspace ~pos ti ast s
    | K.Delete, _, R (_, ti) ->
        doDelete ~pos ti ast s
    (* Autocomplete menu *)
    (* Note that these are spelt out explicitly on purpose, else they'll
     * trigger on the wrong element sometimes. *)
    | K.Escape, L (_, ti), _ when isAutocompleting ti s ->
        (ast, acClear s)
    | K.Escape, _, R (_, ti) when isAutocompleting ti s ->
        (ast, acClear s)
    | K.Up, _, R (_, ti) when isAutocompleting ti s ->
        (ast, acMoveUp s)
    | K.Up, L (_, ti), _ when isAutocompleting ti s ->
        (ast, acMoveUp s)
    | K.Down, _, R (_, ti) when isAutocompleting ti s ->
        (ast, acMoveDown s)
    | K.Down, L (_, ti), _ when isAutocompleting ti s ->
        (ast, acMoveDown s)
    (* Autocomplete finish *)
    | _, L (_, ti), _
      when isAutocompleting ti s
           && [K.Enter; K.Tab; K.ShiftTab; K.Space] |> List.member ~value:key
      ->
        acEnter ti ast s key
    | _, _, R (_, ti)
      when isAutocompleting ti s
           && [K.Enter; K.Tab; K.ShiftTab; K.Space] |> List.member ~value:key
      ->
        acEnter ti ast s key
    (* When we type a letter/number after an infix operator, complete and
     * then enter the number/letter. *)
    | K.Number _, L (TRightPartial (_, _), ti), _
    | K.Letter _, L (TRightPartial (_, _), ti), _
      when onEdge ->
        let ast, s = acEnter ti ast s K.Tab in
        getLeftTokenAt s.newPos (toTokens s ast |> List.reverse)
        |> Option.map ~f:(fun ti -> doInsert ~pos:s.newPos keyChar ti ast s)
        |> Option.withDefault ~default:(ast, s)
    | K.ShiftEnter, left, _ ->
        let doPipeline ast s =
          let startPos, endPos = fluidGetSelectionRange s in
          let findParent = startPos = endPos in
          let topmostID = getTopmostSelectionID startPos endPos ~state:s ast in
          Option.map topmostID ~f:(fun id -> doShiftEnter ~findParent id ast s)
          |> Option.withDefault ~default:(ast, s)
        in
        ( match left with
        | L (TPartial _, ti) when Option.is_some (AC.highlighted s.ac) ->
            let ast, s = acEnter ti ast s K.Enter in
            doPipeline ast s
        | _ ->
            doPipeline ast s )
    (* Special autocomplete entries *)
    (* press dot while in a variable entry *)
    | K.Period, L (TPartial _, ti), _
      when Option.map ~f:AC.isVariable (AC.highlighted s.ac) = Some true ->
        acCompleteField ti ast s
    (* Tab to next blank *)
    | K.Tab, _, R (_, _) | K.Tab, L (_, _), _ ->
        (ast, moveToNextBlank ~pos ast s)
    | K.ShiftTab, _, R (_, _) | K.ShiftTab, L (_, _), _ ->
        (ast, moveToPrevBlank ~pos ast s)
    | K.SelectAll, _, R (_, _) | K.SelectAll, L (_, _), _ ->
        (ast, selectAll ~pos ast s)
    (* TODO: press comma while in an expr in a list *)
    (* TODO: press comma while in an expr in a record *)
    (* TODO: press equals when in a let *)
    (* TODO: press colon when in a record field *)
    (* Left/Right movement *)
    | K.Left, L (_, ti), _ ->
        (ast, doLeft ~pos ti s |> acMaybeShow ti)
    | K.Right, _, R (_, ti) ->
        (ast, doRight ~pos ~next:mNext ti s |> acMaybeShow ti)
    | K.GoToStartOfLine, _, R (_, ti) | K.GoToStartOfLine, L (_, ti), _ ->
        (ast, moveToStartOfLine ast ti s)
    | K.GoToEndOfLine, _, R (_, ti) ->
        (ast, moveToEndOfLine ast ti s)
    | K.Up, _, _ ->
        (ast, doUp ~pos ast s)
    | K.Down, _, _ ->
        (ast, doDown ~pos ast s)
    | K.Space, _, R (TSep _, _) ->
        (ast, moveOneRight pos s)
    (* comma - add another of the thing *)
    | K.Comma, L (TListOpen _, toTheLeft), _
    | K.Comma, L (TLambdaSymbol _, toTheLeft), _
    | K.Comma, L (TLambdaVar _, toTheLeft), _
      when onEdge ->
        doInsert ~pos keyChar toTheLeft ast s
    | K.Comma, _, R (TLambdaVar (id, _, index, _), _) when onEdge ->
        (insertLambdaVar ~index id ~name:"" ast, s)
    | K.Comma, L (t, ti), _ ->
        if onEdge
        then (addBlankToList (Token.tid t) ast, moveOneRight ti.endPos s)
        else doInsert ~pos keyChar ti ast s
    (* list-specific insertions *)
    | K.RightCurlyBrace, _, R (TRecordClose _, ti) when pos = ti.endPos - 1 ->
        (* Allow pressing close curly to go over the last curly *)
        (ast, moveOneRight pos s)
    (* Record-specific insertions *)
    | K.Enter, L (TRecordOpen id, _), _ ->
        let newAST = addRecordRowAt 0 id ast in
        (newAST, moveToNextNonWhitespaceToken ~pos newAST s)
    | K.Enter, _, R (TRecordClose id, _) ->
        let newAST = addRecordRowToBack id ast in
        (newAST, moveToNextNonWhitespaceToken ~pos newAST s)
    | K.RightSquareBracket, _, R (TListClose _, ti) when pos = ti.endPos - 1 ->
        (* Allow pressing close square to go over the last square *)
        (ast, moveOneRight pos s)
    (* String-specific insertions *)
    | K.DoubleQuote, _, R (TPatternString _, ti)
    | K.DoubleQuote, _, R (TString _, ti)
    | K.DoubleQuote, _, R (TStringMLEnd _, ti)
      when pos = ti.endPos - 1 ->
        (* Allow pressing quote to go over the last quote *)
        (ast, moveOneRight pos s)
    (* Field access *)
    | K.Period, L (TVariable _, toTheLeft), _
    | K.Period, L (TFieldName _, toTheLeft), _
      when onEdge ->
        doInsert ~pos keyChar toTheLeft ast s
    (* End of line *)
    | K.Enter, _, R (TNewline (Some (id, _, index)), ti) ->
        addEntryBelow id index ast s (doRight ~pos ~next:mNext ti)
    | K.Enter, _, R (TNewline None, ti) ->
        (ast, doRight ~pos ~next:mNext ti s)
    | K.Enter, L (TPipe (id, index, _), _), _ ->
        let newAST, newState = addEntryAbove id (Some index) ast s in
        (newAST, {newState with newPos = newState.newPos + 2})
    | K.Enter, L (TNewline (Some (id, _, index)), _), _ ->
        addEntryAbove id index ast s
    | K.Enter, No, R (t, _) ->
        addEntryAbove (FluidToken.tid t) None ast s
    (* Int to float *)
    | K.Period, L (TInteger (id, _), ti), _ ->
        let offset = pos - ti.startPos in
        (convertIntToFloat offset id ast, moveOneRight pos s)
    | K.Period, L (TPatternInteger (mID, id, _), ti), _ ->
        let offset = pos - ti.startPos in
        (convertPatternIntToFloat offset mID id ast, moveOneRight pos s)
    (* Skipping over specific characters, this must come before the
     * more general binop cases or we lose the jumping behaviour *)
    | K.Equals, _, R (TLetAssignment _, toTheRight) ->
        (ast, moveTo toTheRight.endPos s)
    | K.Colon, _, R (TRecordSep _, toTheRight) ->
        (ast, moveTo toTheRight.endPos s)
    (* Binop specific, all of the specific cases must come before the
     * big general `key, L (_, toTheLeft), _` case.  *)
    | _, L (TPartial _, toTheLeft), _
    | _, L (TRightPartial _, toTheLeft), _
    | _, L (TBinOp _, toTheLeft), _
      when keyIsInfix ->
        doInsert ~pos keyChar toTheLeft ast s
    | _, _, R (TBlank _, toTheRight) when keyIsInfix ->
        doInsert ~pos keyChar toTheRight ast s
    | _, L (_, toTheLeft), _
      when onEdge && keyIsInfix && wrappableInBinop toTheRight ->
        ( convertToBinOp keyChar (Token.tid toTheLeft.token) ast
        , s |> moveTo (pos + 2) )
    (* Rest of Insertions *)
    | _, L (TListOpen _, toTheLeft), R (TListClose _, _) ->
        doInsert ~pos keyChar toTheLeft ast s
    | _, L (_, toTheLeft), _ when Token.isAppendable toTheLeft.token ->
        doInsert ~pos keyChar toTheLeft ast s
    | _, _, R (TListOpen _, _) ->
        (ast, s)
    | _, _, R (_, toTheRight) ->
        doInsert ~pos keyChar toTheRight ast s
    | _ ->
        (* Unknown *)
        (ast, report ("Unknown action: " ^ K.toName key) s)
  in
  let newAST, newState =
    (* This is a hack to make Enter create a new entry in matches and pipes
     * at the end of an AST. Matches/Pipes generate newlines at the end of
     * the canvas: we don't want those newlines to appear in editor, however,
     * we also can't get rid of them because it's a significant challenge to
     * know what to do in those cases without that information. So instead, we
     * allow them to be created and deal with the consequences.
     *
     * They don't appear in the browser, so we can ignore that.
     *
     * The major consequence is that there is an extra space at the end of the
     * AST (the one after the newline). Users can put their cursor all the way
     * to the end of the AST, and then they press left and the cursor doesn't
     * move (since the browser doesn't display the final newline, the cursor
     * goes to the same spot).
     *
     * We handle this by checking if we're in that situation and moving the
     * cursor back to the right place if so.
     *
     * TODO: there may be ways of getting the cursor to the end without going
     * through this code, if so we need to move it.  *)
    let tokens = toTokens newState newAST in
    let text = tokensToString tokens in
    let last = List.last tokens in
    match last with
    | Some {token = TNewline _} when String.length text = newState.newPos ->
        (newAST, {newState with newPos = newState.newPos - 1})
    | _ ->
        (newAST, newState)
  in
  (* If we were on a partial and have moved off it, we may want to commit that
   * partial. This is done here because the logic is different that clicking.
   *
   * We "commit the partial" using the old state, and then we do the action
   * again to make sure we go to the right place for the new canvas.  *)
  if recursing
  then (newAST, newState)
  else
    match (toTheLeft, toTheRight) with
    | L (TPartial (_, str), ti), _
    | _, R (TPartial (_, str), ti)
    (* When pressing an infix character, it's hard to tell whether to commit or
     * not.  If the partial is an int, or a function that returns one, pressing
     * +, -, etc  should lead to committing and then doing the action.
     *
     * However, if the partial is a valid function such as +, then pressing +
     * again could be an attempt to make ++, not `+ + ___`.
     *
     * So if the new function _could_ be valid, don't commit. *)
      when key = K.Right || key = K.Left || keyIsInfix ->
        let shouldCommit =
          match keyChar with
          | None ->
              true
          | Some keyChar ->
              let newQueryString = str ^ String.fromChar keyChar in
              s.ac.allCompletions
              |> List.filter ~f:(fun aci ->
                     String.contains ~substring:newQueryString (AC.asName aci)
                 )
              |> ( == ) []
        in
        if shouldCommit
        then
          let committedAST = commitIfValid newState.newPos ti (newAST, s) in
          updateKey
            ~recursing:true
            key
            committedAST
            (* keep the actions for debugging *)
            {s with actions = newState.actions}
        else (newAST, newState)
    | _ ->
        (newAST, newState)


and deleteSelection ~state ~ast : ast * fluidState =
  let rangeStart, rangeEnd =
    fluidGetSelectionRange state |> orderRangeFromSmallToBig
  in
  let state =
    {state with newPos = rangeEnd; oldPos = state.newPos; selectionStart = None}
  in
  (* repeat deletion operation over range, starting from last position till first *)
  Array.range ~from:rangeStart rangeEnd
  |> Array.toList
  |> List.foldl ~init:(true, ast, state) ~f:(fun _ (continue, ast, state) ->
         let newAst, newState = updateKey K.Backspace ast state in
         if not continue
         then (false, ast, state)
         else if (* stop deleting if newPos doesn't change to prevent infinite recursion*)
                 newState.newPos = state.newPos
         then (false, ast, state)
         else if (* stop deleting if we reach range start*)
                 newState.newPos < rangeStart
         then (false, ast, state)
         else (true, newAst, newState) )
  |> fun (_, ast, state) -> (ast, state)


let getToken (s : fluidState) (ast : fluidExpr) : tokenInfo option =
  let tokens = toTokens s ast in
  let toTheLeft, toTheRight, _ = getNeighbours ~pos:s.newPos tokens in
  (* The algorithm that decides what token on when a certain key is pressed is
   * in updateKey. It's pretty complex and it tells us what token a keystroke
   * should apply to. For all other places that need to know what token we're
   * on, this attemps to approximate that.

   * The cursor at newPos is either in a token (eg 3 chars into "myFunction"),
   * or between two tokens (eg 1 char into "4 + 2").

   * If we're between two tokens, we decide by looking at whether the left
   * token is a text token. If it is, it's likely that we're just typing.
   * Otherwise, the important token is probably the right token.
   *
   * Example: `4 + 2`, when the cursor is at position: 0): 4 is to the right,
   * nothing to the left. Choose 4 1): 4 is a text token to the left, choose 4
   * 2): the token to the left is not a text token (it's a TSep), so choose +
   * 3): + is a text token to the left, choose + 4): 2 is to the right, nothing
   * to the left. Choose 2 5): 2 is a text token to the left, choose 2
   *
   * Reminder that this is an approximation. If we find bugs we may need to go
   * much deeper.
   *)
  match (toTheLeft, toTheRight) with
  | L (_, ti), _ when Token.isTextToken ti.token ->
      Some ti
  | _, R (_, ti) ->
      Some ti
  | L (_, ti), _ ->
      Some ti
  | _ ->
      None


let updateAutocomplete m tlid ast s : fluidState =
  match getToken s ast with
  | Some ti when Token.isAutocompletable ti.token ->
      let m = TL.withAST m tlid (toExpr ast) in
      let newAC = AC.regenerate m s.ac (tlid, ti) in
      {s with ac = newAC}
  | _ ->
      s


let updateMouseClick (newPos : int) (ast : ast) (s : fluidState) :
    ast * fluidState =
  let tokens = toTokens s ast in
  let lastPos =
    tokens
    |> List.last
    |> Option.map ~f:(fun ti -> ti.endPos)
    |> Option.withDefault ~default:0
  in
  let newPos = if newPos > lastPos then lastPos else newPos in
  let newPos =
    (* TODO: add tests for clicking in the middle of a pipe (or blank) *)
    match getLeftTokenAt newPos tokens with
    | Some current when Token.isBlank current.token ->
        current.startPos
    | Some ({token = TPipe _} as current) ->
        current.endPos
    | _ ->
        newPos
  in
  let newAST = acMaybeCommit newPos ast s in
  (newAST, setPosition s newPos)


let shouldDoDefaultAction (key : K.key) : bool =
  match key with
  | K.GoToStartOfLine | K.GoToEndOfLine | K.Delete | K.SelectAll ->
      false
  | _ ->
      true


let exprRangeInAst ~state ~ast (exprID : id) : (int * int) option =
  (* get the beginning and end of the range from
    * the expression's first and last token
    * by cross-referencing the tokens it evaluates to via toTokens
    * with the tokens for the whole ast.
    *
    * This is preferred to just getting all the tokens with the same exprID
    * because the last expression in a token range
    * (e.g. a FnCall `Int::add 1 2`) might be for a sub-expression and have a
    * different ID, (in the above case the last token TInt(2) belongs to the
    * second sub-expr of the FnCall) *)
  let astTokens = toTokens state ast in
  let exprTokens =
    findExpr exprID ast
    |> Option.map ~f:(toTokens state)
    |> Option.withDefault ~default:[]
  in
  let exprStartToken, exprEndToken =
    (List.head exprTokens, List.last exprTokens)
    |> Tuple2.mapAll ~f:(function
           | Some exprTok ->
               List.find astTokens ~f:(fun astTok ->
                   exprTok.token = astTok.token )
           | _ ->
               None )
  in
  match (exprStartToken, exprEndToken) with
  (* range is from startPos of first token in expr to
    * endPos of last token in expr *)
  | Some {startPos}, Some {endPos} ->
      Some (startPos, endPos)
  | _ ->
      None


let getTokenRangeAtCaret (state : fluidState) (ast : ast) : (int * int) option
    =
  getToken state ast |> Option.map ~f:(fun t -> (t.startPos, t.endPos))


let getExpressionRangeAtCaret (state : fluidState) (ast : ast) :
    (int * int) option =
  getToken state ast
  (* get token that the cursor is currently on *)
  |> Option.andThen ~f:(fun t ->
         (* get expression that the token belongs to *)
         let exprID = Token.tid t.token in
         exprRangeInAst ~state ~ast exprID )
  |> Option.map ~f:(fun (eStartPos, eEndPos) -> (eStartPos, eEndPos))


let trimQuotes s : string =
  let open String in
  s
  |> fun v ->
  (if endsWith ~suffix:"\"" v then dropRight ~count:1 v else v)
  |> fun v -> if startsWith ~prefix:"\"" v then dropLeft ~count:1 v else v


let clone ~(state : state) (ast : fluidExpr) : fluidExpr =
  ast |> toExpr ~inPipe:false |> AST.clone |> fromExpr state


let reconstructExprFromRange ~state ~ast (range : int * int) : fluidExpr option
    =
  (* prevent duplicates *)
  let ast = clone ~state ast in
  (* a few helpers *)
  let toBool_ s =
    if s = "true"
    then true
    else if s = "false"
    then false
    else
      recover "string bool token should always be convertable to bool" s false
  in
  let findTokenValue tokens tID typeName =
    List.find tokens ~f:(fun (tID', _, typeName') ->
        tID = tID' && typeName = typeName' )
    |> Option.map ~f:Tuple3.second
  in
  let startPos, endPos = orderRangeFromSmallToBig range in
  (* main main recursive algorithm *)
  (* algo:
    * find topmost expression by ID and
    * reconstruct full/subset of expression
    * recurse into children (that remain in subset) to reconstruct those too *)
  let rec reconstruct ~topmostID (startPos, endPos) : fluidExpr option =
    let topmostExpr =
      topmostID
      |> Option.andThen ~f:(fun id -> findExpr id ast)
      |> Option.withDefault ~default:(EBlank (gid ()))
    in
    let simplifiedTokens =
      (* simplify tokens to make them homogenous, easier to parse *)
      tokensInRange startPos endPos ~state ast
      |> List.map ~f:(fun ti ->
             let t = ti.token in
             let text =
               (* trim tokens if they're on the edge of the range *)
               Token.toText t
               |> String.dropLeft
                    ~count:
                      ( if ti.startPos < startPos
                      then startPos - ti.startPos
                      else 0 )
               |> String.dropRight
                    ~count:
                      (if ti.endPos > endPos then ti.endPos - endPos else 0)
               |> fun text ->
               (* if string, do extra trim to account for quotes, then re-append quotes *)
               if Token.toTypeName ti.token = "string"
               then "\"" ^ trimQuotes text ^ "\""
               else text
             in
             Token.(tid t, text, toTypeName t) )
    in
    let reconstructExpr expr : fluidExpr option =
      let exprID =
        match expr with EPipeTarget _ -> None | _ -> Some (eid expr)
      in
      exprID
      |> Option.andThen ~f:(exprRangeInAst ~state ~ast)
      |> Option.andThen ~f:(fun (exprStartPos, exprEndPos) ->
             (* ensure expression range is not totally outside selection range *)
             if exprStartPos > endPos || exprEndPos < startPos
             then None
             else Some (max exprStartPos startPos, min exprEndPos endPos) )
      |> Option.andThen ~f:(reconstruct ~topmostID:exprID)
    in
    let orDefaultExpr : fluidExpr option -> fluidExpr =
      Option.withDefault ~default:(EBlank (gid ()))
    in
    let id = gid () in
    match (topmostExpr, simplifiedTokens) with
    | _, [] ->
        None
    (* basic, single/fixed-token expressions *)
    | EInteger (eID, _), tokens ->
        findTokenValue tokens eID "integer"
        |> Option.map ~f:coerceStringTo63BitInt
        |> Option.map ~f:(fun v -> EInteger (gid (), v))
    | EBool (eID, value), tokens ->
        Option.or_
          (findTokenValue tokens eID "true")
          (findTokenValue tokens eID "false")
        |> Option.andThen ~f:(fun newValue ->
               if newValue = ""
               then None
               else if newValue <> string_of_bool value
               then Some (EPartial (gid (), newValue, EBool (id, value)))
               else Some (EBool (id, value)) )
    | ENull eID, tokens ->
        findTokenValue tokens eID "null"
        |> Option.map ~f:(fun newValue ->
               if newValue = "null"
               then ENull id
               else EPartial (gid (), newValue, ENull id) )
    | EString (eID, _), tokens ->
        let merged =
          tokens
          |> List.filter ~f:(fun (_, _, type_) ->
                 type_ <> "newline" && type_ <> "indent" )
          |> List.map ~f:Tuple3.second
          |> String.join ~sep:""
        in
        if merged = "" then None else Some (EString (eID, trimQuotes merged))
    | EFloat (eID, _, _), tokens ->
        let newWhole = findTokenValue tokens eID "float-whole" in
        let pointSelected = findTokenValue tokens eID "float-point" <> None in
        let newFraction = findTokenValue tokens eID "float-fraction" in
        ( match (newWhole, pointSelected, newFraction) with
        | Some value, true, None ->
            Some (EFloat (id, value, "0"))
        | Some value, false, None | None, false, Some value ->
            Some (EInteger (id, coerceStringTo63BitInt value))
        | None, true, Some value ->
            Some (EFloat (id, "0", value))
        | Some whole, true, Some fraction ->
            Some (EFloat (id, whole, fraction))
        | None, true, None ->
            Some (EFloat (id, "0", "0"))
        | _, _, _ ->
            None )
    | EBlank _, _ ->
        Some (EBlank id)
    (* empty let expr and subsets *)
    | ELet (eID, lhsID, _lhs, rhs, body), tokens ->
        let letKeywordSelected =
          findTokenValue tokens eID "let-keyword" <> None
        in
        let newLhs =
          findTokenValue tokens eID "let-lhs" |> Option.withDefault ~default:""
        in
        ( match (reconstructExpr rhs, reconstructExpr body) with
        | None, None when newLhs <> "" ->
            Some (EPartial (gid (), newLhs, EVariable (gid (), newLhs)))
        | None, Some e ->
            Some e
        | Some newRhs, None ->
            Some (ELet (id, lhsID, newLhs, newRhs, EBlank (gid ())))
        | Some newRhs, Some newBody ->
            Some (ELet (id, lhsID, newLhs, newRhs, newBody))
        | None, None when letKeywordSelected ->
            Some (ELet (id, lhsID, newLhs, EBlank (gid ()), EBlank (gid ())))
        | _, _ ->
            None )
    | EIf (eID, cond, thenBody, elseBody), tokens ->
        let ifKeywordSelected =
          findTokenValue tokens eID "if-keyword" <> None
        in
        let thenKeywordSelected =
          findTokenValue tokens eID "if-then-keyword" <> None
        in
        let elseKeywordSelected =
          findTokenValue tokens eID "if-else-keyword" <> None
        in
        ( match
            ( reconstructExpr cond
            , reconstructExpr thenBody
            , reconstructExpr elseBody )
          with
        | newCond, newThenBody, newElseBody
          when ifKeywordSelected || thenKeywordSelected || elseKeywordSelected
          ->
            Some
              (EIf
                 ( id
                 , newCond |> orDefaultExpr
                 , newThenBody |> orDefaultExpr
                 , newElseBody |> orDefaultExpr ))
        | Some e, None, None | None, Some e, None | None, None, Some e ->
            Some e
        | _ ->
            None )
    | EBinOp (eID, name, expr1, expr2, ster), tokens ->
        let newName =
          findTokenValue tokens eID "binop" |> Option.withDefault ~default:""
        in
        ( match (reconstructExpr expr1, reconstructExpr expr2) with
        | Some newExpr1, Some newExpr2 when newName = "" ->
          (* since we don't allow empty partials, reconstruct the binop as we would when
           * the binop is manually deleted
           * (by elevating the argument expressions into ELets provided they aren't blanks) *)
          ( match (newExpr1, newExpr2) with
          | EBlank _, EBlank _ ->
              None
          | EBlank _, e | e, EBlank _ ->
              Some (ELet (gid (), gid (), "", e, EBlank (gid ())))
          | e1, e2 ->
              Some
                (ELet
                   ( gid ()
                   , gid ()
                   , ""
                   , e1
                   , ELet (gid (), gid (), "", e2, EBlank (gid ())) )) )
        | None, Some e ->
            let e = EBinOp (id, name, EBlank (gid ()), e, ster) in
            if newName = ""
            then None
            else if name <> newName
            then Some (EPartial (gid (), newName, e))
            else Some e
        | Some e, None ->
            let e = EBinOp (id, name, e, EBlank (gid ()), ster) in
            if newName = ""
            then None
            else if name <> newName
            then Some (EPartial (gid (), newName, e))
            else Some e
        | Some newExpr1, Some newExpr2 ->
            let e = EBinOp (id, name, newExpr1, newExpr2, ster) in
            if newName = ""
            then None
            else if name <> newName
            then Some (EPartial (gid (), newName, e))
            else Some e
        | None, None when newName <> "" ->
            let e =
              EBinOp (id, name, EBlank (gid ()), EBlank (gid ()), ster)
            in
            if newName = ""
            then None
            else if name <> newName
            then Some (EPartial (gid (), newName, e))
            else Some e
        | _, _ ->
            None )
    | ELambda (eID, _, body), tokens ->
        (* might be an edge case here where one of the vars is not (fully) selected but
         * is still bound in the body, would be worth turning the EVars in the body to partials somehow *)
        let newVars =
          (* get lambda-var tokens that belong to this expression
           * out of the list of tokens in the selection range *)
          tokens
          |> List.filterMap ~f:(function
                 | vID, value, "lambda-var" when vID = eID ->
                     Some (gid (), value)
                 | _ ->
                     None )
        in
        Some (ELambda (id, newVars, reconstructExpr body |> orDefaultExpr))
    | EFieldAccess (eID, e, _, _), tokens ->
        let newFieldName =
          findTokenValue tokens eID "field-name"
          |> Option.withDefault ~default:""
        in
        let fieldOpSelected = findTokenValue tokens eID "field-op" <> None in
        let e = reconstructExpr e in
        ( match (e, fieldOpSelected, newFieldName) with
        | None, false, newFieldName when newFieldName != "" ->
            Some
              (EPartial (gid (), newFieldName, EVariable (gid (), newFieldName)))
        | None, true, newFieldName when newFieldName != "" ->
            Some (EFieldAccess (id, EBlank (gid ()), gid (), newFieldName))
        | Some e, true, _ ->
            Some (EFieldAccess (id, e, gid (), newFieldName))
        | _ ->
            e )
    | EVariable (eID, value), tokens ->
        let newValue =
          findTokenValue tokens eID "variable"
          |> Option.withDefault ~default:""
        in
        let e = EVariable (id, value) in
        if newValue = ""
        then None
        else if value <> newValue
        then Some (EPartial (gid (), newValue, e))
        else Some e
    | EFnCall (eID, fnName, args, ster), tokens ->
        let newArgs =
          match args with
          | EPipeTarget _ :: args ->
              EPipeTarget (gid ())
              :: List.map args ~f:(reconstructExpr >> orDefaultExpr)
          | _ ->
              List.map args ~f:(reconstructExpr >> orDefaultExpr)
        in
        let newFnName =
          findTokenValue tokens eID "fn-name" |> Option.withDefault ~default:""
        in
        let newFnVersion =
          findTokenValue tokens eID "fn-version"
          |> Option.withDefault ~default:""
        in
        let newFnName =
          if newFnVersion = ""
          then newFnName
          else newFnName ^ "_" ^ newFnVersion
        in
        let e = EFnCall (id, fnName, newArgs, ster) in
        if newFnName = ""
        then None
        else if fnName <> newFnName
        then Some (EPartial (gid (), newFnName, e))
        else Some e
    | EPartial (eID, _, expr), tokens ->
        let expr = reconstructExpr expr |> orDefaultExpr in
        let newName =
          findTokenValue tokens eID "partial" |> Option.withDefault ~default:""
        in
        Some (EPartial (id, newName, expr))
    | ERightPartial (eID, _, expr), tokens ->
        let expr = reconstructExpr expr |> orDefaultExpr in
        let newName =
          findTokenValue tokens eID "partial-right"
          |> Option.withDefault ~default:""
        in
        Some (ERightPartial (id, newName, expr))
    | EList (_, exprs), _ ->
        let newExprs = List.map exprs ~f:reconstructExpr |> Option.values in
        Some (EList (id, newExprs))
    | ERecord (_, entries), _ ->
        let newEntries =
          (* looping through original set of tokens (before transforming them into tuples)
           * so we can get the index field *)
          tokensInRange startPos endPos ~state ast
          |> List.filterMap ~f:(fun ti ->
                 match ti.token with
                 | TRecordField (_, _, index, newKey) ->
                     List.getAt ~index entries
                     |> Option.map
                          ~f:
                            (Tuple3.mapEach
                               ~f:identity (* ID stays the same *)
                               ~g:(fun _ -> newKey) (* replace key *)
                               ~h:
                                 (reconstructExpr >> orDefaultExpr)
                                 (* reconstruct value expression *))
                 | _ ->
                     None )
        in
        Some (ERecord (id, newEntries))
    | EPipe (_, exprs), _ ->
        let newExprs =
          List.map exprs ~f:reconstructExpr
          |> Option.values
          |> function
          | [] ->
              [EBlank (gid ()); EBlank (gid ())]
          | [expr] ->
              [expr; EBlank (gid ())]
          | exprs ->
              exprs
        in
        Some (EPipe (id, newExprs))
    | EConstructor (eID, _, name, exprs), tokens ->
        let newName =
          findTokenValue tokens eID "constructor-name"
          |> Option.withDefault ~default:""
        in
        let newExprs = List.map exprs ~f:(reconstructExpr >> orDefaultExpr) in
        let e = EConstructor (id, gid (), name, newExprs) in
        if newName = ""
        then None
        else if name <> newName
        then Some (EPartial (gid (), newName, e))
        else Some e
    | EMatch (mID, cond, patternsAndExprs), tokens ->
        let newPatternAndExprs =
          List.map patternsAndExprs ~f:(fun (pattern, expr) ->
              let toksToPattern tokens pID =
                match
                  tokens |> List.filter ~f:(fun (pID', _, _) -> pID = pID')
                with
                | [(id, _, "pattern-blank")] ->
                    FPBlank (mID, id)
                | [(id, value, "pattern-integer")] ->
                    FPInteger (mID, id, coerceStringTo63BitInt value)
                | [(id, value, "pattern-variable")] ->
                    FPVariable (mID, id, value)
                | (id, value, "pattern-constructor-name") :: _subPatternTokens
                  ->
                    (* temporarily assuming that FPConstructor's sub-pattern tokens are always copied as well*)
                    FPConstructor
                      ( mID
                      , id
                      , value
                      , match pattern with
                        | FPConstructor (_, _, _, ps) ->
                            ps
                        | _ ->
                            [] )
                | [(id, "pattern-string", value)] ->
                    FPString (mID, id, value)
                | [(id, value, "pattern-true")] | [(id, value, "pattern-false")]
                  ->
                    FPBool (mID, id, toBool_ value)
                | [(id, _, "pattern-null")] ->
                    FPNull (mID, id)
                | [ (id, whole, "pattern-float-whole")
                  ; (_, _, "pattern-float-point")
                  ; (_, fraction, "pattern-float-fraction") ] ->
                    FPFloat (mID, id, whole, fraction)
                | [ (id, value, "pattern-float-whole")
                  ; (_, _, "pattern-float-point") ]
                | [(id, value, "pattern-float-whole")] ->
                    FPInteger (mID, id, coerceStringTo63BitInt value)
                | [ (_, _, "pattern-float-point")
                  ; (id, value, "pattern-float-fraction") ]
                | [(id, value, "pattern-float-fraction")] ->
                    FPInteger (mID, id, coerceStringTo63BitInt value)
                | _ ->
                    FPBlank (mID, gid ())
              in
              let newPattern = toksToPattern tokens (pid pattern) in
              (newPattern, reconstructExpr expr |> orDefaultExpr) )
        in
        Some
          (EMatch
             (id, reconstructExpr cond |> orDefaultExpr, newPatternAndExprs))
    | EFeatureFlag (_, name, nameID, cond, thenBody, elseBody), _ ->
        (* since we don't have any tokens associated with feature flags yet *)
        Some
          (EFeatureFlag
             ( id
             , (* should probably do some stuff about if the name token isn't fully selected *)
               name
             , nameID
             , reconstructExpr cond |> orDefaultExpr
             , reconstructExpr thenBody |> orDefaultExpr
             , reconstructExpr elseBody |> orDefaultExpr ))
    (* Unknowns:
     * - EPipeTarget: assuming it can't be selected since it doesn't produce tokens
     * - EOldExpr: going to ignore the "TODO: oldExpr" and assume it's a blank *)
    | _, _ ->
        Some (EBlank (gid ()))
  in
  let topmostID = getTopmostSelectionID startPos endPos ~state ast in
  reconstruct ~topmostID (startPos, endPos)


let exprToClipboardContents (ast : fluidExpr) : clipboardContents =
  match ast with
  | EString (_, str) ->
      `Text str
  | _ ->
      `Json (Encoders.pointerData (PExpr (toExpr ast)))


let clipboardContentsToExpr ~state (data : clipboardContents) :
    fluidExpr option =
  match data with
  | `Json json ->
    ( try
        let data = Decoders.pointerData json |> TL.clonePointerData in
        match data with
        | PExpr expr ->
            Some (fromExpr state expr)
        | _ ->
            (* We could support more but don't yet *)
            recover "not a pexpr" data None
      with _ -> recover "could not decode" json None )
  | `Text text ->
      (* TODO: This is an OK first solution, but it doesn't allow us paste
         * into things like variable or key names. *)
      Some (EString (gid (), text))
  | `None ->
      None


let getStringIndex ti pos : int =
  match ti.token with
  | TString (_, _) ->
      pos - ti.startPos - 1
  | TStringMLStart (_, _, offset, _) ->
      pos - ti.startPos + offset - 1
  | TStringMLMiddle (_, _, offset, _) | TStringMLEnd (_, _, offset, _) ->
      pos - ti.startPos + offset
  | _ ->
      recover "getting index of non-string" (ti.token, pos) 0


let pasteOverSelection ~state ~ast data : ast * fluidState =
  let ast, state = deleteSelection ~state ~ast in
  let token = getToken state ast in
  let exprID = token |> Option.map ~f:(fun ti -> ti.token |> Token.tid) in
  let expr = Option.andThen exprID ~f:(fun id -> findExpr id ast) in
  let collapsedSelStart = fluidGetCollapsedSelectionStart state in
  let clipboardExpr = clipboardContentsToExpr ~state data in
  match (clipboardExpr, expr, token) with
  | Some clipboardExpr, Some (EBlank exprID), _ ->
      let newPos =
        (clipboardExpr |> eToString state |> String.length) + collapsedSelStart
      in
      (replaceExpr ~newExpr:clipboardExpr exprID ast, {state with newPos})
  (* inserting record key (record expression with single key and no value) into string *)
  | ( Some (ERecord (_, [(_, insert, EBlank _)]))
    , Some (EString (_, str))
    , Some {startPos} ) ->
      let index = state.newPos - startPos - 1 in
      let newExpr = EString (gid (), String.insertAt ~insert ~index str) in
      let newAST =
        exprID
        |> Option.map ~f:(fun id -> replaceExpr ~newExpr id ast)
        |> Option.withDefault ~default:ast
      in
      (newAST, {state with newPos = collapsedSelStart + String.length insert})
  (* inserting other kinds of expressions into string *)
  | Some clipboardExpr, Some (EString (_, str)), Some ti ->
      let insert = eToString state clipboardExpr |> trimQuotes in
      let index = getStringIndex ti state.newPos in
      let newExpr = EString (gid (), String.insertAt ~insert ~index str) in
      let newAST =
        exprID
        |> Option.map ~f:(fun id -> replaceExpr ~newExpr id ast)
        |> Option.withDefault ~default:ast
      in
      (* TODO: needs reflow: if the string becomes multi-line, we end up in the wrong place. *)
      let newPos = state.newPos + String.length insert in
      (newAST, {state with newPos})
  (* inserting integer into another integer *)
  | ( Some (EInteger (_, clippedInt))
    , Some (EInteger (_, pasting))
    , Some {startPos} ) ->
      let index = state.newPos - startPos in
      let insert = clippedInt in
      let newVal =
        String.insertAt ~insert ~index pasting |> coerceStringTo63BitInt
      in
      let newExpr = EInteger (gid (), newVal) in
      let newAST =
        exprID
        |> Option.map ~f:(fun id -> replaceExpr ~newExpr id ast)
        |> Option.withDefault ~default:ast
      in
      (newAST, {state with newPos = collapsedSelStart + String.length insert})
  (* inserting float into an integer *)
  | ( Some (EFloat (_, whole, fraction))
    , Some (EInteger (_, pasting))
    , Some {startPos} ) ->
      let whole', fraction' =
        let str = pasting in
        String.
          ( slice ~from:0 ~to_:(state.newPos - startPos) str
          , slice ~from:(state.newPos - startPos) ~to_:(String.length str) str
          )
      in
      let newExpr = EFloat (gid (), whole' ^ whole, fraction ^ fraction') in
      let newAST =
        exprID
        |> Option.map ~f:(fun id -> replaceExpr ~newExpr id ast)
        |> Option.withDefault ~default:ast
      in
      ( newAST
      , { state with
          newPos = collapsedSelStart + (whole ^ "." ^ fraction |> String.length)
        } )
  (* inserting variable into an integer *)
  | Some (EVariable (_, varName)), Some (EInteger (_, intVal)), Some {startPos}
    ->
      let index = state.newPos - startPos in
      let newVal = String.insertAt ~insert:varName ~index intVal in
      let newExpr = EPartial (gid (), newVal, EVariable (gid (), newVal)) in
      let newAST =
        exprID
        |> Option.map ~f:(fun id -> replaceExpr ~newExpr id ast)
        |> Option.withDefault ~default:ast
      in
      (newAST, {state with newPos = collapsedSelStart + String.length varName})
  (* inserting int-only string into an integer *)
  | Some (EString (_, insert)), Some (EInteger (_, pasting)), Some {startPos}
    when String.toInt insert |> Result.toOption <> None ->
      let index = state.newPos - startPos in
      let newVal =
        String.insertAt ~insert ~index pasting |> coerceStringTo63BitInt
      in
      let newExpr = EInteger (gid (), newVal) in
      let newAST =
        exprID
        |> Option.map ~f:(fun id -> replaceExpr ~newExpr id ast)
        |> Option.withDefault ~default:ast
      in
      (newAST, {state with newPos = collapsedSelStart + String.length insert})
  (* inserting integer into a float whole *)
  | ( Some (EInteger (_, intVal))
    , Some (EFloat (_, whole, fraction))
    , Some {startPos; token = TFloatWhole _} ) ->
      let index = state.newPos - startPos in
      let newExpr =
        EFloat (gid (), String.insertAt ~index ~insert:intVal whole, fraction)
      in
      let newAST =
        exprID
        |> Option.map ~f:(fun id -> replaceExpr ~newExpr id ast)
        |> Option.withDefault ~default:ast
      in
      (newAST, {state with newPos = collapsedSelStart + String.length intVal})
  (* inserting integer into a float fraction *)
  | ( Some (EInteger (_, intVal))
    , Some (EFloat (_, whole, fraction))
    , Some {startPos; token = TFloatFraction _} ) ->
      let index = state.newPos - startPos in
      let newExpr =
        EFloat (gid (), whole, String.insertAt ~index ~insert:intVal fraction)
      in
      let newAST =
        exprID
        |> Option.map ~f:(fun id -> replaceExpr ~newExpr id ast)
        |> Option.withDefault ~default:ast
      in
      (newAST, {state with newPos = collapsedSelStart + String.length intVal})
  (* inserting integer after float point *)
  | ( Some (EInteger (_, intVal))
    , Some (EFloat (_, whole, fraction))
    , Some {token = TFloatPoint _} ) ->
      let newExpr = EFloat (gid (), whole, intVal ^ fraction) in
      let newAST =
        exprID
        |> Option.map ~f:(fun id -> replaceExpr ~newExpr id ast)
        |> Option.withDefault ~default:ast
      in
      (newAST, {state with newPos = collapsedSelStart + String.length intVal})
  (* inserting variable into let LHS *)
  | ( Some (EVariable (_, varName))
    , Some (ELet (_, _, lhs, rhs, body))
    , Some {startPos; token = TLetLHS _} ) ->
      let index = state.newPos - startPos in
      let newLhs =
        if lhs <> ""
        then String.insertAt ~insert:varName ~index lhs
        else varName
      in
      let newExpr = ELet (gid (), gid (), newLhs, rhs, body) in
      let newAST =
        exprID
        |> Option.map ~f:(fun id -> replaceExpr ~newExpr id ast)
        |> Option.withDefault ~default:ast
      in
      (newAST, {state with newPos = collapsedSelStart + String.length varName})
  (* inserting list expression into another list at separator *)
  | ( Some (EList (_, itemsToPaste) as exprToPaste)
    , Some (EList (_, items))
    , Some {token = TListSep (_, index)} ) ->
      let newItems =
        let front, back = List.splitAt ~index items in
        front @ itemsToPaste @ back
      in
      let newExpr = EList (gid (), newItems) in
      let newAST =
        exprID
        |> Option.map ~f:(fun id -> replaceExpr ~newExpr id ast)
        |> Option.withDefault ~default:ast
      in
      ( newAST
      , { state with
          newPos =
            collapsedSelStart + String.length (eToString state exprToPaste) }
      )
  (* inserting other expressions into list *)
  | ( Some exprToPaste
    , Some (EList (_, items))
    , Some {token = TListSep (_, index)} ) ->
      let newItems = List.insertAt ~value:exprToPaste ~index items in
      let newExpr = EList (gid (), newItems) in
      let newAST =
        exprID
        |> Option.map ~f:(fun id -> replaceExpr ~newExpr id ast)
        |> Option.withDefault ~default:ast
      in
      ( newAST
      , { state with
          newPos =
            collapsedSelStart + String.length (eToString state exprToPaste) }
      )
  (* TODO:
   * - inserting pipe after expression
   * - *)
  | _ ->
      (ast, state)


let fluidDataFromModel m : (fluidState * fluidExpr) option =
  match Toplevel.selectedAST m with
  | Some expr ->
      let s = m.fluidState in
      Some (s, fromExpr s expr)
  | None ->
      None


let getCopySelection (m : model) : clipboardContents =
  match fluidDataFromModel m with
  | Some (state, ast) ->
      fluidGetOptionalSelectionRange state
      |> Option.andThen ~f:(reconstructExprFromRange ~state ~ast)
      |> Option.map ~f:exprToClipboardContents
      |> Option.withDefault ~default:`None
  | None ->
      `None


let updateMsg m tlid (ast : ast) (msg : Types.fluidMsg) (s : fluidState) :
    ast * fluidState =
  (* TODO: The state should be updated from the last request, and so this
   * shouldn't be necessary, but the tests don't work without it *)
  let s = updateAutocomplete m tlid ast s in
  let newAST, newState =
    match msg with
    | FluidMouseClick _ ->
      (* TODO: if mouseclick on blank put cursor at beginning of it *)
      ( match Entry.getFluidCaretPos () with
      | Some newPos ->
          updateMouseClick newPos ast s
      | None ->
          (* We reset the fluidState to prevent the selection and/or cursor position from persisting
           * when a user switched handlers *)
          (ast, Defaults.defaultFluidState) )
    | FluidCut ->
        deleteSelection ~state:s ~ast
    | FluidPaste data ->
        let ast, state = pasteOverSelection ~state:s ~ast data in
        (ast, updateAutocomplete m tlid ast state)
    (* handle selection with direction key cases *)
    (* - moving/selecting over expressions or tokens with shift-/alt-direction or shift-/ctrl-direction *)
    | FluidKeyPress {key; (* altKey; ctrlKey; metaKey; *) shiftKey = true}
      when key = K.Right || key = K.Left || key = K.Up || key = K.Down ->
        (* Ultimately, all we want is for shift to move the end of the selection to where the caret would have been if shift were not held.
         * Since the caret is tracked the same for end of selection and movement, we actually just want to store the start position in selection
         * if there is no selection yet.
         *)
        (* TODO(JULIAN): We need to refactor updateKey and key handling in general so that modifiers compose more easily with shift *)
        (* XXX(JULIAN): We need to be able to use alt and ctrl and meta to change selection! *)
        let ast, newS = updateKey key ast s in
        ( match s.selectionStart with
        | None ->
            ( ast
            , {newS with newPos = newS.newPos; selectionStart = Some s.newPos}
            )
        | Some pos ->
            (ast, {newS with newPos = newS.newPos; selectionStart = Some pos})
        )
    | FluidKeyPress {key; (* altKey; ctrlKey; metaKey; *) shiftKey = false}
      when s.selectionStart <> None && (key = K.Right || key = K.Left) ->
        (* Aborting a selection using the left and right arrows should
         place the caret on the side of the selection in the direction
         of the pressed arrow key *)
        let newPos =
          let left, right =
            fluidGetSelectionRange s |> orderRangeFromSmallToBig
          in
          if key = K.Left then left else right
        in
        (ast, {s with lastKey = key; newPos; selectionStart = None})
    | FluidKeyPress {key; metaKey; ctrlKey}
      when (metaKey || ctrlKey) && shouldDoDefaultAction key ->
        (* To make sure no letters are entered if user is doing a browser default action *)
        (ast, s)
    | FluidKeyPress {key; shiftKey} ->
        let s = {s with lastKey = key} in
        let newAST, newState = updateKey key ast s in
        let selectionStart =
          if key = K.SelectAll
          then newState.selectionStart
          else if shiftKey
          then s.selectionStart
          else None
        in
        (newAST, {newState with selectionStart})
    | FluidAutocompleteClick entry ->
        Option.map (getToken s ast) ~f:(fun ti -> acClick entry ti ast s)
        |> Option.withDefault ~default:(ast, s)
    | _ ->
        (ast, s)
  in
  let newState = updateAutocomplete m tlid newAST newState in
  (* Js.log2 "ast" (show_ast newAST) ; *)
  (* Js.log2 "tokens" (eToStructure s newAST) ; *)
  (newAST, newState)


let update (m : Types.model) (msg : Types.fluidMsg) : Types.modification =
  let s = m.fluidState in
  let s = {s with error = None; oldPos = s.newPos; actions = []} in
  match msg with
  | FluidKeyPress {key} when key = K.Undo ->
      KeyPress.undo_redo m false
  | FluidKeyPress {key} when key = K.Redo ->
      KeyPress.undo_redo m true
  | FluidKeyPress {key; altKey} when altKey && key = K.Letter 'x' ->
      maybeOpenCmd m
  | FluidKeyPress {key; metaKey; ctrlKey}
    when (metaKey || ctrlKey) && key = K.Letter 'k' ->
      KeyPress.openOmnibox m
  | FluidKeyPress ke when FluidCommands.isOpened m.fluidState.cp ->
      FluidCommands.updateCmds m ke
  | FluidStartSelection _
  | FluidKeyPress _
  | FluidCopy
  | FluidPaste _
  | FluidCut
  | FluidCommandsFilter _
  | FluidCommandsClick _
  | FluidMouseClick _
  | FluidAutocompleteClick _
  | FluidUpdateSelection _ ->
      let tlid =
        match msg with
        | FluidMouseClick tlid ->
            Some tlid
        | _ ->
            tlidOf m.cursorState
      in
      let tl : toplevel option = Option.andThen tlid ~f:(Toplevel.get m) in
      let ast = Option.andThen tl ~f:TL.getAST in
      ( match (tl, ast) with
      | Some tl, Some ast ->
          let tlid = TL.id tl in
          let ast = fromExpr s ast in
          let newAST, newState = updateMsg m tlid ast msg s in
          let eventSpecMod, newAST, newState =
            let enter id = Enter (Filling (tlid, id)) in
            (* if tab is wrapping... *)
            if newState.lastKey = K.Tab && newState.newPos <= newState.oldPos
            then
              (* toggle through spec headers *)
              (* if on first spec header that is blank
               * set cursor to select that *)
              match tl with
              | TLHandler {spec = {name = Blank id; _}; _} ->
                  (enter id, ast, s)
              | TLHandler {spec = {space = Blank id; _}; _} ->
                  (enter id, ast, s)
              | TLHandler {spec = {modifier = Blank id; _}; _} ->
                  (enter id, ast, s)
              | _ ->
                  (NoChange, newAST, newState)
            else (NoChange, newAST, newState)
            (* the above logic is slightly duplicated from Selection.toggleBlankTypes *)
          in
          let cmd =
            match newState.ac.index with
            | Some index ->
                FluidAutocomplete.focusItem index
            | None ->
                Cmd.none
          in
          let astMod =
            if ast <> newAST
            then
              let asExpr = toExpr newAST in
              let requestAnalysis =
                match Analysis.getSelectedTraceID m tlid with
                | Some traceID ->
                    let m = TL.withAST m tlid asExpr in
                    MakeCmd (Analysis.requestAnalysis m tlid traceID)
                | None ->
                    NoChange
              in
              Many
                [ Types.TweakModel (fun m -> TL.withAST m tlid asExpr)
                ; Toplevel.setSelectedAST m asExpr
                ; requestAnalysis
                ; UpdateASTCache (tlid, eToString s newAST) ]
            else Types.NoChange
          in
          Types.Many
            [ Types.TweakModel (fun m -> {m with fluidState = newState})
            ; astMod
            ; eventSpecMod
            ; Types.MakeCmd cmd ]
      | _ ->
          NoChange )


(* -------------------- *)
(* View *)
(* -------------------- *)
let viewAutocomplete (ac : Types.fluidAutocompleteState) : Types.msg Html.html
    =
  let toList acis class' index =
    List.indexedMap
      ~f:(fun i item ->
        let highlighted = index = i in
        let name = AC.asName item in
        let fnDisplayName = ViewUtils.fnDisplayName name in
        let versionDisplayName = ViewUtils.versionDisplayName name in
        let versionView =
          if String.length versionDisplayName > 0
          then Html.span [Html.class' "version"] [Html.text versionDisplayName]
          else Vdom.noNode
        in
        Html.li
          [ Attrs.classList
              [ ("autocomplete-item", true)
              ; ("fluid-selected", highlighted)
              ; (class', true) ]
          ; ViewUtils.nothingMouseEvent "mouseup"
          ; ViewEntry.defaultPasteHandler
          ; ViewUtils.nothingMouseEvent "mousedown"
          ; ViewUtils.eventNoPropagation ~key:("ac-" ^ name) "click" (fun _ ->
                FluidMsg (FluidAutocompleteClick item) ) ]
          [ Html.text fnDisplayName
          ; versionView
          ; Html.span [Html.class' "types"] [Html.text <| AC.asTypeString item]
          ] )
      acis
  in
  let index = ac.index |> Option.withDefault ~default:(-1) in
  let invalidIndex = index - List.length ac.completions in
  let autocompleteList =
    toList ac.completions "valid" index
    @ toList ac.invalidCompletions "invalid" invalidIndex
  in
  Html.div [Attrs.id "fluid-dropdown"] [Html.ul [] autocompleteList]


let submitAutocomplete (_m : model) : modification = NoChange

let viewCopyButton tlid value : msg Html.html =
  Html.div
    [ Html.class' "copy-value"
    ; Html.title "Copy this expression's value to the clipboard"
    ; ViewUtils.eventNoPropagation
        "click"
        ~key:("copylivevalue-" ^ value ^ showTLID tlid)
        (fun m -> ClipboardCopyLivevalue (value, m.mePos)) ]
    [ViewUtils.fontAwesome "copy"]


let viewErrorIndicator ~tlid ~analysisStore ~state ti : Types.msg Html.html =
  let returnTipe name =
    let fn = Functions.findByNameInList name state.ac.functions in
    Runtime.tipe2str fn.fnReturnTipe
  in
  let sentToRail id =
    let dv = Analysis.getLiveValue' analysisStore id in
    match dv with
    | Some (DErrorRail (DResult (ResError _)))
    | Some (DErrorRail (DOption OptNothing)) ->
        "ErrorRail"
    | Some (DIncomplete _) | Some (DError _) ->
        "EvalFail"
    | _ ->
        ""
  in
  match ti.token with
  | TFnName (id, _, _, fnName, Rail) ->
      let offset = string_of_int ti.startRow ^ "rem" in
      let cls = ["error-indicator"; returnTipe fnName; sentToRail id] in
      Html.div
        [ Html.class' (String.join ~sep:" " cls)
        ; Html.styles [("top", offset)]
        ; ViewUtils.eventNoPropagation
            ~key:("er-" ^ show_id id)
            "click"
            (fun _ -> TakeOffErrorRail (tlid, id)) ]
        []
  | _ ->
      Vdom.noNode


let fnForToken state token : function_ option =
  match token with
  | TBinOp (_, fnName)
  | TFnVersion (_, _, _, fnName)
  | TFnName (_, _, _, fnName, _) ->
      Some (Functions.findByNameInList fnName state.ac.functions)
  | _ ->
      None


let fnArgExprs (token : token) (ast : fluidExpr) (state : state) :
    fluidExpr list =
  let id = Token.tid token in
  let previous =
    toExpr ast
    |> AST.threadPrevious id
    |> Option.toList
    |> List.map ~f:(fromExpr state)
  in
  let exprs =
    match findExpr id ast with
    | Some (EFnCall (_, _, exprs, _)) ->
        exprs
    | Some (EBinOp (_, _, lhs, rhs, _)) ->
        [lhs; rhs]
    | _ ->
        []
  in
  previous @ exprs


let viewPlayIcon
    ~(vs : ViewUtils.viewState) ~state (ast : ast) (ti : tokenInfo) :
    Types.msg Html.html =
  match fnForToken state ti.token with
  | Some fn ->
      let allExprs = fnArgExprs ti.token ast state in
      let argIDs = List.map ~f:eid allExprs in
      ( match ti.token with
      | TFnVersion (id, _, _, _) ->
          ViewFnExecution.fnExecutionButton vs fn id argIDs
      | TFnName (id, _, displayName, fnName, _) when displayName = fnName ->
          ViewFnExecution.fnExecutionButton vs fn id argIDs
      | _ ->
          Vdom.noNode )
  | None ->
      Vdom.noNode


let toHtml ~(vs : ViewUtils.viewState) ~tlid ~state (ast : ast) :
    Types.msg Html.html list =
  let l = ast |> toTokens state in
  (* Gets the source of a DIncomplete given an expr id *)
  let sourceOfExprValue id =
    if FluidToken.validID id
    then
      match Analysis.getLiveValueLoadable vs.analysisStore id with
      | LoadableSuccess (DIncomplete (SourceId id)) ->
          (Some id, "dark-incomplete")
      | LoadableSuccess (DError (SourceId id, _)) ->
          (Some id, "dark-error")
      | _ ->
          (None, "")
    else (None, "")
  in
  let currentTokenInfo = getToken state ast in
  let sourceOfCurrentToken onTi =
    currentTokenInfo
    |> Option.andThen ~f:(fun ti ->
           if Token.isBlank ti.token || onTi.startRow = ti.startRow
           then None
           else
             let someId, _ = Token.analysisID ti.token |> sourceOfExprValue in
             someId )
  in
  let nesting = ref 0 in
  List.map l ~f:(fun ti ->
      let dropdown () =
        match state.cp.location with
        | Some (ltlid, token) when tlid = ltlid && ti.token = token ->
            FluidCommands.viewCommandPalette state.cp
        | _ ->
            if isAutocompleting ti state
            then viewAutocomplete state.ac
            else Vdom.noNode
      in
      let element nested =
        let tokenId = Token.tid ti.token in
        let idStr = deID tokenId in
        let content = Token.toText ti.token in
        let analysisId = Token.analysisID ti.token in
        (* Apply CSS classes to token *)
        let tokenClasses = Token.toCssClasses ti.token in
        let backingNestingClass, innerNestingClass =
          let tokenBackingPrecedence, tokenInnerPrecedence =
            let currNesting = !nesting in
            match ti.token with
            | TParenOpen _ ->
                nesting := !nesting + 1 ;
                (currNesting, Some !nesting)
            | TParenClose _ ->
                nesting := !nesting - 1 ;
                (!nesting, Some currNesting)
            | _ ->
                (currNesting, None)
          in
          (* We want 0 precedence to only show up at the AST root and not in any wraparounds, so this goes 0123412341234... *)
          let wraparoundPrecedenceClass ~ext n =
            let wraparoundPrecedence =
              if n > 0 then ((n - 1) mod 4) + 1 else n
            in
            ["precedence-" ^ (wraparoundPrecedence |> string_of_int)] @ ext
          in
          ( tokenBackingPrecedence |> wraparoundPrecedenceClass ~ext:[]
          , tokenInnerPrecedence
            |> Option.map ~f:(wraparoundPrecedenceClass ~ext:["fluid-inner"])
          )
        in
        let cls =
          "fluid-entry"
          :: ("id-" ^ idStr)
          :: (backingNestingClass @ tokenClasses)
          |> List.map ~f:(fun s -> ViewUtils.strToBoolType ~condition:true s)
        in
        let conditionalClasses =
          let sourceId, errorType = sourceOfExprValue analysisId in
          let isError =
            (* Only apply to text tokens (not TSep, TNewlines, etc.) *)
            Token.isErrorDisplayable ti.token
            && (* This expression is the source of its own incompleteness. We only draw underlines under sources of incompletes, not all propagated occurrences. *)
               sourceId |> Option.isSomeEqualTo ~value:analysisId
          in
          [ ("related-change", List.member ~value:tokenId vs.hoveringRefs)
          ; ("cursor-on", currentTokenInfo |> Option.isSomeEqualTo ~value:ti)
          ; ("fluid-error", isError)
          ; (errorType, errorType <> "")
          ; (* This expression is the source of an incomplete propogated into another   expression, where the cursor is currently on *)
            ( "is-origin"
            , sourceOfCurrentToken ti |> Option.isSomeEqualTo ~value:analysisId
            ) ]
        in
        let clickHandlers =
          [ ViewUtils.eventNeither
              ~key:("fluid-selection-dbl-click" ^ idStr)
              "dblclick"
              (fun ev ->
                match Entry.getFluidCaretPos () with
                | Some pos ->
                    let state =
                      {state with newPos = pos; oldPos = state.newPos}
                    in
                    ( match ev with
                    | {detail = 2; altKey = true} ->
                        FluidMsg
                          (FluidUpdateSelection
                             (tlid, getExpressionRangeAtCaret state ast))
                    | {detail = 2; altKey = false} ->
                        FluidMsg
                          (FluidUpdateSelection
                             (tlid, getTokenRangeAtCaret state ast))
                    | _ ->
                        (* We expect that this doesn't happen *)
                        FluidMsg (FluidUpdateSelection (tlid, None)) )
                | None ->
                    (* We expect that this doesn't happen *)
                    FluidMsg (FluidUpdateSelection (tlid, None)) )
          ; ViewUtils.eventNoPropagation
              ~key:("fluid-selection-mousedown" ^ idStr)
              "mousedown"
              (fun _ -> FluidMsg (FluidStartSelection tlid) )
          ; ViewUtils.eventNoPropagation
              ~key:("fluid-selection-mouseup" ^ idStr)
              "mouseup"
              (fun _ ->
                match Entry.getFluidSelectionRange () with
                | Some range ->
                    FluidMsg (FluidUpdateSelection (tlid, Some range))
                | None ->
                    (* This will happen if it gets a selection and there is no
                 focused node (weird browser problem?) *)
                    IgnoreMsg )
          ; ViewUtils.eventNoPropagation
              ~key:
                ( "fluid-selection-click-"
                ^ idStr
                ^ "-"
                ^
                match state.selectionStart with
                | Some x ->
                    string_of_int x
                | None ->
                    "nosel" )
              "click"
              (fun ev ->
                match Entry.getFluidSelectionRange () with
                | Some range ->
                    if ev.shiftKey
                    then FluidMsg (FluidUpdateSelection (tlid, Some range))
                    else FluidMsg (FluidUpdateSelection (tlid, None))
                | None ->
                    (* This will happen if it gets a selection and there is no
                     focused node (weird browser problem?) *)
                    IgnoreMsg ) ]
        in
        let innerNode =
          match innerNestingClass with
          | Some cls ->
              [ Html.span
                  ([Attrs.class' (cls |> String.join ~sep:" ")] @ clickHandlers)
                  [Html.text content] ]
          | None ->
              [Html.text content]
        in
        Html.span
          (Html.classList (cls @ conditionalClasses) :: clickHandlers)
          (innerNode @ nested)
      in
      if vs.permission = Some ReadWrite
      then [element [dropdown (); viewPlayIcon ast ti ~vs ~state]]
      else [element []] )
  |> List.flatten


let viewLiveValue
    ~(tlid : tlid) ~(ast : fluidExpr) ~(vs : viewState) ~(state : fluidState) :
    Types.msg Html.html =
  let liveValue, show, offset =
    let none = ([Vdom.noNode], false, 0) in
    getToken state ast
    |> Option.map ~f:(fun ti ->
           let fn = fnForToken state ti.token in
           let args = fnArgExprs ti.token ast state |> List.map ~f:eid in
           let row = ti.startRow in
           let id = Token.analysisID ti.token in
           let fnText =
             Option.and_then fn ~f:(fun fn ->
                 if fn.fnPreviewExecutionSafe
                 then None
                 else
                   let id = Token.tid ti.token in
                   ViewFnExecution.fnExecutionStatus vs fn id args
                   |> ViewFnExecution.executionError
                   |> Option.some )
           in
           if FluidToken.validID id
           then
             let loadable =
               Analysis.getLiveValueLoadable vs.analysisStore id
             in
             match (AC.highlighted state.ac, loadable) with
             | None, LoadableSuccess (DIncomplete _) when Option.isSome fnText
               ->
                 let text = Option.withDefault ~default:"" fnText in
                 ([Html.text text], true, ti.startRow)
             | Some (FACVariable (_, Some dval)), _
             | None, LoadableSuccess dval ->
                 let text = Runtime.toRepr dval in
                 let copyBtn =
                   match dval with
                   | DIncomplete _ | DError _ ->
                       Vdom.noNode
                   | _ ->
                       viewCopyButton tlid text
                 in
                 ([Html.text text; copyBtn], true, ti.startRow)
             | Some _, _ ->
                 none
             | None, LoadableNotInitialized | None, LoadableLoading _ ->
                 ([ViewUtils.fontAwesome "spinner"], true, row)
             | None, LoadableError err ->
                 ([Html.text ("Error loading live value: " ^ err)], true, row)
           else none )
    |> Option.withDefault ~default:none
  in
  let offset = float_of_int offset +. 1.5 in
  Html.div
    [ Html.classList [("live-values", true); ("show", show)]
    ; Html.styles [("top", Js.Float.toString offset ^ "rem")]
    ; Attrs.autofocus false
    ; Vdom.attribute "" "spellcheck" "false" ]
    liveValue


let viewAST ~(vs : ViewUtils.viewState) (ast : ast) : Types.msg Html.html list
    =
  let ({analysisStore; tlid} : ViewUtils.viewState) = vs in
  let state = vs.fluidState in
  let cmdOpen = FluidCommands.isOpenOnTL state.cp tlid in
  let event ~(key : string) (event : string) : Types.msg Vdom.property =
    let decodeNothing =
      let open Tea.Json.Decoder in
      succeed Types.IgnoreMsg
    in
    (* There is a check to preventDefault() in the appsupport file *)
    Html.on ~key event decodeNothing
  in
  let eventKey = "keydown" ^ show_tlid tlid ^ string_of_bool cmdOpen in
  let tokenInfos = ast |> toTokens state in
  let errorRail =
    let indicators =
      tokenInfos
      |> List.map ~f:(fun ti ->
             viewErrorIndicator ~tlid ~analysisStore ~state ti )
    in
    let hasMaybeErrors = List.any ~f:(fun e -> e <> Vdom.noNode) indicators in
    Html.div
      [Html.classList [("fluid-error-rail", true); ("show", hasMaybeErrors)]]
      indicators
  in
  let liveValue =
    if tlidOf vs.cursorState = Some tlid
    then viewLiveValue ~tlid ~ast ~vs ~state
    else Vdom.noNode
  in
  [ liveValue
  ; Html.div
      [ Attrs.id editorID
      ; Vdom.prop "contentEditable" "true"
      ; Attrs.autofocus true
      ; Vdom.attribute "" "spellcheck" "false"
      ; event ~key:eventKey "keydown" ]
      (toHtml ast ~vs ~tlid ~state)
  ; errorRail ]


let viewStatus (ast : ast) (s : state) : Types.msg Html.html =
  let tokens = toTokens s ast in
  let posDiv =
    let oldGrid = gridFor ~pos:s.oldPos tokens in
    let newGrid = gridFor ~pos:s.newPos tokens in
    [ Html.div
        []
        [ Html.text (string_of_int s.oldPos)
        ; Html.text " -> "
        ; Html.text (string_of_int s.newPos) ]
    ; Html.div
        []
        [ Html.text (oldGrid.col |> string_of_int)
        ; Html.text ","
        ; Html.text (oldGrid.row |> string_of_int)
        ; Html.text " -> "
        ; Html.text (newGrid.col |> string_of_int)
        ; Html.text ","
        ; Html.text (newGrid.row |> string_of_int) ]
    ; Html.div
        []
        [ Html.text "acIndex: "
        ; Html.text
            ( s.ac.index
            |> Option.map ~f:string_of_int
            |> Option.withDefault ~default:"None" ) ]
    ; Html.div
        []
        [ Html.text "upDownCol: "
        ; Html.text
            ( s.upDownCol
            |> Option.map ~f:string_of_int
            |> Option.withDefault ~default:"None" ) ]
    ; Html.div
        []
        [ Html.text "lastKey: "
        ; Html.text
            ( K.toName s.lastKey
            ^ ", "
            ^ ( K.toChar s.lastKey
              |> Option.map ~f:String.fromChar
              |> Option.withDefault ~default:"" ) ) ]
    ; Html.div
        []
        [ Html.text "selection: "
        ; Html.text
            ( s.selectionStart
            |> Option.map ~f:(fun selStart ->
                   string_of_int selStart ^ "->" ^ string_of_int s.newPos )
            |> Option.withDefault ~default:"" ) ] ]
  in
  let tokenDiv =
    let left, right, next = getNeighbours tokens ~pos:s.newPos in
    let l =
      match left with
      | L (_, left) ->
          Token.show_tokenInfo left
      | R (_, _) ->
          "right"
      | No ->
          "none"
    in
    let r =
      match right with
      | L (_, _) ->
          "left"
      | R (_, right) ->
          Token.show_tokenInfo right
      | No ->
          "none"
    in
    let n =
      match next with Some next -> Token.show_tokenInfo next | None -> "none"
    in
    [ Html.text ("left: " ^ l)
    ; Html.br []
    ; Html.text ("right: " ^ r)
    ; Html.br []
    ; Html.text ("next: " ^ n) ]
  in
  let actions =
    [ Html.div
        []
        ( [Html.text "Actions: "]
        @ ( s.actions
          |> List.map ~f:(fun action -> [action; ", "])
          |> List.concat
          |> List.dropRight ~count:1
          |> List.map ~f:Html.text ) ) ]
  in
  let error =
    [ Html.div
        []
        [ Html.text
            ( Option.map s.error ~f:(fun e -> "Errors: " ^ e)
            |> Option.withDefault ~default:"none" ) ] ]
  in
  let status = List.concat [posDiv; tokenDiv; actions; error] in
  Html.div [Attrs.id "fluid-status"] status


(* -------------------- *)
(* Scaffolidng *)
(* -------------------- *)

let selectedASTAsText (m : model) : string option =
  let s = m.fluidState in
  TL.selectedAST m |> Option.map ~f:(fromExpr s) |> Option.map ~f:(eToString s)


let renderCallback (m : model) : unit =
  match m.cursorState with
  | FluidEntering _ ->
      if FluidCommands.isOpened m.fluidState.cp
      then ()
      else (
        (* This for two different purposes:
         * 1. When a key press mutates the text in the content editable, the browser resets the caret position to the * beginnning of the content editable. Here we set the caret to the correct position from the fluidState
         * 2. We intercept all keyboard caret movement, therefore we need to set the caret to the correct position
         * from the fluidState

         * We do this after a render(not waiting til the next frame) so that the developer does not see the caret
         * flicker to default browser position
        *)
        match m.fluidState.selectionStart with
        | Some selStart ->
            (* Updates the browser selection range for 2 in the context of selections *)
            Entry.setFluidSelectionRange (selStart, m.fluidState.newPos)
        | None ->
            Entry.setFluidCaret m.fluidState.newPos )
  | _ ->
      ()


(* Some things aren't in non-fluid, and if you switch from one to the other you'll be in trouble. Just allow them to be removed. *)

let stripConstructs (ast : expr) : expr =
  let rec f e =
    match e with
    | F (_, FluidPartial (_, oldExpr)) ->
        f oldExpr
    | F (_, FluidRightPartial (_, oldExpr)) ->
        f oldExpr
    | _ ->
        AST.traverse f e
  in
  f ast


let stripFluidConstructsFromFunctions (ufs : userFunction list) :
    userFunction list =
  List.map ufs ~f:(fun uf -> {uf with ufAST = stripConstructs uf.ufAST})


let stripFluidConstructsFromHandlers (hs : handler list) : handler list =
  List.map hs ~f:(fun h -> {h with ast = stripConstructs h.ast})


let exprToStr (s : state) (e : expr) : string = e |> fromExpr s |> eToString s<|MERGE_RESOLUTION|>--- conflicted
+++ resolved
@@ -2382,7 +2382,6 @@
         | [lhs; rhs] ->
             (EBinOp (gid (), fn.fnName, lhs, rhs, r), 0)
         | _ ->
-<<<<<<< HEAD
             recover "BinOp doesn't have 2 args" (newB (), 0)
       else
         (* functions with arguments should place the caret into the first argument
@@ -2391,10 +2390,6 @@
         let fnNameLen = String.length partialName in
         let offset = if List.isEmpty args then fnNameLen else fnNameLen + 1 in
         (EFnCall (gid (), fn.fnName, args, r), offset)
-=======
-            recover "BinOp doesn't have 2 args" args (newB (), 0)
-      else (EFnCall (gid (), fn.fnName, args, r), String.length partialName + 1)
->>>>>>> 64486685
   | FACKeyword KLet ->
       (ELet (gid (), gid (), "", newB (), newB ()), 4)
   | FACKeyword KIf ->
