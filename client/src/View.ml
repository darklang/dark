open Tc
open Prelude
open Types

(* Dark *)
module TL = Toplevel
module P = Pointer

type viewState = ViewUtils.viewState

type htmlConfig = ViewBlankOr.htmlConfig

let idConfigs = ViewBlankOr.idConfigs

let fontAwesome = ViewUtils.fontAwesome

let viewText = ViewBlankOr.viewText

let wc = ViewBlankOr.wc

let text = ViewBlankOr.text

let div = ViewBlankOr.div

let nested = ViewBlankOr.nested

let atom = ViewBlankOr.atom

let keyword = ViewBlankOr.keyword

let viewTL_ (m : model) (tl : toplevel) : msg Html.html =
  let vs = ViewUtils.createVS m tl in
  let body, data =
    match tl.data with
    | TLHandler h ->
        (ViewCode.viewHandler vs h, ViewData.viewData vs h.ast)
    | TLDB db ->
        (ViewDB.viewDB vs db, [])
    | TLFunc f ->
        ([ViewFunction.viewFunction vs f], ViewData.viewData vs f.ufAST)
    | TLTipe t ->
        ([ViewUserType.viewUserTipe vs t], [])
  in
  let refs = ViewIntrospect.refersToViews tl.id vs.toReferences in
  let uses = ViewIntrospect.usedInViews vs.inReferences in
  let events =
    [ ViewUtils.eventNoPropagation
        ~key:("tlmd-" ^ showTLID tl.id)
        "mousedown"
        (fun x -> ToplevelMouseDown (tl.id, x))
    ; ViewUtils.eventNoPropagation
        ~key:("tlmu-" ^ showTLID tl.id)
        "mouseup"
        (fun x -> ToplevelMouseUp (tl.id, x))
    ; ViewUtils.eventNoPropagation
        ~key:("tlc-" ^ showTLID tl.id)
        "click"
        (fun x -> ToplevelClick (tl.id, x))
    ; ViewUtils.eventNoPropagation
        ~key:("tldblc-" ^ showTLID vs.tl.id)
        "dblclick"
        (fun _ -> ToplevelDoubleClick vs.tl.id) ]
  in
<<<<<<< HEAD
  let avatars = Avatar.viewAvatars vs.avatarsList in
=======
  let avatars = Avatar.avatarsView vs.avatarsList in
>>>>>>> c088ad4e
  let selected = Some tl.id = tlidOf m.cursorState in
  let boxClasses =
    let dragging =
      match m.cursorState with
      | Dragging (tlid_, _, _, _) ->
          tlid_ = tl.id
      | _ ->
          false
    in
    [("sidebar-box", true); ("selected", selected); ("dragging", dragging)]
  in
  let class_ =
    ["toplevel"; "tl-" ^ deTLID tl.id; (if selected then "selected" else "")]
    |> String.join ~sep:" "
  in
  let documentation =
    match (tlidOf m.cursorState, idOf m.cursorState) with
    | Some tlid, Some id when tlid = tl.id ->
        let acFnDocString =
          m.complete
          |> Autocomplete.highlighted
          |> Option.andThen ~f:Autocomplete.documentationForItem
          |> Option.map ~f:(fun desc ->
                 [ Html.div
                     [Html.class' "documentation-box"]
                     [Html.p [] [Html.text desc]] ] )
        in
        let selectedFnDocString =
          let fn =
            TL.get m tlid
            |> Option.andThen ~f:TL.asHandler
            |> Option.map ~f:(fun x -> x.ast)
            |> Option.andThen ~f:(fun ast -> AST.find id ast)
            |> Option.andThen ~f:(function
                   | PExpr (F (_, FnCall (F (_, name), _, _))) ->
                       Some name
                   | PFnCallName (F (_, name)) ->
                       Some name
                   | _ ->
                       None )
            |> Option.andThen ~f:(fun name ->
                   m.complete.functions
                   |> List.find ~f:(fun f -> name = f.fnName) )
          in
          match fn with
          | Some fn ->
              Some
                [ Html.div
                    [Html.class' "documentation-box"]
                    [Html.p [] [Html.text fn.fnDescription]] ]
          | None ->
              None
        in
        let selectedParamDocString =
          let param =
            TL.get m tlid
            |> Option.andThen ~f:TL.asHandler
            |> Option.map ~f:(fun x -> x.ast)
            |> Option.andThen ~f:(fun ast -> AST.getParamIndex ast id)
            |> Option.andThen ~f:(fun (name, index) ->
                   m.complete.functions
                   |> List.find ~f:(fun f -> name = f.fnName)
                   |> Option.map ~f:(fun x -> x.fnParameters)
                   |> Option.andThen ~f:(List.getAt ~index) )
          in
          match param with
          | Some p ->
              let header =
                p.paramName ^ " : " ^ Runtime.tipe2str p.paramTipe
              in
              Some
                [ Html.div
                    [Html.class' "documentation-box"]
                    [ Html.p [] [Html.text header]
                    ; Html.p [] [Html.text p.paramDescription] ] ]
          | _ ->
              None
        in
        acFnDocString
        |> Option.orElse selectedParamDocString
        |> Option.orElse selectedFnDocString
    | _ ->
        None
  in
  let top = match documentation with Some doc -> doc | _ -> [] in
  let pos =
    match m.currentPage with
    | Architecture | FocusedHandler _ | FocusedDB _ ->
        tl.pos
    | FocusedFn _ | FocusedType _ ->
        Defaults.centerPos
  in
  let hasFf =
    let ast = TL.astOf tl in
    let allData =
      match ast with Some expr -> AST.allData expr | None -> []
    in
    List.any ~f:(fun x -> match x with PFFMsg _ -> true | _ -> false) allData
  in
  let html =
    Html.div
      (* -- see comment in css *)
      [Html.classList boxClasses]
      [ Html.div (Html.class' class_ :: events) (body @ data @ top)
      ; avatars
      ; Html.div
          [Html.classList [("use-wrapper", true); ("fade", hasFf)]]
          [uses; refs] ]
  in
  ViewUtils.placeHtml pos html


let tlCacheKey (m : model) tl =
  if Some tl.id = tlidOf m.cursorState
  then None
  else
    let hovered =
      match List.head m.hovering with
      | Some (tlid, id) when tlid = tl.id ->
          Some id
      | _ ->
          None
    in
    let tracesLoaded =
      Analysis.getTraces m tl.id
      |> List.map ~f:(fun (_, traceData) -> Option.isSome traceData)
    in
    Some (tl, Analysis.cursor m tl.id, hovered, tracesLoaded)


let tlCacheKeyDB (m : model) tl =
  if Some tl.id = tlidOf m.cursorState
  then None
  else Some (tl, DB.isLocked m tl.id)


let tlCacheKeyTipe (m : model) tl =
  if Some tl.id = tlidOf m.cursorState then None else Some tl


let viewTL m tl =
  match tl.data with
  | TLTipe _ ->
      Cache.cache2m tlCacheKeyTipe viewTL_ m tl
  | TLDB _ ->
      Cache.cache2m tlCacheKeyDB viewTL_ m tl
  | TLFunc _ | TLHandler _ ->
      Cache.cache2m tlCacheKey viewTL_ m tl


let viewCanvas (m : model) : msg Html.html =
  let entry = ViewEntry.viewEntry m in
  let asts =
    match m.currentPage with
    | Architecture | FocusedHandler _ | FocusedDB _ ->
        m.toplevels
        (* TEA's vdom assumes lists have the same ordering, and diffs incorrectly
       * if not (though only when using our Util cache). This leads to the
       * clicks going to the wrong toplevel. Sorting solves it, though I don't
       * know exactly how. TODO: we removed the Util cache so it might work. *)
        |> List.sortBy ~f:(fun tl -> deTLID tl.id)
        |> List.map ~f:(viewTL m)
    | FocusedFn tlid ->
      ( match List.find ~f:(fun f -> f.ufTLID = tlid) m.userFunctions with
      | Some func ->
          [viewTL m (TL.ufToTL func)]
      | None ->
          [] )
    | FocusedType tlid ->
      ( match List.find ~f:(fun t -> t.utTLID = tlid) m.userTipes with
      | Some tipe ->
          [viewTL m (TL.utToTL tipe)]
      | None ->
          [] )
  in
  let canvasTransform =
    let offset = m.canvasProps.offset in
    let x = string_of_int (-offset.x) in
    let y = string_of_int (-offset.y) in
    "translate(" ^ x ^ "px, " ^ y ^ "px)"
  in
  let styles =
    [ ( "transition"
      , if m.canvasProps.panAnimation then "transform 0.5s" else "unset" )
    ; ("transform", canvasTransform) ]
  in
  let allDivs = asts @ entry in
  let overlay =
    let show =
      match m.currentPage with
      | FocusedHandler _ | FocusedDB _ ->
          true
      | _ ->
          false
    in
    Html.div [Html.classList [("overlay", true); ("show", show)]] []
  in
  let pageClass =
    match m.currentPage with
    | Architecture ->
        "arch"
    | FocusedHandler _ ->
        "focused-handler"
    | FocusedDB _ ->
        "focused-db"
    | FocusedFn _ ->
        "focused-fn"
    | FocusedType _ ->
        "focused-type"
  in
  Html.div
    [ Html.id "canvas"
    ; Html.class' pageClass
    ; Html.styles styles
    ; ViewUtils.onTransitionEnd ~key:"canvas-pan-anim" ~listener:(fun prop ->
          if prop = "transform" then CanvasPanAnimationEnd else IgnoreMsg ) ]
    (overlay :: allDivs)


let view (m : model) : msg Html.html =
  let activeVariantsClass =
    match VariantTesting.activeCSSClasses m with
    | "" ->
        Vdom.noProp
    | str ->
        Html.class' str
  in
  let attributes =
    [ Html.id "app"
    ; activeVariantsClass
    ; Html.onWithOptions
        ~key:"app-mu"
        "mouseup"
        {stopPropagation = false; preventDefault = true}
        (Decoders.wrapDecoder
           (ViewUtils.decodeClickEvent (fun x -> GlobalClick x))) ]
  in
  let footer = [ViewScaffold.viewError m.error; ViewScaffold.viewButtons m] in
  let routing = ViewRoutingTable.viewRoutingTable m in
  let body = viewCanvas m in
<<<<<<< HEAD
  let activeAvatars = Avatar.viewAllAvatars m.avatarsList in
=======
  let avatars = Avatar.allAvatarsView m.avatarsList in
>>>>>>> c088ad4e
  let ast = TL.selectedAST m |> Option.withDefault ~default:(Blank.new_ ()) in
  let fluidStatus =
    if VariantTesting.isFluid m.tests
    then [Fluid.viewStatus (Fluid.fromExpr m.fluidState ast) m.fluidState]
    else []
  in
  let content = [routing; body; avatars] @ fluidStatus @ footer in
  Html.div attributes content<|MERGE_RESOLUTION|>--- conflicted
+++ resolved
@@ -61,11 +61,7 @@
         "dblclick"
         (fun _ -> ToplevelDoubleClick vs.tl.id) ]
   in
-<<<<<<< HEAD
   let avatars = Avatar.viewAvatars vs.avatarsList in
-=======
-  let avatars = Avatar.avatarsView vs.avatarsList in
->>>>>>> c088ad4e
   let selected = Some tl.id = tlidOf m.cursorState in
   let boxClasses =
     let dragging =
@@ -306,16 +302,12 @@
   let footer = [ViewScaffold.viewError m.error; ViewScaffold.viewButtons m] in
   let routing = ViewRoutingTable.viewRoutingTable m in
   let body = viewCanvas m in
-<<<<<<< HEAD
   let activeAvatars = Avatar.viewAllAvatars m.avatarsList in
-=======
-  let avatars = Avatar.allAvatarsView m.avatarsList in
->>>>>>> c088ad4e
   let ast = TL.selectedAST m |> Option.withDefault ~default:(Blank.new_ ()) in
   let fluidStatus =
     if VariantTesting.isFluid m.tests
     then [Fluid.viewStatus (Fluid.fromExpr m.fluidState ast) m.fluidState]
     else []
   in
-  let content = [routing; body; avatars] @ fluidStatus @ footer in
+  let content = [routing; body; activeAvatars] @ fluidStatus @ footer in
   Html.div attributes content