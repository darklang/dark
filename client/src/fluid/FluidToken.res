open Prelude

module Html = Tea.Html

type t = FluidTypes.Token.t

type tokenInfo = FluidTypes.TokenInfo.t

let fakeid = ID.fromUInt64(UInt64.max)

let tid = (t: t): id =>
  switch t {
  | TInteger(id, _, _)
  | TFloatWhole(id, _, _)
  | TFloatPoint(id, _)
  | TFloatFractional(id, _, _)
  | TTrue(id, _)
  | TFalse(id, _)
  | TNullToken(id, _)
  | TBlank(id, _)
  | TPlaceholder({blankID: id, _})
  | TPartial(id, _, _)
  | TLeftPartial(id, _, _)
  | TRightPartial(id, _, _)
  | TPartialGhost(id, _, _)
  | TLetKeyword(id, _, _)
  | TLetAssignment(id, _, _)
  | TLetVarName(id, _, _, _)
  | TString(id, _, _)
  | TStringMLStart(id, _, _, _)
  | TStringMLMiddle(id, _, _, _)
  | TStringMLEnd(id, _, _, _)
  | TIfKeyword(id, _)
  | TIfThenKeyword(id, _)
  | TIfElseKeyword(id, _)
  | TBinOp(id, _, _)
  | TFieldOp(id, _, _)
  | TFieldName(id, _, _, _)
  | TFieldPartial(id, _, _, _, _)
  | TVariable(id, _, _)
  | TFnName(id, _, _, _, _)
  | TFnVersion(id, _, _, _)
  | TLambdaVar(id, _, _, _, _)
  | TLambdaArrow(id, _)
  | TLambdaSymbol(id, _)
  | TLambdaComma(id, _, _)
  | TListOpen(id, _)
  | TListClose(id, _)
  | TListComma(id, _)
  | TTupleOpen(id)
  | TTupleClose(id)
  | TTupleComma(id, _)
  | TPipe(id, _, _, _)
  | TRecordOpen(id, _)
  | TRecordClose(id, _)
  | TRecordFieldname({recordID: id, _})
  | TRecordSep(id, _, _)
  | TConstructorName(id, _)
  | TMatchBranchArrow({matchID: id, _})
  | TMatchKeyword(id)
  | TPatternBlank(_, id, _)
  | TPatternInteger(_, id, _, _)
  | TPatternVariable(_, id, _, _)
  | TPatternConstructorName(_, id, _, _)
  | TPatternString({patternID: id, _})
  | TPatternTrue(_, id, _)
  | TPatternFalse(_, id, _)
  | TPatternNullToken(_, id, _)
  | TPatternFloatWhole(_, id, _, _)
  | TPatternFloatPoint(_, id, _)
  | TPatternFloatFractional(_, id, _, _)
<<<<<<< HEAD
  | TPatternTupleOpen(_, id)
  | TPatternTupleClose(_, id)
  | TPatternTupleComma(_, id, _)

=======
  | TPatternTupleOpen(id)
  | TPatternTupleClose(id)
  | TPatternTupleComma(id, _)
>>>>>>> de3b2028
  | TSep(id, _)
  | TParenOpen(id)
  | TParenClose(id)
  | TFlagWhenKeyword(id)
  | TFlagEnabledKeyword(id)
  | TNewline(Some(_, id, _)) => id
  | TNewline(None) | TIndent(_) => fakeid
  }

let analysisID = (t: t): id =>
  switch t {
  | TLetVarName(_, id, _, _)
  | TLetKeyword(_, id, _)
  | TLetAssignment(_, id, _)
  | TRecordFieldname({exprID: id, _})
  | TLambdaVar(_, id, _, _, _)
  | TRecordSep(_, _, id)
  | TMatchBranchArrow({patternID: id, _}) => id
  | _ => tid(t)
  }

// TODO(alice) merge these two functions?
let parentExprID = (t: t): id =>
  switch t {
  | TNewline(Some(_, id, _)) => id
  | _ => tid(t)
  }

/* List literals, object literals, and multiline strings are blocks.
 This function returns the ID of the whole list, object, or string expression that this token belongs to, if it does indeed live inside a block.
*/
let parentBlockID = (t: t): option<id> =>
  switch t {
  // The first ID is the ID of the whole string expression
  | TStringMLStart(id, _, _, _)
  | TStringMLMiddle(id, _, _, _)
  | TStringMLEnd(id, _, _, _)
  | TRecordSep(id, _, _) =>
    Some(id)
  // The reason { } and [ ] gets a parentBlockID is so if the list/object is empty, then it's not a multiline block.
  | TRecordOpen(_, pid)
  | TRecordClose(_, pid)
  | TListOpen(_, pid)
  | TListClose(_, pid)
  | TBlank(_, pid)
  | TInteger(_, _, pid)
  | TString(_, _, pid)
  | TTrue(_, pid)
  | TFalse(_, pid)
  | TNullToken(_, pid)
  | TFloatWhole(_, _, pid)
  | TFloatPoint(_, pid)
  | TFloatFractional(_, _, pid)
  | TPartial(_, _, pid)
  | TRightPartial(_, _, pid)
  | TLeftPartial(_, _, pid)
  | TPartialGhost(_, _, pid)
  | TLetKeyword(_, _, pid)
  | TLetVarName(_, _, _, pid)
  | TLetAssignment(_, _, pid)
  | TIfKeyword(_, pid)
  | TIfThenKeyword(_, pid)
  | TIfElseKeyword(_, pid)
  | TBinOp(_, _, pid)
  | TFieldOp(_, _, pid)
  | TFieldName(_, _, _, pid)
  | TFieldPartial(_, _, _, _, pid)
  | TVariable(_, _, pid)
  | TLambdaComma(_, _, pid)
  | TLambdaArrow(_, pid)
  | TLambdaSymbol(_, pid)
  | TLambdaVar(_, _, _, _, pid)
  | TPipe(_, _, _, pid)
  | TSep(_, pid) => pid
  | TRecordFieldname(d) => d.parentBlockID
  | TNewline(Some(_, id, _)) => Some(id)

  | TTupleOpen(id)
  | TTupleClose(id)
  | TListComma(id, _)
  | TTupleComma(id, _) =>
    Some(id)

  | TFnName(_)
  | TFnVersion(_)
  | TMatchKeyword(_)
  | TMatchBranchArrow(_)
  | TPatternVariable(_)
  | TPatternConstructorName(_)
  | TPatternInteger(_)
  | TPatternString(_)
  | TPatternTrue(_)
  | TPatternFalse(_)
  | TPatternNullToken(_)
  | TPatternFloatWhole(_)
  | TPatternFloatPoint(_)
  | TPatternFloatFractional(_)
  | TPatternTupleOpen(_)
  | TPatternTupleClose(_)
  | TPatternTupleComma(_)
  | TPatternBlank(_)
  | TConstructorName(_)
  | TParenOpen(_)
  | TParenClose(_)
  | TFlagWhenKeyword(_)
  | TFlagEnabledKeyword(_)
  | TNewline(None)
  | TIndent(_)
  | TPlaceholder(_) =>
    None
  }

let validID = id => id != fakeid

/* Tokens that are 'editable' are considered text tokens
 * If the cursor is to the left of a text token, then pressing a character
 * will append to the end of that token */
let isTextToken = (t: t): bool =>
  switch t {
  | TInteger(_)
  | TLetVarName(_)
  | TBinOp(_)
  | TFieldName(_)
  | TFieldPartial(_)
  | TVariable(_)
  | TConstructorName(_)
  | TFnName(_)
  | TFnVersion(_)
  | TBlank(_)
  | TPlaceholder(_)
  | TPartial(_)
  | TRightPartial(_)
  | TLeftPartial(_)
  | TPartialGhost(_)
  | TRecordFieldname(_)
  | TString(_)
  | TStringMLStart(_)
  | TStringMLMiddle(_)
  | TStringMLEnd(_)
  | TTrue(_)
  | TFalse(_)
  | TNullToken(_)
  | TLambdaVar(_)
  | TFloatWhole(_)
  | TFloatPoint(_)
  | TFloatFractional(_)
  | TPatternInteger(_)
  | TPatternVariable(_)
  | TPatternConstructorName(_)
  | TPatternBlank(_)
  | TPatternString(_)
  | TPatternTrue(_)
  | TPatternFalse(_)
  | TPatternNullToken(_)
  | TPatternFloatWhole(_)
  | TPatternFloatPoint(_)
  | TPatternFloatFractional(_)
  | TPatternTupleOpen(_)
  | TPatternTupleClose(_)
  | TPatternTupleComma(_) => true
  | TListOpen(_)
  | TListClose(_)
  | TListComma(_, _)
  | TTupleOpen(_)
  | TTupleClose(_)
  | TTupleComma(_, _)
  | TSep(_)
  | TLetKeyword(_)
  | TRecordOpen(_)
  | TRecordClose(_)
  | TRecordSep(_)
  | TLetAssignment(_)
  | TIfKeyword(_)
  | TIfThenKeyword(_)
  | TIfElseKeyword(_)
  | TFieldOp(_)
  | TNewline(_)
  | TIndent(_)
  | TLambdaSymbol(_)
  | TLambdaComma(_)
  | TMatchKeyword(_)
  | TMatchBranchArrow(_)
  | TPipe(_)
  | TLambdaArrow(_)
  | TParenOpen(_)
  | TParenClose(_)
  | TFlagWhenKeyword(_)
  | TFlagEnabledKeyword(_) => false
  }

let isPipeable = (t: t): bool =>
  switch t {
  | TInteger(_)
  | TLetVarName(_)
  | TListClose(_)
  | TTupleClose(_)
  | TRecordClose(_)
  | TFieldName(_)
  | TVariable(_)
  | TFnName(_)
  | TString(_)
  | TTrue(_)
  | TFalse(_)
  | TNullToken(_)
  | TFloatWhole(_)
  | TFloatPoint(_)
  | TFloatFractional(_)
  | TPatternInteger(_)
  | TPatternVariable(_)
  | TPatternConstructorName(_)
  | TPatternBlank(_)
  | TPatternString(_)
  | TPatternTrue(_)
  | TPatternFalse(_)
  | TPatternNullToken(_)
  | TPatternFloatWhole(_)
  | TPatternFloatPoint(_)
  | TPatternFloatFractional(_)
  | TPatternTupleOpen(_)
  | TPatternTupleClose(_)
  | TPatternTupleComma(_)
  | TBlank(_)
  | TPipe(_) => true
  | TFnVersion(_)
  | TPlaceholder(_)
  | TPartial(_)
  | TRightPartial(_)
  | TLeftPartial(_)
  | TPartialGhost(_)
  | TRecordFieldname(_)
  | TConstructorName(_)
  | TBinOp(_)
  | TLambdaVar(_)
  | TStringMLStart(_)
  | TStringMLMiddle(_)
  | TStringMLEnd(_)
  | TFieldPartial(_)
  | TListOpen(_)
  | TListComma(_, _)
  | TTupleOpen(_)
  | TTupleComma(_, _)
  | TSep(_)
  | TLetKeyword(_)
  | TRecordOpen(_)
  | TRecordSep(_)
  | TLetAssignment(_)
  | TIfKeyword(_)
  | TIfThenKeyword(_)
  | TIfElseKeyword(_)
  | TFieldOp(_)
  | TNewline(_)
  | TIndent(_)
  | TLambdaSymbol(_)
  | TLambdaComma(_)
  | TMatchKeyword(_)
  | TMatchBranchArrow(_)
  | TLambdaArrow(_)
  | TParenOpen(_)
  | TParenClose(_)
  | TFlagWhenKeyword(_)
  | TFlagEnabledKeyword(_) => false
  }

let isStringToken = (t: t): bool =>
  switch t {
  | TStringMLStart(_) | TStringMLMiddle(_) | TStringMLEnd(_) | TString(_) => true
  | _ => false
  }

/* if the cursor is at the end of this token, we take it as editing this
 * token, rather than writing the next token. */
let isAppendable = (t: t): bool =>
  switch t {
  // String should really be directly editable, but the extra quote at the end
  // makes it not so; since there's no quote at the end of TStringMLStart or
  // TStringMLMiddle, then they are appendable
  | TString(_) | TPatternString(_) | TStringMLEnd(_) => false
  | _ => isTextToken(t)
  }

let isBlank = (t: t): bool =>
  switch t {
  | TBlank(_)
  | TPlaceholder(_)
  | TRecordFieldname({fieldName: "", _})
  | TVariable(_, "", _)
  | TFieldName(_, _, "", _)
  | TFieldPartial(_, _, _, "", _)
  | TLetVarName(_, _, "", _)
  | TLambdaVar(_, _, _, "", _)
  | TPartial(_, "", _)
  | TRightPartial(_, "", _)
  | TLeftPartial(_, "", _)
  | TPatternBlank(_) => true
  | _ => false
  }

let isKeyword = (t: t) =>
  switch t {
  | TLetKeyword(_)
  | TIfKeyword(_)
  | TIfThenKeyword(_)
  | TIfElseKeyword(_)
  | TMatchKeyword(_)
  | TFlagWhenKeyword(_)
  | TFlagEnabledKeyword(_) => true
  | _ => false
  }

@ocaml.doc(" [isWhitespace t] returns [true] if the token [t] is a whitespace token (separator, newline, indent)
 * and [false] otherwise. ")
let isWhitespace = (t: t): bool =>
  switch t {
  | TSep(_) | TNewline(_) | TIndent(_) => true
  | TInteger(_)
  | TFloatWhole(_)
  | TFloatPoint(_)
  | TFloatFractional(_)
  | TTrue(_)
  | TFalse(_)
  | TNullToken(_)
  | TBlank(_)
  | TPlaceholder(_)
  | TPartial(_)
  | TLeftPartial(_)
  | TRightPartial(_)
  | TPartialGhost(_)
  | TLetKeyword(_)
  | TLetAssignment(_)
  | TLetVarName(_)
  | TString(_)
  | TStringMLStart(_)
  | TStringMLMiddle(_)
  | TStringMLEnd(_)
  | TIfKeyword(_)
  | TIfThenKeyword(_)
  | TIfElseKeyword(_)
  | TBinOp(_)
  | TFieldOp(_)
  | TFieldName(_)
  | TFieldPartial(_)
  | TVariable(_)
  | TFnName(_)
  | TFnVersion(_)
  | TLambdaVar(_)
  | TLambdaArrow(_)
  | TLambdaSymbol(_)
  | TLambdaComma(_)
  | TListOpen(_)
  | TListClose(_)
  | TListComma(_)
  | TTupleOpen(_)
  | TTupleClose(_)
  | TTupleComma(_)
  | TPipe(_)
  | TRecordOpen(_)
  | TRecordClose(_)
  | TRecordFieldname(_)
  | TRecordSep(_)
  | TConstructorName(_)
  | TMatchBranchArrow(_)
  | TMatchKeyword(_)
  | TPatternBlank(_)
  | TPatternInteger(_)
  | TPatternVariable(_)
  | TPatternConstructorName(_)
  | TPatternString(_)
  | TPatternTrue(_)
  | TPatternFalse(_)
  | TPatternNullToken(_)
  | TPatternFloatWhole(_)
  | TPatternFloatPoint(_)
  | TPatternFloatFractional(_)
  | TPatternTupleOpen(_)
  | TPatternTupleClose(_)
  | TPatternTupleComma(_)
  | TParenOpen(_)
  | TParenClose(_)
  | TFlagWhenKeyword(_)
  | TFlagEnabledKeyword(_) => false
  }

let isSkippable = (t: t): bool =>
  switch t {
  | TIndent(_) => true
  | _ => false
  }

let isAtom = (t: t): bool =>
  switch t {
  | TMatchBranchArrow(_) | TPipe(_) | TLambdaArrow(_) => true
  | _ => isKeyword(t) || isBlank(t)
  }

let isNewline = (t: t): bool =>
  switch t {
  | TNewline(_) => true
  | _ => false
  }

let isLet = (t: t): bool =>
  switch t {
  | TLetAssignment(_) | TLetVarName(_) => true
  | _ => false
  }

let isAutocompletable = (t: t): bool =>
  switch t {
  | TBlank(_)
  | TPlaceholder(_)
  | TPartial(_)
  | TFieldPartial(_)
  | TRightPartial(_)
  | TLeftPartial(_)
  | TPatternBlank(_)
  | /* since patterns have no partial but commit as variables
   * automatically, allow intermediate variables to
   * be autocompletable to other expressions */
  TPatternVariable(_) => true
  | _ => false
  }

// Is this token something we can highlight as DError or DIncomplete?
let isErrorDisplayable = (t: t): bool =>
  isTextToken(t) &&
  switch t {
  | TFnVersion(_) => false
  | _ => true
  }

let isFieldPartial = (t: t): bool =>
  switch t {
  | TFieldPartial(_) => true
  | _ => false
  }

let isMultilineString = (t: FluidTypes.Token.t): bool =>
  switch t {
  | TStringMLStart(_) | TStringMLMiddle(_) | TStringMLEnd(_) => true
  | _ => false
  }

let isListSymbol = (t: FluidTypes.Token.t): bool =>
  switch t {
  | TListOpen(_) | TListClose(_) | TListComma(_) => true
  | _ => false
  }

let isTupleSymbol = (t: FluidTypes.Token.t): bool =>
  switch t {
  | TTupleOpen(_) | TTupleClose(_) | TTupleComma(_) => true
  | _ => false
  }

let toText = (t: t): string => {
  let shouldntBeEmpty = name => {
    if name == "" {
      asserT(~debug=FluidTypes.Token.show(t), "shouldn't be empty", name != "")
    }
    name
  }

  let canBeEmpty = name =>
    if name == "" {
      "   "
    } else {
      name
    }
  switch t {
  | TInteger(_, i, _) => Int64.to_string(i)
  | TFloatWhole(_, w, _) => shouldntBeEmpty(w)
  | TFloatPoint(_) => "."
  | TFloatFractional(_, f, _) => f
  | TString(_, str, _) => "\"" ++ (str ++ "\"")
  | TStringMLStart(_, str, _, _) => "\"" ++ str
  | TStringMLMiddle(_, str, _, _) => str
  | TStringMLEnd(_, str, _, _) => str ++ "\""
  | TTrue(_) => "true"
  | TFalse(_) => "false"
  | TNullToken(_) => "null"
  | TBlank(_) => "   "
  | TPlaceholder({placeholder: {name, tipe}, _}) => " " ++ (name ++ (" : " ++ (tipe ++ " ")))
  | TPartial(_, str, _) => shouldntBeEmpty(str)
  | TRightPartial(_, str, _) => shouldntBeEmpty(str)
  | TLeftPartial(_, str, _) => shouldntBeEmpty(str)
  | TPartialGhost(_, str, _) => shouldntBeEmpty(str)
  | TSep(_) => " "
  | TNewline(_) => "\n"
  | TLetKeyword(_) => "let "
  | TLetAssignment(_) => " = "
  | TLetVarName(_, _, name, _) => canBeEmpty(name)
  | TIfKeyword(_) => "if "
  | TIfThenKeyword(_) => "then"
  | TIfElseKeyword(_) => "else"
  | TBinOp(_, op, _) => shouldntBeEmpty(op)
  | TFieldOp(_) => "."
  | TFieldPartial(_, _, _, name, _) => canBeEmpty(name)
  | TFieldName(_, _, name, _) =>
    /* Although we typically use TFieldPartial for empty fields, when
     * there's a new field we won't have a fieldname for it. */
    canBeEmpty(name)
  | TVariable(_, name, _) => canBeEmpty(name)
  | TFnName(_, _, displayName, _, _) | TFnVersion(_, _, displayName, _) =>
    shouldntBeEmpty(displayName)
  | TLambdaVar(_, _, _, name, _) => canBeEmpty(name)
  | TLambdaSymbol(_) => "\\"
  | TLambdaComma(_) => ","
  | TLambdaArrow(_) => " -> "
  | TIndent(indent) => shouldntBeEmpty(Caml.String.make(indent, ' '))
  /* We dont want this to be transparent, so have these make their presence
   * known */
  | TListOpen(_) => "["
  | TListClose(_) => "]"
  | TListComma(_, _) => ","
  | TTupleOpen(_) => "("
  | TTupleClose(_) => ")"
  | TTupleComma(_, _) => ","
  | TRecordOpen(_) => "{"
  | TRecordClose(_) => "}"
  | TRecordFieldname(f) => canBeEmpty(f.fieldName)
  | TRecordSep(_) => " : "
  | TConstructorName(_, name) => canBeEmpty(name)
  | TPipe(_) => "|>"
  | TMatchKeyword(_) => "match "
  | TMatchBranchArrow(_) => " -> "

  | TPatternInteger(_, _, i, _) => Int64.to_string(i)
  | TPatternFloatWhole(_, _, w, _) => shouldntBeEmpty(w)
  | TPatternFloatPoint(_) => "."
  | TPatternFloatFractional(_, _, f, _) => f
  | TPatternString({str, _}) => "\"" ++ (str ++ "\"")
  | TPatternTrue(_) => "true"
  | TPatternFalse(_) => "false"
  | TPatternNullToken(_) => "null"
  | TPatternBlank(_) => "   "
  | TPatternVariable(_, _, name, _) => canBeEmpty(name)
  | TPatternConstructorName(_, _, name, _) => canBeEmpty(name)
  | TPatternTupleOpen(_) => "("
  | TPatternTupleComma(_) => ","
  | TPatternTupleClose(_) => ")"

  | TParenOpen(_) => "("
  | TParenClose(_) => ")"
  | TFlagWhenKeyword(_) => "when "
  | TFlagEnabledKeyword(_) => "enabled"
  }
}

let toTestText = (t: t): string => {
  let result = switch t {
  | TPlaceholder({placeholder: {name, tipe}, _}) =>
    let count = 1 + String.length(name) + 3 + String.length(tipe) + 1
    Caml.String.make(count, '_')
  | TBlank(_) => "___"
  | TPartialGhost(_, str, _) =>
    switch String.length(str) {
    | 0 => "@EMPTY@"
    | 1 => "@"
    | 2 => "@@"
    | _ =>
      let str = str |> String.dropLeft(~count=1) |> String.dropRight(~count=1)

      "@" ++ (str ++ "@")
    }
  | _ =>
    if isBlank(t) {
      "***"
    } else {
      toText(t)
    }
  }

  asserT(~debug=t, "wrong length toTestText", String.length(result) == String.length(toText(t)))
  result
}

let toIndex = (t: t): option<int> =>
  switch t {
  | TStringMLMiddle(_, _, index, _)
  | TLambdaVar(_, _, index, _, _)
  | TLambdaComma(_, index, _)
  | TPipe(_, _, index, _)
  | TRecordFieldname({index, _})
  | TRecordSep(_, index, _)
  | TListComma(_, index)
  | TTupleComma(_, index)
  | TNewline(Some(_, _, Some(index)))
  | TPatternBlank(_, _, index)
  | TPatternInteger(_, _, _, index)
  | TPatternVariable(_, _, _, index)
  | TPatternConstructorName(_, _, _, index)
  | TPatternString({branchIdx: index, _})
  | TPatternTrue(_, _, index)
  | TPatternFalse(_, _, index)
  | TPatternNullToken(_, _, index)
  | TPatternFloatWhole(_, _, _, index)
  | TPatternFloatPoint(_, _, index)
  | TPatternFloatFractional(_, _, _, index) =>
    Some(index)
  | _ => None
  }

let toParentID = (t: t): option<id> =>
  switch t {
  | TRecordFieldname({recordID: id, _})
  | TPatternBlank(id, _, _)
  | TPatternInteger(id, _, _, _)
  | TPatternVariable(id, _, _, _)
  | TPatternConstructorName(id, _, _, _)
  | TPatternString({matchID: id, _})
  | TPatternTrue(id, _, _)
  | TPatternFalse(id, _, _)
  | TPatternNullToken(id, _, _)
  | TPatternFloatWhole(id, _, _, _)
  | TPatternFloatPoint(id, _, _)
  | TPatternFloatFractional(id, _, _, _) =>
    Some(id)
  | _ => None
  }

let toTypeName = (t: t): string =>
  switch t {
  | TInteger(_) => "integer"
  | TFloatWhole(_) => "float-whole"
  | TFloatPoint(_) => "float-point"
  | TFloatFractional(_) => "float-fractional"
  | TString(_) => "string"
  | TStringMLStart(_) => "string-ml-start"
  | TStringMLMiddle(_) => "string-ml-middle"
  | TStringMLEnd(_) => "string-ml-end"
  | TTrue(_) => "true"
  | TFalse(_) => "false"
  | TNullToken(_) => "null"
  | TBlank(_) => "blank"
  | TPlaceholder(_) => "placeholder"
  | TPartial(_) => "partial"
  | TRightPartial(_) => "partial-right"
  | TLeftPartial(_) => "partial-left"
  | TPartialGhost(_) => "partial-ghost"
  | TLetKeyword(_) => "let-keyword"
  | TLetAssignment(_) => "let-assignment"
  | TLetVarName(_) => "let-var-name"
  | TSep(_) => "sep"
  | TIndent(_) => "indent"
  | TNewline(_) => "newline"
  | TIfKeyword(_) => "if-keyword"
  | TIfThenKeyword(_) => "if-then-keyword"
  | TIfElseKeyword(_) => "if-else-keyword"
  | TBinOp(_) => "binop"
  | TFieldOp(_) => "field-op"
  | TFieldName(_) => "field-name"
  | TFieldPartial(_) => "field-partial"
  | TVariable(_) => "variable"
  | TFnName(_) => "fn-name"
  | TFnVersion(_) => "fn-version"
  | TLambdaVar(_) => "lambda-var"
  | TLambdaSymbol(_) => "lambda-symbol"
  | TLambdaArrow(_) => "lambda-arrow"
  | TLambdaComma(_) => "lambda-comma"
  | TListOpen(_) => "list-open"
  | TListClose(_) => "list-close"
  | TListComma(_, _) => "list-comma"
  | TTupleOpen(_) => "tuple-open"
  | TTupleClose(_) => "tuple-close"
  | TTupleComma(_, _) => "tuple-comma"
  | TRecordOpen(_) => "record-open"
  | TRecordClose(_) => "record-close"
  | TRecordFieldname(_) => "record-fieldname"
  | TRecordSep(_) => "record-sep"
  | TConstructorName(_) => "constructor-name"
  | TPipe(_) => "pipe-symbol"
  | TMatchKeyword(_) => "match-keyword"
  | TMatchBranchArrow(_) => "match-branch-arrow"

  | TPatternBlank(_) => "pattern-blank"
  | TPatternInteger(_) => "pattern-integer"
  | TPatternVariable(_) => "pattern-variable"
  | TPatternConstructorName(_) => "pattern-constructor-name"
  | TPatternString(_) => "pattern-string"
  | TPatternTrue(_) => "pattern-true"
  | TPatternFalse(_) => "pattern-false"
  | TPatternNullToken(_) => "pattern-null"
  | TPatternFloatWhole(_) => "pattern-float-whole"
  | TPatternFloatPoint(_) => "pattern-float-point"
  | TPatternFloatFractional(_) => "pattern-float-fractional"
  | TPatternTupleOpen(_) => "pattern-tuple-open"
  | TPatternTupleComma(_) => "pattern-tuple-comma"
  | TPatternTupleClose(_) => "pattern-tuple-close"

  | TParenOpen(_) => "paren-open"
  | TParenClose(_) => "paren-close"
  | TFlagWhenKeyword(_) => "ff-cond"
  | TFlagEnabledKeyword(_) => "ff-enabled"
  }

let toCategoryName = (t: t): string =>
  switch t {
  | TInteger(_) => "integer"
  | TString(_) | TStringMLStart(_) | TStringMLMiddle(_) | TStringMLEnd(_) => "string"
  | TVariable(_) | TNewline(_) | TSep(_) | TBlank(_) | TPlaceholder(_) => ""
  | TPartial(_) | TRightPartial(_) | TLeftPartial(_) | TPartialGhost(_) => "partial"
  | TFloatWhole(_) | TFloatPoint(_) | TFloatFractional(_) => "float"
  | TTrue(_) | TFalse(_) => "boolean"
  | TNullToken(_) => "null"
  | TFnName(_) | TFnVersion(_) | TBinOp(_) => "function"
  | TLetKeyword(_) | TLetAssignment(_) | TLetVarName(_) => "let"
  | TIndent(_) => "indent"
  | TIfKeyword(_) | TIfThenKeyword(_) | TIfElseKeyword(_) => "if"
  | TFieldOp(_) | TFieldName(_) | TFieldPartial(_) => "field"
  | TLambdaVar(_) | TLambdaSymbol(_) | TLambdaArrow(_) | TLambdaComma(_) => "lambda"
  | TListOpen(_) | TListClose(_) | TListComma(_) => "list"
  | TTupleOpen(_) | TTupleClose(_) | TTupleComma(_) => "tuple"
  | TPipe(_) => "pipe"
  | TConstructorName(_) => "constructor"
  | TRecordOpen(_) | TRecordClose(_) | TRecordFieldname(_) | TRecordSep(_) => "record"
  | TMatchKeyword(_) | TMatchBranchArrow(_) => "match"
  | TPatternBlank(_)
  | TPatternInteger(_)
  | TPatternVariable(_)
  | TPatternConstructorName(_)
  | TPatternString(_)
  | TPatternTrue(_)
  | TPatternFalse(_)
  | TPatternNullToken(_)
  | TPatternFloatWhole(_)
  | TPatternFloatPoint(_)
  | TPatternTupleOpen(_)
  | TPatternTupleComma(_)
  | TPatternTupleClose(_)
  | TPatternFloatFractional(_) => "pattern"
  | TParenOpen(_) | TParenClose(_) => "paren"
  | TFlagWhenKeyword(_) | TFlagEnabledKeyword(_) => "flag"
  }

let toDebugInfo = (t: t): string =>
  switch t {
  | TStringMLStart(_, _, offset, _)
  | TStringMLMiddle(_, _, offset, _)
  | TStringMLEnd(_, _, offset, _) =>
    "offset=" ++ string_of_int(offset)
  | TNewline(Some(_, pid, Some(idx))) =>
    "parent=" ++ (ID.toString(pid) ++ (" idx=" ++ string_of_int(idx)))
  | TNewline(Some(_, pid, None)) => "parent=" ++ (ID.toString(pid) ++ " idx=none")
  | TNewline(None) => "no parent"
  | TPipe(_, idx, len, _) => Printf.sprintf("idx=%d len=%d", idx, len)
  | TMatchBranchArrow({index: idx, _}) => "idx=" ++ string_of_int(idx)
  | TPatternBlank(mid, _, idx)
  | TPatternInteger(mid, _, _, idx)
  | TPatternVariable(mid, _, _, idx)
  | TPatternConstructorName(mid, _, _, idx)
  | TPatternString({matchID: mid, branchIdx: idx, _})
  | TPatternTrue(mid, _, idx)
  | TPatternFalse(mid, _, idx)
  | TPatternNullToken(mid, _, idx)
  | TPatternFloatWhole(mid, _, _, idx)
  | TPatternFloatPoint(mid, _, idx)
  | TPatternFloatFractional(mid, _, _, idx) =>
    "match=" ++ (ID.toString(mid) ++ (" idx=" ++ string_of_int(idx)))
  | _ => ""
  }

let toCssClasses = (t: t): list<string> => {
  let empty = if isBlank(t) {
    list{"fluid-empty"}
  } else {
    list{}
  }
  let keyword = if isKeyword(t) {
    list{"fluid-keyword"}
  } else {
    list{}
  }
  let typename = list{"fluid-" ++ toTypeName(t)}
  let category = {
    let name = toCategoryName(t)
    if name == "" {
      list{}
    } else {
      list{"fluid-category-" ++ name}
    }
  }

  Belt.List.concatMany([empty, keyword, typename, category])
}

let show_tokenInfo = (ti: tokenInfo) =>
  Html.dl(
    list{},
    list{
      Html.dt(list{}, list{Html.text("pos")}),
      Html.dd(list{}, list{Html.text(Printf.sprintf("(%d, %d)", ti.startPos, ti.endPos))}),
      Html.dt(list{}, list{Html.text("len")}),
      Html.dd(list{}, list{Html.text(Printf.sprintf("%d", ti.length))}),
      Html.dt(list{}, list{Html.text("tok")}),
      Html.dd(list{}, list{Html.text(toText(ti.token))}),
      Html.dt(list{}, list{Html.text("id")}),
      Html.dd(list{}, list{Html.text(tid(ti.token) |> ID.toString)}),
      Html.dt(list{}, list{Html.text("aid")}),
      Html.dd(list{}, list{Html.text(analysisID(ti.token) |> ID.toString)}),
      Html.dt(list{}, list{Html.text("type")}),
      Html.dd(list{}, list{Html.text(toTypeName(ti.token))}),
      Html.dt(list{}, list{Html.text("debug")}),
      Html.dd(list{}, list{Html.text(toDebugInfo(ti.token))}),
    },
  )

/* Since tokens don't have unique IDs, it is hard to look at two tokens streams
 * and find which tokens represent the same thing. You can use toText and ID,
 * but that doesn't work where the content has changed, which is a thing we
 * want to check for. */
let matches = (t1: t, t2: t): bool =>
  tid(t1) == tid(t2) &&
    (toTypeName(t1) == toTypeName(t2) &&
    (toIndex(t1) == toIndex(t2) && t1 != /* Matches too many things */ TNewline(None)))

// Matches everything except parentBlockID
let matchesContent = (t1: t, t2: t): bool =>
  switch (t1, t2) {
  | (TStringMLStart(id1, seg1, ind1, str1), TStringMLStart(id2, seg2, ind2, str2))
  | (TStringMLMiddle(id1, seg1, ind1, str1), TStringMLMiddle(id2, seg2, ind2, str2))
  | (TStringMLEnd(id1, seg1, ind1, str1), TStringMLEnd(id2, seg2, ind2, str2)) =>
    id1 == id2 && (seg1 == seg2 && (ind1 == ind2 && str1 == str2))
  | (TListOpen(id1, _), TListOpen(id2, _))
  | (TListClose(id1, _), TListClose(id2, _))
  | (TTupleOpen(id1), TTupleOpen(id2))
  | (TTupleClose(id1), TTupleClose(id2))
  | (TRecordOpen(id1, _), TRecordOpen(id2, _))
  | (TRecordClose(id1, _), TRecordClose(id2, _))
  | (TTrue(id1, _), TTrue(id2, _))
  | (TFalse(id1, _), TFalse(id2, _))
  | (TNullToken(id1, _), TNullToken(id2, _))
  | (TFloatPoint(id1, _), TFloatPoint(id2, _))
  | (TLetKeyword(id1, _, _), TLetKeyword(id2, _, _))
  | (TLetAssignment(id1, _, _), TLetAssignment(id2, _, _))
  | (TIfKeyword(id1, _), TIfKeyword(id2, _))
  | (TIfThenKeyword(id1, _), TIfThenKeyword(id2, _))
  | (TIfElseKeyword(id1, _), TIfElseKeyword(id2, _))
  | (TBlank(id1, _), TBlank(id2, _))
  | (TLambdaArrow(id1, _), TLambdaArrow(id2, _))
  | (TLambdaSymbol(id1, _), TLambdaSymbol(id2, _))
  | (TSep(id1, _), TSep(id2, _))
  | (TMatchKeyword(id1), TMatchKeyword(id2))
  | (TParenOpen(id1), TParenOpen(id2))
  | (TParenClose(id1), TParenClose(id2))
  | (TFlagWhenKeyword(id1), TFlagWhenKeyword(id2))
  | (TFlagEnabledKeyword(id1), TFlagEnabledKeyword(id2)) =>
    id1 == id2
  | (TListComma(id1, ind1), TListComma(id2, ind2))
  | (TTupleComma(id1, ind1), TTupleComma(id2, ind2))
  | (TRecordSep(id1, ind1, _), TRecordSep(id2, ind2, _))
  | (TLambdaComma(id1, ind1, _), TLambdaComma(id2, ind2, _)) =>
    id1 == id2 && ind1 == ind2
  | (TInteger(id1, val1, _), TInteger(id2, val2, _)) => id1 == id2 && val1 == val2
  | (TFloatWhole(id1, val1, _), TFloatWhole(id2, val2, _))
  | (TFloatFractional(id1, val1, _), TFloatFractional(id2, val2, _))
  | (TPartial(id1, val1, _), TPartial(id2, val2, _))
  | (TRightPartial(id1, val1, _), TRightPartial(id2, val2, _))
  | (TPartialGhost(id1, val1, _), TPartialGhost(id2, val2, _))
  | (TString(id1, val1, _), TString(id2, val2, _))
  | (TLetVarName(id1, _, val1, _), TLetVarName(id2, _, val2, _))
  | (TBinOp(id1, val1, _), TBinOp(id2, val2, _))
  | (TVariable(id1, val1, _), TVariable(id2, val2, _))
  | (TConstructorName(id1, val1), TConstructorName(id2, val2)) =>
    id1 == id2 && val1 == val2
  | (TFieldOp(id1, l1, _), TFieldOp(id2, l2, _)) => id1 == id2 && l1 == l2
  | (TFieldName(id1, l1, val1, _), TFieldName(id2, l2, val2, _))
  | (TFieldPartial(id1, l1, _, val1, _), TFieldPartial(id2, l2, _, val2, _)) =>
    id1 == id2 && (l1 == l2 && val1 == val2)
  | (TLambdaVar(id1, _, ind1, val1, _), TLambdaVar(id2, _, ind2, val2, _)) =>
    id1 == id2 && (ind1 == ind2 && val1 == val2)
  | (TPipe(id1, order1, nest1, _), TPipe(id2, order2, nest2, _)) =>
    id1 == id2 && (order1 == order2 && nest1 == nest2)
  | (TRecordFieldname(d1), TRecordFieldname(d2)) =>
    d1.recordID == d2.recordID &&
      (d1.exprID == d2.exprID &&
      (d1.index == d2.index && d1.fieldName == d2.fieldName))
  | (TNewline(props1), TNewline(props2)) => props1 == props2
  | (TMatchBranchArrow(d1), TMatchBranchArrow(d2)) =>
    d1.matchID == d2.matchID && (d1.patternID == d2.patternID && d1.index == d2.index)
  | (TPatternString(d1), TPatternString(d2)) =>
    d1.matchID == d2.matchID &&
      (d1.patternID == d2.patternID &&
      (d1.str == d2.str && d1.branchIdx == d2.branchIdx))
  | (TFnName(id1, _, _, fullname1, rail1), TFnName(id2, _, _, fullname2, rail2)) =>
    id1 == id2 && (fullname1 == fullname2 && rail1 == rail2)
  | (TFnVersion(id1, _, _, fullname1), TFnVersion(id2, _, _, fullname2)) =>
    id1 == id2 && fullname1 == fullname2
  | (TPatternVariable(m1, p1, val1, ind1), TPatternVariable(m2, p2, val2, ind2))
  | (TPatternConstructorName(m1, p1, val1, ind1), TPatternConstructorName(m2, p2, val2, ind2)) =>
    m1 == m2 && (p1 == p2 && (val1 == val2 && ind1 == ind2))
  | (TPatternInteger(m1, p1, val1, ind1), TPatternInteger(m2, p2, val2, ind2)) =>
    m1 == m2 && (p1 == p2 && (val1 == val2 && ind1 == ind2))
  | (TPatternTrue(p1, id1, ind1), TPatternTrue(p2, id2, ind2))
  | (TPatternFalse(p1, id1, ind1), TPatternFalse(p2, id2, ind2))
  | (TPatternNullToken(p1, id1, ind1), TPatternNullToken(p2, id2, ind2))
  | (TPatternFloatPoint(p1, id1, ind1), TPatternFloatPoint(p2, id2, ind2))
  | (TPatternBlank(p1, id1, ind1), TPatternBlank(p2, id2, ind2)) =>
    p1 == p2 && (id1 == id2 && ind1 == ind2)

  | (TPatternFloatWhole(p1, id1, val1, ind1), TPatternFloatWhole(p2, id2, val2, ind2))
  | (TPatternFloatFractional(p1, id1, val1, ind1), TPatternFloatFractional(p2, id2, val2, ind2)) =>
    p1 == p2 && (id1 == id2 && (val1 == val2 && ind1 == ind2))

  | (TPatternTupleOpen(p1, id1), TPatternTupleOpen(p2, id2)) =>
    p1 == p2 && id1 == id2
  | (TPatternTupleClose(p1, id1), TPatternTupleClose(p2, id2)) =>
    p1 == p2 && id1 == id2
  | (TPatternTupleComma(p1, id1, ind1), TPatternTupleComma(p2, id2, ind2)) =>
    p1 == p2 && id1 == id2 && ind1 == ind2

  | (TIndent(ind1), TIndent(ind2)) => ind1 == ind2
  | (TPlaceholder(d1), TPlaceholder(d2)) =>
    d1.blankID == d2.blankID && (d1.fnID == d2.fnID && d1.placeholder == d2.placeholder)
  | (TInteger(_), _)
  | (TString(_), _)
  | (TStringMLStart(_), _)
  | (TStringMLMiddle(_), _)
  | (TStringMLEnd(_), _)
  | (TBlank(_), _)
  | (TPlaceholder(_), _)
  | (TTrue(_), _)
  | (TFalse(_), _)
  | (TNullToken(_), _)
  | (TFloatWhole(_), _)
  | (TFloatPoint(_), _)
  | (TFloatFractional(_), _)
  | (TPartial(_), _)
  | (TLeftPartial(_), _)
  | (TRightPartial(_), _)
  | (TPartialGhost(_), _)
  | (TSep(_), _)
  | (TNewline(_), _)
  | (TIndent(_), _)
  | (TLetKeyword(_), _)
  | (TLetVarName(_), _)
  | (TLetAssignment(_), _)
  | (TIfKeyword(_), _)
  | (TIfThenKeyword(_), _)
  | (TIfElseKeyword(_), _)
  | (TBinOp(_), _)
  | (TFieldOp(_), _)
  | (TFieldName(_), _)
  | (TFieldPartial(_), _)
  | (TVariable(_), _)
  | (TFnName(_), _)
  | (TFnVersion(_), _)
  | (TLambdaComma(_), _)
  | (TLambdaArrow(_), _)
  | (TLambdaSymbol(_), _)
  | (TLambdaVar(_), _)
  | (TListOpen(_), _)
  | (TListClose(_), _)
  | (TListComma(_), _)
  | (TTupleOpen(_), _)
  | (TTupleClose(_), _)
  | (TTupleComma(_), _)
  | (TPipe(_), _)
  | (TRecordOpen(_), _)
  | (TRecordFieldname(_), _)
  | (TRecordSep(_), _)
  | (TRecordClose(_), _)
  | (TMatchKeyword(_), _)
  | (TMatchBranchArrow(_), _)
  | (TPatternVariable(_), _)
  | (TPatternConstructorName(_), _)
  | (TPatternInteger(_), _)
  | (TPatternString(_), _)
  | (TPatternTrue(_), _)
  | (TPatternFalse(_), _)
  | (TPatternNullToken(_), _)
  | (TPatternFloatWhole(_), _)
  | (TPatternFloatPoint(_), _)
  | (TPatternFloatFractional(_), _)
  | (TPatternBlank(_), _)
  | (TPatternTupleOpen(_), _)
  | (TPatternTupleClose(_), _)
  | (TPatternTupleComma(_), _)
  | (TConstructorName(_), _)
  | (TParenOpen(_), _)
  | (TParenClose(_), _)
  | (TFlagWhenKeyword(_), _)
  | (TFlagEnabledKeyword(_), _) => false
  }<|MERGE_RESOLUTION|>--- conflicted
+++ resolved
@@ -69,16 +69,9 @@
   | TPatternFloatWhole(_, id, _, _)
   | TPatternFloatPoint(_, id, _)
   | TPatternFloatFractional(_, id, _, _)
-<<<<<<< HEAD
   | TPatternTupleOpen(_, id)
   | TPatternTupleClose(_, id)
   | TPatternTupleComma(_, id, _)
-
-=======
-  | TPatternTupleOpen(id)
-  | TPatternTupleClose(id)
-  | TPatternTupleComma(id, _)
->>>>>>> de3b2028
   | TSep(id, _)
   | TParenOpen(id)
   | TParenClose(id)
