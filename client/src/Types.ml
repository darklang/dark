--- conflicted
+++ resolved
@@ -1381,14 +1381,10 @@
   ; buildHash : string
   ; lastReload : (Js.Date.t[@opaque]) option
   ; opCtrs : int StrDict.t
-<<<<<<< HEAD
   ; clientOpCtrId : string
-  ; permission : permission option }
-=======
   ; permission : permission option
   ; showTopbar : bool
   ; toast : toast }
->>>>>>> cee125c7
 
 (* Values that we serialize *)
 and serializableEditor =
