--- conflicted
+++ resolved
@@ -661,12 +661,9 @@
   ; userTipes : userTipe list
   ; deletedUserTipes : userTipe list
   ; permission : permission option
-<<<<<<< HEAD
-  ; opCtrs : int StrDict.t }
-=======
+  ; opCtrs : int StrDict.t
   ; groups : group list
   ; deletedGroups : group list }
->>>>>>> 5d4b8804
 
 and saveTestRPCResult = string
 
