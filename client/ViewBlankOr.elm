module ViewBlankOr exposing (..)

-- builtin
import Dict

-- lib
import Html
import Html.Attributes as Attrs
import List.Extra as LE
import Maybe.Extra as ME

-- dark
import Types exposing (..)
import Prelude exposing (..)
import Functions
import Autocomplete
import Toplevel as TL
import AST
import Runtime as RT
import Blank as B
import Runtime
import Toplevel
import DarkUrl as Url
import ViewEntry
import ViewUtils exposing (..)
import Defaults


type HtmlConfig =
                -- Add this class (can be done multiple times)
                  WithClass String
                -- when you click this node, select this pointer
                | ClickSelectAs ID
                | ClickSelect -- use withID
                -- highlight this node as if it were ID
                | MouseoverAs ID
                | Mouseover
                -- use this as ID for Mouseover, ClickSelect
                | WithID ID
                -- show a featureflag
                | WithFF
                -- display computed value from this ID
                | ComputedValueAs ID
                | ComputedValue
                -- show an 'edit function' link
                | WithEditFn TLID


wc : String -> HtmlConfig
wc = WithClass

idConfigs : List HtmlConfig
idConfigs =
  [ClickSelect, Mouseover]

atom : HtmlConfig
atom = wc "atom"

nested : HtmlConfig
nested = wc "nested"

text : ViewState -> List HtmlConfig -> String -> Html.Html Msg
text vs c str =
  div vs c <| [Html.div [Attrs.class "quote quote-start"] []] ++ [Html.text str] ++ [Html.div [Attrs.class "quote quote-end"] []]

keyword : ViewState -> List HtmlConfig -> String -> Html.Html Msg
keyword vs c name =
  text vs (atom :: wc "keyword" :: wc name :: c) name

tipe : ViewState -> List HtmlConfig -> Tipe -> Html.Html Msg
tipe vs c t =
  text vs c (Runtime.tipe2str t)

withFeatureFlag : ViewState -> BlankOr a -> List HtmlConfig
withFeatureFlag vs v =
  if idOf vs.cursorState == Just (B.toID v)
  then [WithFF]
  else []

withEditFn : ViewState -> BlankOr NExpr -> List HtmlConfig
withEditFn vs v =
  if idOf vs.cursorState == Just (B.toID v)
  then
    case v of
      F _ (FnCall name _ _) ->
        case LE.find (Functions.sameName name) vs.ufns of
          Just fn -> [WithEditFn fn.tlid]
          _ -> []
      _ -> []
  else []

getLiveValue : LVDict -> ID -> Maybe Dval
getLiveValue lvs (ID id) =
  Dict.get id lvs

viewLiveValue : ViewState -> List (Html.Html Msg)
viewLiveValue vs =
  let cursorLiveValue =
        case vs.cursorState of
          Selecting _ (Just (ID id)) ->
            Dict.get id vs.currentResults.liveValues
          Entering (Filling _ (ID id)) ->
            Dict.get id vs.currentResults.liveValues
          _ -> Nothing
  in
      case cursorLiveValue of
        Just dv ->
          [
            Html.div
              [Attrs.class "computed-value"]
              [Html.div
                [Attrs.class "computed-value-value"]
                [Html.text (RT.toRepr dv)]
              ]
          ]
        _ -> []

-- Create a Html.div for this ID, incorporating all ID-related data,
-- such as whether it's selected, appropriate events, mouseover, etc.
div : ViewState -> List HtmlConfig -> List (Html.Html Msg) -> Html.Html Msg
div vs configs content =
  let getFirst fn = configs |> List.filterMap fn |> List.head

      -- Extract config
      thisID = getFirst (\a -> case a of
                                 WithID id -> Just id
                                 _ -> Nothing)
      clickAs = getFirst (\a -> case a of
                                  ClickSelectAs id -> Just id
                                  ClickSelect -> thisID
                                  _ -> Nothing)
      mouseoverAs = getFirst (\a -> case a of
                                      MouseoverAs id -> Just id
                                      Mouseover -> thisID
                                      _ -> Nothing)
      classes = configs
                |> List.filterMap (\a -> case a of
                                           WithClass c -> Just c
                                           _ -> Nothing)
      computedValueAs = getFirst (\a -> case a of
                                          ComputedValueAs id -> Just id
                                          ComputedValue -> thisID
                                          _ -> Nothing)
      showFeatureFlag = List.member WithFF configs
      editFn = getFirst (\a -> case a of
                                 WithEditFn id -> Just id
                                 _ -> Nothing)


      value = getLiveValue vs.currentResults.liveValues

      selectedID =
        case vs.cursorState of
          Selecting _ (Just id) -> Just id
          _ -> Nothing

      isCommandTarget =
        case vs.cursorState of
          SelectingCommand _ id ->
            thisID == (Just id)
          _ -> False

      selected =
        thisID == selectedID && ME.isJust thisID

      liveValueHtml =
        if selected then viewLiveValue vs else []

      computedValueData = Maybe.andThen value computedValueAs

      mouseover =
        mouseoverAs == vs.hovering && ME.isJust mouseoverAs

      incomplete =
        case computedValueData of
          Nothing -> True
          Just dv -> dv == DIncomplete

      idAttr = case thisID of
                 Just id -> ["blankOr", "id-" ++ String.fromInt (deID id)]
                 _ -> []
      allClasses = classes
                  ++ idAttr
                  ++ (if selected then ["selected"] else [])
                  ++ (if isCommandTarget then ["commandTarget"] else [])
                  ++ (if mouseover then ["mouseovered"] else [])
                  ++ (if incomplete then ["incomplete"] else [])
      classAttr = Attrs.class (String.join " " allClasses)
      events =
        case clickAs of
          Just id ->
            [ eventNoPropagation "click" (BlankOrClick vs.tl.id id)
            , eventNoPropagation "dblclick" (BlankOrDoubleClick vs.tl.id id)
            , eventNoPropagation "mouseenter" (BlankOrMouseEnter vs.tl.id id)
            , eventNoPropagation "mouseleave" (BlankOrMouseLeave vs.tl.id id)
            ]
          _ -> []

      attrs = events ++ [classAttr]
      featureFlagHtml = if showFeatureFlag
                        then [viewFeatureFlag]
                        else []
      editFnHtml = case editFn of
                     Just editFn_ ->
                       [viewEditFn editFn_ showFeatureFlag]
                     Nothing -> if showFeatureFlag then [viewCreateFn] else []
      rightSideHtml =
        Html.div
        [Attrs.class "expr-actions"]
        (featureFlagHtml ++ editFnHtml)
  in
    Html.div attrs (content ++ [rightSideHtml]  ++ liveValueHtml)


type alias Viewer a = ViewState -> List HtmlConfig -> a -> Html.Html Msg
type alias BlankViewer a = Viewer (BlankOr a)

viewText : PointerType -> ViewState -> List HtmlConfig -> BlankOr String -> Html.Html Msg
viewText pt vs c str =
  viewBlankOr text pt vs c str

viewTipe : PointerType -> ViewState -> List HtmlConfig -> BlankOr Tipe -> Html.Html Msg
viewTipe pt vs c str =
  viewBlankOr tipe pt vs c str

placeHolderFor : ViewState -> ID -> PointerType -> String
placeHolderFor vs id pt =
  let paramPlaceholder =
        vs.tl
        |> TL.asHandler
        |> Maybe.map .ast
        |> Maybe.andThen
            (\ast ->
              case AST.getParamIndex ast id of
                Just (name, index) ->
                  case Autocomplete.findFunction vs.ac name of
                    Just {parameters} ->
                      LE.getAt index parameters
                    Nothing -> Nothing
                _ -> Nothing)
        |> Maybe.map (\p -> p.name ++ ": " ++ RT.tipe2str p.tipe ++ "")
        |> Maybe.withDefault ""
  in
  case pt of
    VarBind -> "varname"
    EventName ->
      case vs.handlerSpace of
        HSHTTP -> "route"
        HSCron -> "event name"
        HSOther -> "event name"
        HSEmpty -> "event name"
    EventModifier ->
      case vs.handlerSpace of
        HSHTTP -> "verb"
        HSCron -> "event interval"
        HSOther -> "event modifier"
        HSEmpty -> "event modifier"
    EventSpace -> "event space"
    Expr -> paramPlaceholder
    Field -> "fieldname"
    Key -> "keyname"
    DBColName -> "db field name"
    DBColType -> "db type"
    DarkType -> "type"
    DarkTypeField -> "fieldname"
    FFMsg -> "flag name"
    FnName -> "function name"
    ParamName -> "param name"
    ParamTipe -> "param type"

viewBlankOr :
    (ViewState -> List HtmlConfig -> a -> Html.Html Msg) ->
    PointerType ->
    ViewState ->
    List HtmlConfig ->
    BlankOr a ->
      Html.Html Msg
viewBlankOr htmlFn pt vs c bo =
  let
      wID id = [WithID id]
      drawBlank id =
        div vs
          ([WithClass "blank"] ++ c ++ wID id)
          [Html.text (placeHolderFor vs id pt)]

      drawFilled id fill =
        let configs = wID id ++ c
        in htmlFn vs configs fill

      thisText =
        case bo of
          F id fill -> drawFilled id fill
          Blank id -> drawBlank id

  in
  case vs.cursorState of
    Entering (Filling _ thisID) ->
      let id = B.toID bo in
      if id == thisID
      then
        if vs.showEntry
        then
          let allowStringEntry =
                if pt == Expr
                then StringEntryAllowed
                else StringEntryNotAllowed
              stringEntryWidth =
                if vs.tooWide
                then StringEntryShortWidth
                else StringEntryNormalWidth
              placeholder = placeHolderFor vs id pt
          in
              div vs c
                ([ ViewEntry.entryHtml
                    allowStringEntry stringEntryWidth placeholder vs.ac] ++ (viewLiveValue vs))
        else Html.text vs.ac.value
      else thisText

    SelectingCommand tlid id ->
      if id == B.toID bo
      then
        Html.div
          [Attrs.class "selecting-command"]
          [ thisText
          , ViewEntry.entryHtml StringEntryNotAllowed StringEntryNormalWidth "command" vs.ac]
      else
        thisText

    _ -> thisText


viewFeatureFlag : Html.Html Msg
viewFeatureFlag =
  Html.div
    [ Attrs.class "flag"
    , eventNoPropagation "click" (\_ -> StartFeatureFlag) ]
    [ fontAwesome "flag"]

viewCreateFn : Html.Html Msg
viewCreateFn =
  Html.div
    [ Attrs.class "exfun"
    , eventNoPropagation "click" (\_ -> ExtractFunction) ]
    [ fontAwesome "share-square" ]

viewEditFn : TLID -> Bool -> Html.Html Msg
viewEditFn tlid hasFlagAlso =
  let rightOffset =
        if hasFlagAlso
        then "-34px"
        else "-16px"
  in
  Html.a
    [ Attrs.class "edit-fn"
<<<<<<< HEAD
    , Attrs.style "right" rightOffset
    , Attrs.href (Url.urlFor (Fn tlid Defaults.fnPos))
=======
    , Attrs.style [("right", rightOffset)]
    , Attrs.href (Url.urlFor (Fn tlid Defaults.centerPos))
>>>>>>> 3a362b3e
    ]
    [ fontAwesome "edit"]<|MERGE_RESOLUTION|>--- conflicted
+++ resolved
@@ -352,12 +352,7 @@
   in
   Html.a
     [ Attrs.class "edit-fn"
-<<<<<<< HEAD
     , Attrs.style "right" rightOffset
-    , Attrs.href (Url.urlFor (Fn tlid Defaults.fnPos))
-=======
-    , Attrs.style [("right", rightOffset)]
     , Attrs.href (Url.urlFor (Fn tlid Defaults.centerPos))
->>>>>>> 3a362b3e
     ]
     [ fontAwesome "edit"]