module RPC exposing (..)

-- builtin
import Http
import Json.Encode as JSE
import Json.Decode as JSD
import Json.Decode.Pipeline as JSDP
import Dict.Extra as DE
import Json.Encode.Extra as JSEE
import Dict

-- lib

-- dark
import Types exposing (..)
import Util
import JSON exposing (..)
import Runtime as RT
import List.Extra as LE
-- import Blank as B
-- import Prelude exposing (..)

rpc_ : Model -> String ->
 (RPCParams -> Result Http.Error RPCResult -> Msg) ->
 RPCParams -> Cmd Msg
rpc_ m url callback params =
  let payload = encodeRPCParams params
      json = Http.jsonBody payload
      request = Http.post url json decodeRPC
  in Http.send (callback params) request

postString : String -> Http.Request String
postString url =
  Http.request
    { method = "POST"
    , headers = []
    , url = url
    , body = Http.emptyBody
    , expect = Http.expectString
    , timeout = Nothing
    , withCredentials = False
    }

rpc : Model -> Focus -> RPCParams -> Cmd Msg
rpc m focus params =
  rpc_ m "/admin/api/rpc" (RPCCallback focus) params

executeFunctionRPC : ExecuteFunctionRPCParams -> Cmd Msg
executeFunctionRPC params =
  let url = "/admin/api/execute_function"
      payload = encodeExecuteFunctionRPCParams params
      json = Http.jsonBody payload
      request = Http.post url json decodeExecuteFunctionRPC
  in Http.send (ExecuteFunctionRPCCallback params) request

getAnalysisRPC : AnalysisParams -> Cmd Msg
getAnalysisRPC params =
  let url = "/admin/api/get_analysis"
      payload = encodeAnalysisParams params
      json = Http.jsonBody payload
      request = Http.post url json decodeGetAnalysisRPC
  in Http.send GetAnalysisRPCCallback request

initialLoadRPC : Focus -> Cmd Msg
initialLoadRPC focus =
  let url = "/admin/api/initial_load"
      request = Http.post url Http.emptyBody decodeInitialLoadRPC
  in Http.send (InitialLoadRPCCallback focus NoChange) request

saveTestRPC : Cmd Msg
saveTestRPC =
  let url = "/admin/api/save_test"
      request = postString url
  in Http.send SaveTestRPCCallback request

emptyParams : RPCParams
emptyParams =
  { ops = [] }

opsParams : List Op -> RPCParams
opsParams ops =
  { ops = ops }

integrationRPC : Model -> String -> Cmd Msg
integrationRPC m name =
  let url = "/admin/api/initial_load"
      request = Http.post url Http.emptyBody decodeInitialLoadRPC
  in Http.send
      (InitialLoadRPCCallback FocusNothing (TriggerIntegrationTest name))
      request


decodePointerData : JSD.Decoder PointerData
decodePointerData =
  let dv1 = decodeVariant1 in
  decodeVariants
    [ ("PVarBind", dv1 PVarBind (decodeBlankOr JSD.string))
    , ("PEventName", dv1 PEventName (decodeBlankOr JSD.string))
    , ("PEventModifier", dv1 PEventModifier (decodeBlankOr JSD.string))
    , ("PEventSpace", dv1 PEventSpace (decodeBlankOr JSD.string))
    , ("PExpr", dv1 PExpr decodeExpr)
    , ("PField", dv1 PField (decodeBlankOr JSD.string))
    , ("PDBColName", dv1 PDBColName (decodeBlankOr JSD.string))
    , ("PDBColType", dv1 PDBColType (decodeBlankOr JSD.string))
    , ("PDarkType", dv1 PDarkType (decodeDarkType))
    , ("PDarkTypeField", dv1 PDarkTypeField (decodeBlankOr JSD.string))
    , ("PFFMsg", dv1 PFFMsg (decodeBlankOr JSD.string))
    , ("PFnName", dv1 PFnName (decodeBlankOr JSD.string))
    , ("PParamName", dv1 PParamName (decodeBlankOr JSD.string))
    , ("PParamTipe", dv1 PParamTipe (decodeBlankOr decodeTipe))
    ]

encodePointerData : PointerData -> JSE.Value
encodePointerData pd =
  let ev = encodeVariant in
  case pd of
    PVarBind var ->
      ev "PVarBind" [encodeBlankOr JSE.string var]
    PEventName name ->
      ev "PEventName" [encodeBlankOr JSE.string name]
    PEventModifier modifier ->
      ev "PEventModifier" [encodeBlankOr JSE.string modifier]
    PEventSpace space ->
      ev "PEventSpace" [encodeBlankOr JSE.string space]
    PExpr expr ->
      ev "PExpr" [encodeExpr expr]
    PField field ->
      ev "PField" [encodeBlankOr JSE.string field]
    PKey key ->
      ev "PKey" [encodeBlankOr JSE.string key]
    PDBColName colname ->
      ev "PDBColName" [encodeBlankOr JSE.string colname]
    PDBColType coltype ->
      ev "PDBColType" [encodeBlankOr JSE.string coltype]
    PDarkType darktype ->
      ev "PDarkType" [encodeDarkType darktype]
    PDarkTypeField darktypefield ->
      ev "PDarkTypeField" [encodeBlankOr JSE.string darktypefield]
    PFFMsg msg ->
      ev "PFFMsg" [encodeBlankOr JSE.string msg]
    PFnName msg ->
      ev "PFnName" [encodeBlankOr JSE.string msg]
    PParamName msg ->
      ev "PParamName" [encodeBlankOr JSE.string msg]
    PParamTipe msg ->
      ev "PParamTipe" [encodeBlankOr encodeTipe msg]

tlidOf : Op -> TLID
tlidOf op =
  case op of
    SetHandler tlid _ _ -> tlid
    CreateDB tlid _ _ -> tlid
    AddDBCol tlid _ _ -> tlid
    SetDBColName tlid _ _ -> tlid
    ChangeDBColName tlid _ _ -> tlid
    SetDBColType tlid _ _ -> tlid
    ChangeDBColType tlid _ _ -> tlid
    InitDBMigration tlid _ _ _ _ -> tlid
    TLSavepoint tlid -> tlid
    UndoTL tlid -> tlid
    RedoTL tlid -> tlid
    DeleteTL tlid -> tlid
    MoveTL tlid _ -> tlid
    SetFunction f -> f.tlid
    DeleteFunction tlid -> tlid
    SetExpr tlid _ _ -> tlid

encodeOps : List Op -> JSE.Value
encodeOps ops =
  ops
<<<<<<< HEAD
  |> (\o ->
        case o of
          [UndoTL _] -> o
          [RedoTL _] -> o
          [] -> o
          _ ->
            let savepoints = o
                             |> List.map tlidOf
                             |> List.map TLSavepoint
            in savepoints ++ o)
=======
  |> (\ops_ ->
        case ops_ of
          [UndoTL _] -> ops_
          [RedoTL _] -> ops_
          [] -> ops_
          _ ->
            let savepoints = ops_
                             |> List.map tlidOf
                             |> List.map TLSavepoint
            in savepoints ++ ops_)
>>>>>>> 3a362b3e
  |> List.map encodeOp
  |> JSE.list identity

encodeSpec : HandlerSpec -> JSE.Value
encodeSpec spec =
  JSE.object
    [ ("name", encodeBlankOr JSE.string spec.name)
    , ("module", encodeBlankOr JSE.string spec.module_)
    , ("modifier", encodeBlankOr JSE.string spec.modifier)
    , ("types", encodeSpecTypes spec.types)
    ]

encodeHandler : Handler -> JSE.Value
encodeHandler h =
  JSE.object [ ("tlid", encodeTLID h.tlid)
             , ("spec", encodeSpec h.spec)
             , ("ast", encodeExpr h.ast) ]

encodeDBMigrationKind : DBMigrationKind -> JSE.Value
encodeDBMigrationKind k =
  let ev = encodeVariant in
  case k of
    ChangeColType -> ev "ChangeColType" []

encodeDBMigration : DBMigration -> JSE.Value
encodeDBMigration dbm =
  JSE.object [ ("starting_version", JSE.int dbm.startingVersion)
             , ("kind", encodeDBMigrationKind dbm.kind)
             , ("rollforward", encodeExpr dbm.rollforward)
             , ("rollback", encodeExpr dbm.rollback)
             , ("target", encodeID dbm.target)
             ]

encodeDB : DB -> JSE.Value
encodeDB db =
  let encodeCol =
        encodePair (encodeBlankOr JSE.string) (encodeBlankOr JSE.string)
  in
  JSE.object [ ("tlid", encodeTLID db.tlid)
             , ("name", JSE.string db.name)
             , ("cols", JSE.list encodeCol db.cols)
             , ("version", JSE.int db.version)
             , ("old_migrations", JSE.list encodeDBMigration db.oldMigrations)
             , ("active_migration", Maybe.map encodeDBMigration db.activeMigration
                                    |> Maybe.withDefault JSE.null)
             ]

encodeOp : Op -> JSE.Value
encodeOp call =
  let ev = encodeVariant in
    case call of
      SetHandler id pos h ->
        ev "SetHandler" [encodeTLID id, encodePos pos, encodeHandler h]

      CreateDB id pos name ->
        ev "CreateDB" [encodeTLID id, encodePos pos, JSE.string name]

      AddDBCol tlid colnameid coltypeid ->
        ev "AddDBCol" [encodeTLID tlid, encodeID colnameid, encodeID coltypeid]

      SetDBColName tlid id name ->
        ev "SetDBColName" [encodeTLID tlid, encodeID id, JSE.string name]

      ChangeDBColName tlid id name ->
        ev "ChangeDBColName" [encodeTLID tlid, encodeID id, JSE.string name]

      SetDBColType tlid id tipe ->
        ev "SetDBColType" [encodeTLID tlid, encodeID id, JSE.string tipe]

      ChangeDBColType tlid id name ->
        ev "ChangeDBColType" [encodeTLID tlid, encodeID id, JSE.string name]

      InitDBMigration tlid id rbid rfid kind ->
        ev "InitDBMigration"
          [ encodeTLID tlid
          , encodeID id
          , encodeID rbid
          , encodeID rfid
          , encodeDBMigrationKind kind]

      TLSavepoint tlid ->
        ev "TLSavepoint" [encodeTLID tlid]
      UndoTL tlid -> ev "UndoTL" [encodeTLID tlid]
      RedoTL tlid -> ev "RedoTL" [encodeTLID tlid]
      DeleteTL tlid -> ev "DeleteTL" [encodeTLID tlid]
      MoveTL tlid pos -> ev "MoveTL" [encodeTLID tlid, encodePos pos]
      SetFunction uf -> ev "SetFunction" [encodeUserFunction uf]
      DeleteFunction tlid -> ev "DeleteFunction" [encodeTLID tlid]
      SetExpr tlid id e ->
        ev "SetExpr" [encodeTLID tlid, encodeID id, encodeExpr e]

encodeRPCParams : RPCParams -> JSE.Value
encodeRPCParams params =
  JSE.object
    [ ("ops", encodeOps params.ops) ]

encodeExecuteFunctionRPCParams : ExecuteFunctionRPCParams -> JSE.Value
encodeExecuteFunctionRPCParams params =
  JSE.object
    [ ("tlid", encodeTLID params.tlid)
    , ("trace_id", JSE.string params.traceID)
    , ("caller_id", encodeID params.callerID)
    , ("args", encodeList encodeDval params.args)
    , ("fnname", JSE.string params.fnName)
    ]

encodeAnalysisParams : AnalysisParams -> JSE.Value
encodeAnalysisParams params =
  encodeList encodeTLID params

encodeUserFunction : UserFunction -> JSE.Value
encodeUserFunction uf =
  JSE.object
    [("tlid", encodeTLID uf.tlid)
    ,("metadata", encodeUserFunctionMetadata uf.metadata)
    ,("ast", encodeExpr uf.ast)
    ]


encodeUserFunctionMetadata : UserFunctionMetadata -> JSE.Value
encodeUserFunctionMetadata f =
  JSE.object
  [("name", encodeBlankOr JSE.string f.name)
  ,("parameters", JSE.list encodeUserFunctionParameter f.parameters)
  ,("description", JSE.string f.description)
  ,("return_type", encodeBlankOr encodeTipe f.returnTipe)
  ,("infix", JSE.bool f.infix)
  ]

encodeTipe : Tipe -> JSE.Value
encodeTipe t =
  let ev = encodeVariant
  in
      case t of
        TInt -> ev "TInt" []
        TStr -> ev "TStr" []
        TChar -> ev "TChar" []
        TBool -> ev "TBool" []
        TFloat -> ev "TFloat" []
        TObj -> ev "TObj" []
        TList -> ev "TList" []
        TAny -> ev "TAny" []
        TNull -> ev "TNull" []
        TBlock -> ev "TBlock" []
        TIncomplete -> ev "TIncomplete" []
        TError -> ev "TError" []
        TResp -> ev "TResp" []
        TDB -> ev "TDB" []
        TID -> ev "TID" []
        TDate -> ev "TDate" []
        TTitle -> ev "TTitle" []
        TUrl -> ev "TUrl" []
        TBelongsTo s -> ev "TBelongsTo" [JSE.string s]
        THasMany s -> ev "THasMany" [JSE.string s]
        TDbList a -> ev "TDbList" [encodeTipe a]
        TPassword -> ev "TPassword" []
        TUuid -> ev "TUuid" []
        TOption -> ev "TOption" []
        TErrorRail -> ev "TErrorRail" []

encodeUserFunctionParameter : UserFunctionParameter -> JSE.Value
encodeUserFunctionParameter p =
  JSE.object
  [("name", encodeBlankOr JSE.string p.name)
  ,("tipe", encodeBlankOr encodeTipe p.tipe)
  ,("block_args", JSE.list JSE.string p.block_args)
  ,("optional", JSE.bool p.optional)
  ,("description", JSE.string p.description)
  ]


encodeExpr : Expr -> JSE.Value
encodeExpr expr =
  encodeBlankOr encodeNExpr expr

encodeNExpr : NExpr -> JSE.Value
encodeNExpr expr =
  let e = encodeExpr
      ev = encodeVariant in
  case expr of
    FnCall n exprs r ->
      if r == Rail
      then
        ev "FnCallSendToRail" [ JSE.string n
                              , JSE.list  e exprs]
      else
        ev "FnCall" [ JSE.string n
                    , JSE.list e exprs]

    Let lhs rhs body ->
      ev "Let" [ encodeBlankOr JSE.string lhs
               , e rhs
               , e body]

    Lambda vars body ->
      ev "Lambda" [ JSE.list (encodeBlankOr JSE.string) vars
                  , e body]

    FieldAccess obj field ->
      ev "FieldAccess" [e obj, encodeBlankOr JSE.string field]

    If cond then_ else_ -> ev "If" [e cond, e then_, e else_]
    Variable v -> ev "Variable" [ JSE.string v]
    Value v -> ev "Value" [ JSE.string v]
    Thread exprs -> ev "Thread" [JSE.list e exprs]
    ObjectLiteral pairs ->
      let encoder = JSON.encodePair (encodeBlankOr JSE.string) e in
      ev "ObjectLiteral" [JSE.list encoder pairs]
    ListLiteral elems ->
      ev "ListLiteral" [JSE.list e elems]
    FeatureFlag msg cond a b ->
      ev "FeatureFlag" [encodeBlankOr JSE.string msg, e cond, e a, e b]




  -- about the lazy decodeExpr
  -- TODO: check if elm 0.19 is saner than this
  -- elm 0.18 gives "Cannot read property `tag` of undefined` which
  -- leads to https://github.com/elm-lang/elm-compiler/issues/1562
  -- and https://github.com/elm-lang/elm-compiler/issues/1591
  -- which gets potentially fixed by
  -- https://github.com/elm-lang/elm-compiler/commit/e2a51574d3c4f1142139611cb359d0e68bb9541a

encodeSpecTypes : SpecTypes -> JSE.Value
encodeSpecTypes st =
  JSE.object
    [ ("input", encodeDarkType st.input)
    , ("output", encodeDarkType st.output)
    ]

encodeDarkType : DarkType -> JSE.Value
encodeDarkType dt =
  encodeBlankOr encodeNDarkType dt

encodeNDarkType : NDarkType -> JSE.Value
encodeNDarkType t =
  let ev = encodeVariant in
  case t of
    DTEmpty -> ev "Empty" []
    DTAny -> ev "Any" []
    DTString -> ev "String" []
    DTInt -> ev "Int" []
    DTObj ts ->
      ev "Obj"
        [(JSE.list (encodePair (encodeBlankOr JSE.string) encodeDarkType) ts)]

encodeCursorState : CursorState -> JSE.Value
encodeCursorState cs =
  let ev = encodeVariant in
  case cs of
    Selecting tlid mId ->
      ev "Selecting" [encodeTLID tlid, JSEE.maybe encodeID mId]
    SelectingCommand tlid mId ->
      ev "SelectingCommand" [encodeTLID tlid, encodeID mId]
    Entering (Creating pos) ->
      ev "Entering" [ev "Creating" [encodePos pos]]
    Entering (Filling tlid id) ->
      ev "Entering" [ev "Filling" [encodeTLID tlid, encodeID id]]
    Dragging tlid vpos hasMoved cursor ->
      ev "Dragging" [ encodeTLID tlid
                    , encodeVPos vpos
                    , JSE.bool hasMoved
                    , encodeCursorState cursor
                    ]
    Deselected ->
      ev "Deselected" []



encodeSerializableEditor : SerializableEditor -> JSE.Value
encodeSerializableEditor se =
  JSE.object
    [ ("clipboard", JSEE.maybe encodePointerData se.clipboard)
    , ("timersEnabled", JSE.bool se.timersEnabled)
    , ("cursorState", encodeCursorState se.cursorState)
    , ("lockedHandlers", JSE.list (\id -> encodeTLID id) se.lockedHandlers)
    ]


decodeSerializableEditor : JSD.Decoder SerializableEditor
decodeSerializableEditor =
  -- always make these optional so that we don't crash the page when we
  -- change the structure
  JSD.succeed SerializableEditor
  |> JSDP.optional "clipboard" (JSD.maybe decodePointerData) Nothing
  |> JSDP.optional "timersEnabled" JSD.bool True
  |> JSDP.optional "cursorState" decodeCursorState Deselected
  |> JSDP.optional "lockedHandlers" (JSD.list decodeTLID) []



decodeCursorState : JSD.Decoder CursorState
decodeCursorState =
  let dv4 = decodeVariant4
      dv3 = decodeVariant3
      dv2 = decodeVariant2
      dv1 = decodeVariant1
      dv0 = decodeVariant0
      dcs = JSD.lazy (\_ -> decodeCursorState)
      decodeEntering =
        decodeVariants
          [ ("Creating", dv1 Creating decodePos)
          , ("Filling", dv2 Filling decodeTLID decodeID)
          ]
  in
  decodeVariants
    [ ("Selecting", dv2 Selecting decodeTLID (JSD.maybe decodeID))
    , ("Entering", dv1 Entering decodeEntering)
    , ("Dragging", dv4 Dragging decodeTLID decodeVPos JSD.bool dcs)
    , ("Deselected", dv0 Deselected)
    , ("SelectingCommand", dv2 SelectingCommand decodeTLID decodeID)
    ]


decodeNDarkType : JSD.Decoder NDarkType
decodeNDarkType =
  let dv4 = decodeVariant4
      dv3 = decodeVariant3
      dv2 = decodeVariant2
      dv1 = decodeVariant1
      dv0 = decodeVariant0 in
  decodeVariants
    [ ("Empty", dv0 DTEmpty)
    , ("Any", dv0 DTAny)
    , ("String", dv0 DTString)
    , ("Int", dv0 DTInt)
    , ("Obj", dv1 DTObj
               (JSD.list
                 (decodePair
                   (decodeBlankOr JSD.string)
                   (JSD.lazy (\_ -> decodeDarkType)))))
    ]

decodeDarkType : JSD.Decoder DarkType
decodeDarkType = decodeBlankOr decodeNDarkType

decodeExpr : JSD.Decoder Expr
decodeExpr =
  let dn = JSD.lazy (\_ -> decodeNExpr) in
  decodeVariants
  [ ("Filled", decodeVariant2 F decodeID dn)
  , ("Blank", decodeVariant1 Blank decodeID)
  ]



decodeNExpr : JSD.Decoder NExpr
decodeNExpr =
  let de = (JSD.lazy (\_ -> decodeExpr))
      did = decodeID
      dv4 = decodeVariant4
      dv3 = decodeVariant3
      dv2 = decodeVariant2
      dv1 = decodeVariant1 in
  decodeVariants
    -- In order to ignore the server for now, we tweak from one format
    -- to the other.
    [ ("Let", dv3 Let (decodeBlankOr JSD.string) de de)
    , ("Value", dv1 Value JSD.string)
    , ("If", dv3 If de de de)
    , ("FnCall", dv2 (\a b -> FnCall a b NoRail) JSD.string (JSD.list de))
    , ("FnCallSendToRail", dv2 (\a b -> FnCall a b Rail) JSD.string (JSD.list de))
    , ("Lambda", dv2 Lambda (JSD.list (decodeBlankOr JSD.string)) de)
    , ("Variable", dv1 Variable JSD.string)
    , ("Thread", dv1 Thread (JSD.list de))
    , ("FieldAccess", dv2 FieldAccess de (decodeBlankOr JSD.string))
    , ("ListLiteral", dv1 ListLiteral (JSD.list de))
    , ("ObjectLiteral", dv1 ObjectLiteral
                            (JSD.list (decodePair
                                         (decodeBlankOr JSD.string)
                                         de)))
    , ("FeatureFlag", dv4 FeatureFlag (decodeBlankOr JSD.string) de de de)
    ]


decodeAnalysisResults : JSD.Decoder AnalysisResults
decodeAnalysisResults =
  let toAResult liveValues availableVarnames =
        { liveValues = (DE.mapKeys (Util.toIntWithDefault 0) liveValues)
        , availableVarnames = (DE.mapKeys (Util.toIntWithDefault 0) availableVarnames)
        }
  in
  JSD.succeed toAResult
  |> JSDP.required "live_values" (JSD.dict decodeDval)
  |> JSDP.required "available_varnames" (JSD.dict (JSD.list JSD.string))


decodeAnalysisEnvelope : JSD.Decoder (TraceID, AnalysisResults)
decodeAnalysisEnvelope =
  JSON.decodePair JSD.string decodeAnalysisResults

decodeHandlerSpec : JSD.Decoder HandlerSpec
decodeHandlerSpec =
  let toHS module_ name modifier input output =
        { module_ = module_
        , name = name
        , modifier = modifier
        , types = { input = input
                  , output = output
                  }
        }
  in
  JSD.succeed toHS
  |> JSDP.required "module" (decodeBlankOr JSD.string)
  |> JSDP.required "name" (decodeBlankOr JSD.string)
  |> JSDP.required "modifier" (decodeBlankOr JSD.string)
  |> JSDP.requiredAt ["types", "input"] decodeDarkType
  |> JSDP.requiredAt ["types", "output"] decodeDarkType

decodeHandler : JSD.Decoder Handler
decodeHandler =
  let toHandler ast spec tlid = {ast = ast, spec = spec, tlid = tlid } in
  JSD.succeed toHandler
  |> JSDP.required "ast" decodeExpr
  |> JSDP.required "spec" decodeHandlerSpec
  |> JSDP.required "tlid" decodeTLID

decodeTipeString : JSD.Decoder String
decodeTipeString =
  JSD.map RT.tipe2str decodeTipe

decodeDBMigrationKind : JSD.Decoder DBMigrationKind
decodeDBMigrationKind =
  decodeVariant0 ChangeColType


decodeDBMigration : JSD.Decoder DBMigration
decodeDBMigration =
  let toDBM v kind rollf rollb target =
        { startingVersion = v
        , kind = kind
        , rollforward = rollf
        , rollback = rollb
        , target = target
        }
  in
  JSD.succeed toDBM
  |> JSDP.required "starting_version" JSD.int
  |> JSDP.required "kind" decodeDBMigrationKind
  |> JSDP.required "rollforward" decodeExpr
  |> JSDP.required "rollback" decodeExpr
  |> JSDP.required "target" decodeID

decodeDB : JSD.Decoder DB
decodeDB =
  let toDB tlid name cols version old active =
        { tlid = TLID tlid
        , name = name
        , cols = cols
        , version = version
        , oldMigrations = old
        , activeMigration = active
        }
  in
  JSD.succeed toDB
  |> JSDP.required "tlid" JSD.int
  |> JSDP.required "name" JSD.string
  |> JSDP.required "cols" (JSD.list
                            (decodePair
                              (decodeBlankOr JSD.string)
                              (decodeBlankOr decodeTipeString)))
  |> JSDP.required "version" JSD.int
  |> JSDP.required "old_migrations" (JSD.list decodeDBMigration)
  |> JSDP.required "active_migration" (JSD.maybe decodeDBMigration)


decodeToplevel : JSD.Decoder Toplevel
decodeToplevel =
  let toToplevel id x y data =
        { id = id
        , pos = { x=x, y=y }
        , data = data }
      variant = decodeVariants
                  [ ("Handler", decodeVariant1 TLHandler decodeHandler)
                  , ("DB", decodeVariant1 TLDB decodeDB) ]

  in
  JSD.succeed toToplevel
  |> JSDP.required "tlid" decodeTLID
  |> JSDP.requiredAt ["pos", "x"] JSD.int
  |> JSDP.requiredAt ["pos", "y"] JSD.int
  |> JSDP.required "data" variant

decodeTipe : JSD.Decoder Tipe
decodeTipe =
  let dv0 = decodeVariant0
      dv1 = decodeVariant1
  in
      decodeVariants
      [("TInt", dv0 TInt)
      ,("TStr", dv0 TStr)
      ,("TChar", dv0 TChar)
      ,("TBool", dv0 TBool)
      ,("TFloat", dv0 TFloat)
      ,("TObj", dv0 TObj)
      ,("TList", dv0 TList)
      ,("TAny", dv0 TAny)
      ,("TNull", dv0 TNull)
      ,("TBlock", dv0 TBlock)
      ,("TIncomplete", dv0 TIncomplete)
      ,("TError", dv0 TError)
      ,("TResp", dv0 TResp)
      ,("TDB", dv0 TDB)
      ,("TID", dv0 TID)
      ,("TDate", dv0 TDate)
      ,("TTitle", dv0 TTitle)
      ,("TUrl", dv0 TUrl)
      ,("TUuid", dv0 TUuid)
      ,("TBelongsTo", dv1 TBelongsTo JSD.string)
      ,("THasMany", dv1 THasMany JSD.string)
      ,("TDbList", dv1 TDbList (JSD.lazy (\_ -> decodeTipe)))
      ,("TPassword", dv0 TPassword)
      ,("TOption", dv0 TOption)
      ]

decodeUserFunctionParameter : JSD.Decoder UserFunctionParameter
decodeUserFunctionParameter =
  let toParam name tipe args option desc =
        { name = name
        , tipe = tipe
        , block_args = args
        , optional = option
        , description = desc
        }
  in
      JSD.succeed toParam
      |> JSDP.required "name" (decodeBlankOr JSD.string)
      |> JSDP.required "tipe" (decodeBlankOr decodeTipe)
      |> JSDP.required "block_args" (JSD.list JSD.string)
      |> JSDP.required "optional" JSD.bool
      |> JSDP.required "description" JSD.string

decodeUserFunctionMetadata : JSD.Decoder UserFunctionMetadata
decodeUserFunctionMetadata =
  let toFn name params desc returnTipe infix =
        { name = name
        , parameters = params
        , description = desc
        , returnTipe = returnTipe
        , infix = infix
        }
  in
      JSD.succeed toFn
      |> JSDP.required "name" (decodeBlankOr JSD.string)
      |> JSDP.required "parameters" (JSD.list decodeUserFunctionParameter)
      |> JSDP.required "description" JSD.string
      |> JSDP.required "return_type" (decodeBlankOr decodeTipe)
      |> JSDP.required "infix" JSD.bool

decodeUserFunction : JSD.Decoder UserFunction
decodeUserFunction =
  let toUserFn id meta ast =
        { tlid = id
        , metadata = meta
        , ast = ast
        }
  in
      JSD.succeed toUserFn
      |> JSDP.required "tlid" decodeTLID
      |> JSDP.required "metadata" decodeUserFunctionMetadata
      |> JSDP.required "ast" decodeExpr

decode404 : JSD.Decoder FourOhFour
decode404 =
  JSD.map3 FourOhFour
    (JSD.index 0 JSD.string)
    (JSD.index 1 JSD.string)
    (JSD.index 2 JSD.string)

encodeInputValueDict : InputValueDict -> JSE.Value
encodeInputValueDict dict =
  dict
  |> Dict.toList
  |> encodeList (encodePair JSE.string encodeDval)

decodeInputValueDict : JSD.Decoder InputValueDict
decodeInputValueDict =
  JSD.map Dict.fromList
    (JSD.list (decodePair JSD.string decodeDval))

decodeFunctionResult : JSD.Decoder FunctionResult
decodeFunctionResult =
  let toFunctionResult fnName id hash value =
        { fnName = fnName
        , callerID = id
        , argHash = hash
        , value = value
        }
  in
  JSD.map4 toFunctionResult
      (JSD.index 0 JSD.string)
      (JSD.index 1 decodeID)
      (JSD.index 2 JSD.string)
      (JSD.index 3 decodeDval)

decodeTraces : JSD.Decoder Traces
decodeTraces =
  JSD.map Dict.fromList
    (JSD.list (decodePair JSD.int (JSD.list decodeTrace)))

decodeTrace : JSD.Decoder Trace
decodeTrace =
  let toTrace id input functionResults =
        { id = id, input = input, functionResults = functionResults }
  in
  JSD.succeed toTrace
  |> JSDP.required "id" JSD.string
  |> JSDP.required "input" decodeInputValueDict
  |> JSDP.required "function_results" (JSD.list decodeFunctionResult)

encodeTrace : Trace -> JSE.Value
encodeTrace t =
  JSE.object [ ( "input"
               , JSON.encodeList
                   (encodePair JSE.string encodeDval)
                   (Dict.toList t.input))
             , ( "function_results"
               , JSON.encodeList encodeFunctionResult t.functionResults)
             , ( "id", JSE.string t.id)
            ]

encodeFunctionResult : FunctionResult -> JSE.Value
encodeFunctionResult fr =
  JSE.list identity [ JSE.string fr.fnName
                    , encodeID fr.callerID
                    , JSE.string fr.argHash
                    , encodeDval fr.value
                    ]

decodeExecuteFunctionTarget : JSD.Decoder (TLID, ID)
decodeExecuteFunctionTarget =
  JSD.map2 Tuple.pair
    (JSD.index 0 decodeTLID)
    (JSD.index 1 decodeID)

decodeRPC : JSD.Decoder RPCResult
decodeRPC =
  JSD.succeed RPCResult
  |> JSDP.required "toplevels" (JSD.list decodeToplevel)
  |> JSDP.required "deleted_toplevels" (JSD.list decodeToplevel)
  |> JSDP.required "new_traces" decodeTraces
  |> JSDP.required "global_varnames" (JSD.list JSD.string)
  |> JSDP.required "user_functions" (JSD.list decodeUserFunction)
  |> JSDP.required "unlocked_dbs" (JSD.list decodeTLID)

decodeGetAnalysisRPC : JSD.Decoder GetAnalysisResult
decodeGetAnalysisRPC =
  JSD.succeed GetAnalysisResult
  |> JSDP.required "traces" decodeTraces
  |> JSDP.required "global_varnames" (JSD.list JSD.string)
  |> JSDP.required "404s" (JSD.list decode404)
  |> JSDP.required "unlocked_dbs" (JSD.list decodeTLID)

decodeInitialLoadRPC : JSD.Decoder InitialLoadResult
decodeInitialLoadRPC = decodeRPC

decodeExecuteFunctionRPC : JSD.Decoder ExecuteFunctionRPCResult
decodeExecuteFunctionRPC =
  JSD.succeed Tuple.pair
  |> JSDP.required "result" decodeDval
  |> JSDP.required "hash" JSD.string

--------------------------
-- Dval (some here because of cyclic dependencies)
-------------------------



isLiteralString : String -> Bool
isLiteralString s =
  case parseDvalLiteral s of
    Nothing -> False
    Just dv -> RT.isLiteral dv

typeOfLiteralString : String -> Tipe
typeOfLiteralString s =
  case parseDvalLiteral s of
    Nothing -> TIncomplete
    Just dv -> RT.typeOf dv


<<<<<<< HEAD


encodeDval : Dval -> JSE.Value
encodeDval dv =
  let tipe = dv |> RT.typeOf |> RT.tipe2str |> String.toLower |> JSE.string
      ev = encodeVariant
      encodeDhttp h =
        case h of
          Redirect s -> ev "Redirect" [JSE.string  s]
          Response resp  -> ev "Response"
            [encodePair
              JSE.int
              (encodeList (encodePair JSE.string JSE.string))
              resp]

      wrapUserType value =
        JSE.object [ ("type", tipe)
                   , ("value", value)]

      wrapUserStr value = wrapUserType (JSE.string value)
  in
  case dv of
    DInt i -> JSE.int i
    DFloat f -> JSE.float f
    DBool b -> JSE.bool b
    DNull -> JSE.null
    DStr s -> JSE.string s
    DList l -> encodeList encodeDval l
    DObj o -> JSE.dict identity encodeDval o

    -- opaque types
    DBlock -> wrapUserType JSE.null
    DIncomplete -> wrapUserType JSE.null

    -- user-ish types
    DChar c -> wrapUserStr (String.fromList [c])
    DError msg -> wrapUserStr msg

    DResp (h, hdv) ->
      wrapUserType (JSE.list identity [ encodeDhttp h, encodeDval hdv])

    DDB name -> wrapUserStr name
    DID id -> wrapUserStr id
    DUrl url -> wrapUserStr url
    DTitle title -> wrapUserStr title
    DDate date -> wrapUserStr date
    DPassword hashed -> wrapUserStr hashed
    DUuid uuid -> wrapUserStr uuid
    DOption opt ->
      case opt of
        Nothing -> wrapUserType JSE.null
        Just dvv -> wrapUserType (encodeDval dvv)
    DErrorRail _ -> wrapUserType JSE.null


processObject : Dict.Dict String Dval -> Dval
processObject dict =
  case (Dict.get "type" dict, Dict.get "value" dict) of
    (Just (DStr tipe), Just DNull) ->
      case tipe of
        "incomplete" -> DIncomplete
        _ -> DObj dict

    (Just (DStr tipe), Just (DStr value)) ->
      case tipe of
        "date" -> DDate value
        "id" -> DID value
        "title" -> DTitle value
        "url" -> DUrl value
        "error" -> DError value
        "char" ->
          case String.uncons value of
            Just (c, "") -> DChar c
            _ -> DObj dict
        "password" -> DPassword value
        "db" -> DDB value
        "block" -> DBlock
        "uuid" -> DUuid value
        "datastore" -> DDB value
        _ -> DObj dict
    _ -> DObj dict

=======
>>>>>>> 3a362b3e
-- Ported directly from Dval.parse in the backend
parseDvalLiteral : String -> Maybe Dval
parseDvalLiteral str =
  let firstChar = String.uncons str
                  |> Maybe.map Tuple.first
  in
  if String.toLower str == "nothing"
  then Just (DOption Nothing)
  else
    case String.toList str of
      ['\'', c, '\'' ] -> Just (DChar c)
      '"' :: rest ->
        if LE.last rest == Just '"'
        then LE.init rest
             |> Maybe.withDefault []
             |> String.fromList
             |> DStr
             |> Just
        else Nothing
      _ ->
        JSD.decodeString parseBasicDval str
        |> Result.toMaybe

parseBasicDval : JSD.Decoder Dval
parseBasicDval =
  let dd = JSD.lazy (\_ -> decodeDval) in
  JSD.oneOf
  [ JSD.map DInt JSD.int
  , JSD.map DFloat JSD.float
  , JSD.map DBool JSD.bool
  , JSD.null DNull
  , JSD.map DStr JSD.string
  , JSD.map DList (JSD.list dd)
<<<<<<< HEAD
  , JSD.map processObject (JSD.dict dd)
  ]
=======
  ]



decodeDval : JSD.Decoder Dval
decodeDval =
  let dv0 = decodeVariant0
      dv1 = decodeVariant1
      dv2 = decodeVariant2
      dd = JSD.lazy (\_ -> decodeDval)
      decodeDhttp =
        decodeVariants
          [ ("Redirect", dv1 Redirect JSD.string)
          , ("Response", dv2 Response JSD.int
                               (JSD.list
                                 (JSON.decodePair JSD.string JSD.string)))]
  in
  decodeVariants
    [ ("DInt", dv1 DInt JSD.int)
    , ("DFloat", dv1 DFloat JSD.float)
    , ("DBool", dv1 DBool JSD.bool)
    , ("DNull", dv0 DNull)
    -- , ("DChar", dv1 DChar decodeChar) -- TODO
    , ("DStr", dv1 DStr JSD.string)
    , ("DList", dv1 DList (JSD.list dd))
    , ("DObj", dv1 DObj (JSD.dict dd))
    , ("DIncomplete", dv0 DIncomplete)
    , ("DError", dv1 DError JSD.string)
    , ("DBlock", dv0 DBlock)
    , ("DErrorRail", dv1 DErrorRail dd)
    , ("DResp", dv1 (\(h, dv) -> DResp h dv) (JSON.decodePair decodeDhttp dd))
    , ("DDB", dv1 DDB JSD.string)
    , ("DID", dv1 DID JSD.string)
    , ("DDate", dv1 DDate JSD.string)
    , ("DTitle", dv1 DTitle JSD.string)
    , ("DUrl", dv1 DUrl JSD.string)
    , ("DPassword", dv1 DPassword JSD.string)
    , ("DUuid", dv1 DUuid JSD.string)
    , ("DOption", dv1 DOption (JSD.maybe dd))
    ]

encodeDval : Dval -> JSE.Value
encodeDval dv =
  let ev = encodeVariant
      encodeDhttp h =
        case h of
          Redirect s -> ev "Redirect" [JSE.string s]
          Response code headers ->
            ev "Response"
              [ JSE.int code
              , encodeList (encodePair JSE.string JSE.string) headers
              ]
  in
  case dv of
    DInt i -> ev "DInt" [JSE.int i]
    DFloat f -> ev "DFloat" [JSE.float f]
    DBool b -> ev "DBool" [JSE.bool b]
    DNull -> ev "DNull" []
    DStr s -> ev "DStr" [JSE.string s]
    DList l -> ev "DList" [encodeList encodeDval l]
    DObj o -> ev "DObj" [JSEE.dict identity encodeDval o]

    -- opaque types
    DBlock -> ev "DBlock" []
    DIncomplete -> ev "DIncomplete" []

    -- user-ish types
    DChar c -> ev "DChar" [JSE.string (String.fromList [c])]
    DError msg -> ev "DError" [JSE.string msg]

    DResp h hdv -> ev "DResp" [(JSON.encodePair encodeDhttp encodeDval (h, hdv))]

    DDB name -> ev "DDB" [JSE.string name]
    DID id -> ev "DID" [JSE.string id]
    DUrl url -> ev "DUrl" [JSE.string url]
    DTitle title -> ev "DTitle" [JSE.string title]
    DDate date -> ev "DDate" [JSE.string date]
    DPassword hashed -> ev "DPassword" [JSE.string hashed]
    DUuid uuid -> ev "DUuid" [JSE.string uuid]
    DOption opt -> ev "DOption" [
      case opt of
        Nothing -> ev "Nothing" []
        Just dv -> ev "Just" [encodeDval dv]
      ]
    DErrorRail dv -> ev "DErrorRail" [encodeDval dv]
>>>>>>> 3a362b3e
<|MERGE_RESOLUTION|>--- conflicted
+++ resolved
@@ -168,18 +168,6 @@
 encodeOps : List Op -> JSE.Value
 encodeOps ops =
   ops
-<<<<<<< HEAD
-  |> (\o ->
-        case o of
-          [UndoTL _] -> o
-          [RedoTL _] -> o
-          [] -> o
-          _ ->
-            let savepoints = o
-                             |> List.map tlidOf
-                             |> List.map TLSavepoint
-            in savepoints ++ o)
-=======
   |> (\ops_ ->
         case ops_ of
           [UndoTL _] -> ops_
@@ -190,7 +178,6 @@
                              |> List.map tlidOf
                              |> List.map TLSavepoint
             in savepoints ++ ops_)
->>>>>>> 3a362b3e
   |> List.map encodeOp
   |> JSE.list identity
 
@@ -873,91 +860,6 @@
     Just dv -> RT.typeOf dv
 
 
-<<<<<<< HEAD
-
-
-encodeDval : Dval -> JSE.Value
-encodeDval dv =
-  let tipe = dv |> RT.typeOf |> RT.tipe2str |> String.toLower |> JSE.string
-      ev = encodeVariant
-      encodeDhttp h =
-        case h of
-          Redirect s -> ev "Redirect" [JSE.string  s]
-          Response resp  -> ev "Response"
-            [encodePair
-              JSE.int
-              (encodeList (encodePair JSE.string JSE.string))
-              resp]
-
-      wrapUserType value =
-        JSE.object [ ("type", tipe)
-                   , ("value", value)]
-
-      wrapUserStr value = wrapUserType (JSE.string value)
-  in
-  case dv of
-    DInt i -> JSE.int i
-    DFloat f -> JSE.float f
-    DBool b -> JSE.bool b
-    DNull -> JSE.null
-    DStr s -> JSE.string s
-    DList l -> encodeList encodeDval l
-    DObj o -> JSE.dict identity encodeDval o
-
-    -- opaque types
-    DBlock -> wrapUserType JSE.null
-    DIncomplete -> wrapUserType JSE.null
-
-    -- user-ish types
-    DChar c -> wrapUserStr (String.fromList [c])
-    DError msg -> wrapUserStr msg
-
-    DResp (h, hdv) ->
-      wrapUserType (JSE.list identity [ encodeDhttp h, encodeDval hdv])
-
-    DDB name -> wrapUserStr name
-    DID id -> wrapUserStr id
-    DUrl url -> wrapUserStr url
-    DTitle title -> wrapUserStr title
-    DDate date -> wrapUserStr date
-    DPassword hashed -> wrapUserStr hashed
-    DUuid uuid -> wrapUserStr uuid
-    DOption opt ->
-      case opt of
-        Nothing -> wrapUserType JSE.null
-        Just dvv -> wrapUserType (encodeDval dvv)
-    DErrorRail _ -> wrapUserType JSE.null
-
-
-processObject : Dict.Dict String Dval -> Dval
-processObject dict =
-  case (Dict.get "type" dict, Dict.get "value" dict) of
-    (Just (DStr tipe), Just DNull) ->
-      case tipe of
-        "incomplete" -> DIncomplete
-        _ -> DObj dict
-
-    (Just (DStr tipe), Just (DStr value)) ->
-      case tipe of
-        "date" -> DDate value
-        "id" -> DID value
-        "title" -> DTitle value
-        "url" -> DUrl value
-        "error" -> DError value
-        "char" ->
-          case String.uncons value of
-            Just (c, "") -> DChar c
-            _ -> DObj dict
-        "password" -> DPassword value
-        "db" -> DDB value
-        "block" -> DBlock
-        "uuid" -> DUuid value
-        "datastore" -> DDB value
-        _ -> DObj dict
-    _ -> DObj dict
-
-=======
->>>>>>> 3a362b3e
 -- Ported directly from Dval.parse in the backend
 parseDvalLiteral : String -> Maybe Dval
 parseDvalLiteral str =
@@ -991,10 +893,6 @@
   , JSD.null DNull
   , JSD.map DStr JSD.string
   , JSD.map DList (JSD.list dd)
-<<<<<<< HEAD
-  , JSD.map processObject (JSD.dict dd)
-  ]
-=======
   ]
 
 
@@ -1055,7 +953,7 @@
     DNull -> ev "DNull" []
     DStr s -> ev "DStr" [JSE.string s]
     DList l -> ev "DList" [encodeList encodeDval l]
-    DObj o -> ev "DObj" [JSEE.dict identity encodeDval o]
+    DObj o -> ev "DObj" [JSE.dict identity encodeDval o]
 
     -- opaque types
     DBlock -> ev "DBlock" []
@@ -1077,7 +975,6 @@
     DOption opt -> ev "DOption" [
       case opt of
         Nothing -> ev "Nothing" []
-        Just dv -> ev "Just" [encodeDval dv]
+        Just dv_ -> ev "Just" [encodeDval dv_]
       ]
-    DErrorRail dv -> ev "DErrorRail" [encodeDval dv]
->>>>>>> 3a362b3e
+    DErrorRail dv_ -> ev "DErrorRail" [encodeDval dv_]