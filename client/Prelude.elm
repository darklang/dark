--- conflicted
+++ resolved
@@ -3,11 +3,6 @@
 -- dark
 import Types exposing (..)
 import Util
-<<<<<<< HEAD
-=======
-import Nineteen.Debug as Debug
-import Nineteen.String as String
->>>>>>> d6e6cf78
 
 --------------------------------------
 -- CursorState
