--- conflicted
+++ resolved
@@ -107,11 +107,7 @@
                 blankfn
       in
           Many ([RPC ([ SetFunction newfn ], FocusNothing)
-<<<<<<< HEAD
-                , MakeCmd (Url.navigateTo m.navKey (Fn newfn.tlid Viewport.origin))
-=======
-                , MakeCmd (Url.navigateTo (Fn newfn.tlid Defaults.centerPos))
->>>>>>> 3a362b3e
+                , MakeCmd (Url.navigateTo m.navKey (Fn newfn.tlid Defaults.centerPos))
                 ])
     NewHTTPHandler ->
       let next = gid ()
