module View exposing (view)

-- builtin

-- lib
import Html
import Html.Attributes as Attrs
import Html.Events as Events
import List.Extra as LE

-- dark
import Analysis
import Types exposing (..)
import Prelude exposing (..)
import Util
import Toplevel as TL
import ViewEntry
import ViewUtils exposing (..)
import ViewScaffold
import ViewRoutingTable
import ViewCode
import ViewDB
import ViewData
import ViewFunction
import Autocomplete
import Defaults


view : Model -> Html.Html Msg
view m =
  let attributes =
        [ Attrs.id "grid"
        , eventNoPropagation "mouseup" GlobalClick
        ]
      footer =
        [ ViewScaffold.viewError m.error, ViewScaffold.viewButtons m ]
      routing =
        ViewRoutingTable.viewRoutingTable m
      body =
        viewCanvas m
      content =
        [ routing
        , body
        ] ++ footer
  in
      Html.div attributes content

viewCanvas : Model -> Html.Html Msg
viewCanvas m =
    let entry = ViewEntry.viewEntry m
        asts =
          case m.currentPage of
            Toplevels _ -> List.map (viewTL m) m.toplevels
            Fn tlid _ ->
              case LE.find (\f -> f.tlid == tlid) m.userFunctions of
                Just func -> [viewTL m (TL.ufToTL m func)]
                Nothing -> List.map (viewTL m) m.toplevels -- TODO(ian): change to crash

        canvasTransform =
          let offset =
                case m.currentPage of
                  Toplevels _ -> m.canvas.offset
                  Fn _ _ -> m.canvas.fnOffset
<<<<<<< HEAD
          in "translate(" ++ (String.fromInt offset.x) ++ "px, " ++ (String.fromInt offset.y) ++ "px)"
=======
              x = String.fromInt (-offset.x)
              y = String.fromInt (-offset.y)
          in
          "translate(" ++ x ++ "px, " ++ y ++ "px)"
>>>>>>> 3a362b3e

        allDivs = asts ++ entry
    in
        Html.div
        [ Attrs.id "canvas"
        , Attrs.style "transform" canvasTransform
        ]
        allDivs

viewTL : Model -> Toplevel -> Html.Html Msg
viewTL m tl =
  let id = deTLID tl.id
      -- Allow the DB locked status to update
      isDB = case tl.data of
              TLDB _ -> True
              _ -> False
      pos =
        case m.currentPage of
<<<<<<< HEAD
            Toplevels _ ->
              tl.pos
            Fn tLID _ ->
              -- the pos here is not where we draw the TL, but rather
              -- where we position the fn.
              {x = 20, y = 20}

=======
          Toplevels _ -> tl.pos
          Fn tLID _ -> Defaults.centerPos
      html =
        if Just tl.id == tlidOf m.cursorState || isDB
        then
          let _ = Util.cacheClear id in
          recalc ()
        else
          case Util.cacheGet id of
            Just html -> html
            Nothing ->
              let result = recalc ()
                  _ = Util.cacheSet id result
              in
              result
>>>>>>> 3a362b3e
   in
   placeHtml m pos (viewTL_ m tl.id)

viewTL_ : Model -> TLID -> Html.Html Msg
viewTL_ m tlid =
  let tl = TL.getTL m tlid
      vs = createVS m tl
      (body, data) =
        case tl.data of
          TLHandler h ->
            ( ViewCode.viewHandler vs h
            , ViewData.viewData vs h.ast
            )
          TLDB db ->
            ( ViewDB.viewDB vs db
            , []
            )
          TLFunc f ->
            ( [ViewFunction.viewFunction vs f]
            , ViewData.viewData vs f.ast
            )
      events =
        [ eventNoPropagation "mousedown" (ToplevelMouseDown tl.id)
        , eventNoPropagation "mouseup" (ToplevelMouseUp tl.id)
        , eventNoPropagation "click" (ToplevelClick tl.id)
        ]
      selected =
        if Just tl.id == tlidOf m.cursorState
        then "selected"
        else ""
      boxClasses =
        case m.cursorState of
          Dragging tlid_ _ _ _ ->
            if tlid_ == tl.id then ["dragging"] else []
          _ -> []
      class =
        [ selected
        , "tl-" ++ String.fromInt (deTLID tl.id)
        , "toplevel"
        , "cursor-" ++ (String.fromInt (Analysis.cursor m tl.id))
        ]
        |> String.join " "

      documentation =
        if Just tl.id == tlidOf m.cursorState
        then
          m.complete
          |> Autocomplete.highlighted
          |> Maybe.andThen
            Autocomplete.documentationForItem
          |> Maybe.map
            (\desc ->
              [Html.div
                [Attrs.class "documentation-box"]
                [Html.p [] [Html.text (desc)]]
              ])
        else
          Nothing

      top =
        case documentation of
          Just doc -> doc
          _ -> data

      html =
        Html.div
          [Attrs.class <| String.join " " (boxClasses ++ ["sidebar-box", selected])] -- see comment in css
          [Html.div
            (Attrs.class class :: events)
            (body ++ top)
          ]

  in
      html<|MERGE_RESOLUTION|>--- conflicted
+++ resolved
@@ -61,14 +61,10 @@
                 case m.currentPage of
                   Toplevels _ -> m.canvas.offset
                   Fn _ _ -> m.canvas.fnOffset
-<<<<<<< HEAD
-          in "translate(" ++ (String.fromInt offset.x) ++ "px, " ++ (String.fromInt offset.y) ++ "px)"
-=======
               x = String.fromInt (-offset.x)
               y = String.fromInt (-offset.y)
           in
           "translate(" ++ x ++ "px, " ++ y ++ "px)"
->>>>>>> 3a362b3e
 
         allDivs = asts ++ entry
     in
@@ -87,15 +83,6 @@
               _ -> False
       pos =
         case m.currentPage of
-<<<<<<< HEAD
-            Toplevels _ ->
-              tl.pos
-            Fn tLID _ ->
-              -- the pos here is not where we draw the TL, but rather
-              -- where we position the fn.
-              {x = 20, y = 20}
-
-=======
           Toplevels _ -> tl.pos
           Fn tLID _ -> Defaults.centerPos
       html =
@@ -111,7 +98,6 @@
                   _ = Util.cacheSet id result
               in
               result
->>>>>>> 3a362b3e
    in
    placeHtml m pos (viewTL_ m tl.id)
 
