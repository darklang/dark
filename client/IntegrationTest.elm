--- conflicted
+++ resolved
@@ -274,15 +274,9 @@
              |> .spec
   in
   case ((spec.module_, spec.name), (spec.modifier, onlyExpr m)) of
-<<<<<<< HEAD
-          ((F _ "HTTP", F _ "/hello"), (F _ "GET", Value "\"Hello world!\"")) ->
-              pass
-          other -> fail other
-=======
     ((F _ "HTTP", F _ "/hello"), (F _ "GET", Value "\"Hello world!\"")) ->
       pass
     other -> fail other
->>>>>>> 3a362b3e
 
 editing_does_not_deselect : Model -> TestResult
 editing_does_not_deselect m =
@@ -325,17 +319,10 @@
                TLDB {name, cols} ->
                  case (name, cols) of
                    ( "TestUnicode"
-<<<<<<< HEAD
-                    , [ (F _ "cOlUmNnAmE", F _ "Str")
-                     , (Blank _, Blank _)
-                     ]
-                    ) -> pass
-=======
                      , [ (F _ "cOlUmNnAmE", F _ "Str")
                      , (Blank _, Blank _)
                      ]
                      ) -> pass
->>>>>>> 3a362b3e
                    other -> fail other
                TLHandler h ->
                  case h.ast of
@@ -537,11 +524,7 @@
               (F _ (Value "5"))
               (F _ (Value "3")))
             ,F _ (Value "5")]) NoRail
-<<<<<<< HEAD
-         ) -> pass
-=======
             ) -> pass
->>>>>>> 3a362b3e
           -- TODO: validate result should evaluate true turnging  5 + 5 --> 3 + 5 == 8
           -- let res = Analysis.getLiveValue m f.tlid id
           -- in case res of
