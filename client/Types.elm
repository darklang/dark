module Types exposing (..)

-- builtin
import Dict exposing (Dict)
import Http
import Browser.Dom as Dom
import Browser.Navigation as Navigation
import Url
import Browser.Events
import Json.Decode as JSD
import Time

-- libs
import Keyboard.Event exposing (KeyboardEvent)


type alias Exception =
  { short : String
  , long : Maybe String
  , tipe : String
  , actual : Maybe String
  , actualType : Maybe String
  , result : Maybe String
  , resultType : Maybe String
  , expected : Maybe String
  , info : Dict String String
  , workarounds : List String }

type Tipe = TInt
          | TStr
          | TChar
          | TBool
          | TFloat
          | TObj
          | TList
          | TAny
          | TNull
          | TBlock
          | TIncomplete
          | TError
          | TResp
          | TDB
          | TID
          | TDate
          | TTitle
          | TUrl
          | TPassword
          | TUuid
          | TOption
          | TErrorRail
          | TBelongsTo String
          | THasMany String
          | TDbList Tipe

type Dhttp = Redirect String
           | Response Int (List (String, String))

type Dval = DInt Int
          | DFloat Float
          | DBool Bool
          | DNull
          | DChar Char
          | DStr String
          | DList (List Dval)
          | DObj (Dict String Dval)
          | DIncomplete
          | DError String
          | DBlock
          | DErrorRail Dval
          | DResp Dhttp Dval
          | DDB String
          | DID String
          | DDate String
          | DTitle String
          | DUrl String
          | DPassword String
          | DUuid String
          | DOption (Maybe Dval)


-- There are two coordinate systems. Pos is an absolute position in the
-- canvas. Nodes and Edges have Pos'. VPos is the viewport: clicks occur
-- within the viewport and we map Absolute positions back to the
-- viewport to display in the browser.
-- TODO: Can we depreciate VPos?
type alias Pos = {x: Int, y: Int }
type alias VPos = {vx: Int, vy: Int }

type alias MouseEvent = {pos: VPos, button: Int}
type alias IsLeftButton = Bool

type alias Special = Int
type TLID = TLID Int
type ID = ID Int

-----------------------------
-- CursorState
-----------------------------
type alias DarkKeyboardEvent =
    { standard : KeyboardEvent
    , selectionStart : Maybe Int
    , selectionEnd : Maybe Int
    }
type EntryCursor = Creating Pos
                 | Filling TLID ID

type alias HasMoved = Bool
type CursorState = Selecting TLID (Maybe ID)
                 | Entering EntryCursor
                 | Dragging TLID VPos HasMoved CursorState
                 | SelectingCommand TLID ID
                 | Deselected


-----------------------------
-- Msg
-- main Elm Architecture bus type
-----------------------------
type TimerAction = RefreshAnalysis
                 | CheckUrlHashPosition

type alias GlobalVariable = String
type alias RPCResult = { toplevels: List Toplevel
                       , deletedToplevels: List Toplevel -- deleted
                       , newTraces: Traces
                       , globals: List GlobalVariable
                       , userFuncs: List UserFunction
                       , unlockedDBs: List TLID
                       }
type alias DvalArgsHash = String
type alias ExecuteFunctionRPCResult = (Dval, DvalArgsHash)
type alias GetAnalysisResult = { newTraces: Traces
                               , globals: List GlobalVariable
                               , f404s: List FourOhFour
                               , unlockedDBs: List TLID
                               }
type alias InitialLoadResult = RPCResult
type Msg
    = GlobalClick MouseEvent
    | NothingClick MouseEvent
    | ToplevelMouseDown TLID MouseEvent
    -- we have the actual node when ToplevelMouseUp is created,
    -- but by the time we use it the proper node will be changed
    | ToplevelMouseUp TLID MouseEvent
    | ToplevelClick TLID MouseEvent
    | DragToplevel TLID MousePosition
    | EntryInputMsg String
    | EntrySubmitMsg
    | GlobalKeyPress DarkKeyboardEvent
    | AutocompleteClick String
    | FocusEntry (Result Dom.Error ())
    | FocusAutocompleteItem (Result Dom.Error ())
    | RPCCallback Focus RPCParams (Result Http.Error RPCResult)
    | SaveTestRPCCallback (Result Http.Error String)
    | GetAnalysisRPCCallback (Result Http.Error GetAnalysisResult)
    | InitialLoadRPCCallback Focus Modification (Result Http.Error InitialLoadResult)
    | LocationChange Url.Url
    | AddRandom
    | FinishIntegrationTest
    | SaveTestButton
    | ToggleTimers
    | ExecuteFunctionRPCCallback ExecuteFunctionRPCParams (Result Http.Error ExecuteFunctionRPCResult)
    | ExecuteFunctionButton TLID ID String
    | ExecuteFunctionCancel TLID ID
    | Initialization
    | CreateHandlerFrom404 FourOhFour
    | WindowResize Int Int
    | TimerFire TimerAction Time.Posix
    | JSError String
    | PageVisibilityChange Browser.Events.Visibility
    | PageFocusChange Browser.Events.Visibility
    | StartFeatureFlag
    | EndFeatureFlag ID Pick
    | ToggleFeatureFlag ID Bool
    | DeleteUserFunctionParameter UserFunction UserFunctionParameter
    | BlankOrClick TLID ID MouseEvent
    | BlankOrDoubleClick TLID ID MouseEvent
    | BlankOrMouseEnter TLID ID MouseEvent
    | BlankOrMouseLeave TLID ID MouseEvent
    | MouseWheel (Int, Int)
    | DataClick TLID Int MouseEvent
    | DataMouseEnter TLID Int MouseEvent
    | DataMouseLeave TLID Int MouseEvent
    | CreateRouteHandler
    | CreateDBTable
    | CreateFunction
    | ExtractFunction
    | DeleteUserFunction TLID
    | RestoreToplevel TLID
    | LockHandler TLID Bool
    | ReceiveAnalysis String
    | EnablePanning Bool
    | ShowErrorDetails Bool

type alias Predecessor = Maybe PointerData
type alias Successor = Maybe PointerData
type Focus = FocusNothing -- deselect
           | FocusExact TLID ID
           | FocusNext TLID (Maybe ID)
           | FocusPageAndCursor Page CursorState
           | FocusSame -- unchanged
           | FocusNoChange -- unchanged

-----------------------------
-- RPCs
-----------------------------
type alias RollbackID = ID
type alias RollforwardID = ID
type Op
    = SetHandler TLID Pos Handler
    | CreateDB TLID Pos DBName
    | AddDBCol TLID ID ID
    | SetDBColName TLID ID DBColName
    | SetDBColType TLID ID DBColType
    | DeleteTL TLID
    | MoveTL TLID Pos
    | TLSavepoint TLID
    | UndoTL TLID
    | RedoTL TLID
    | SetFunction UserFunction
    | DeleteFunction TLID
    | ChangeDBColName TLID ID DBColName
    | ChangeDBColType TLID ID DBColType
    | InitDBMigration TLID ID RollbackID RollforwardID DBMigrationKind
    | SetExpr TLID ID Expr

type alias RPCParams = { ops : List Op }

type alias ExecuteFunctionRPCParams =
  { tlid: TLID
  , traceID : String
  , callerID : ID
  , args : List Dval
  , fnName : String
  }

type alias AnalysisParams = List TLID


-----------------------------
-- Autocompletes
-----------------------------
type alias Autocomplete = { functions : List Function
                          , admin : Bool -- flagging hack
                          , completions : List (List AutocompleteItem)
                          , allCompletions : List AutocompleteItem
                          , index : Int
                          , value : String
                          , target : Maybe (TLID, PointerData)
                          , tipe : Maybe Tipe
                          , isCommandMode : Bool
                          }

type StringEntryPermission = StringEntryAllowed
                           | StringEntryNotAllowed

type StringEntryWidth = StringEntryNormalWidth
                      | StringEntryShortWidth

type alias Literal = String
type OmniAction = NewDB DBName
                | NewHandler
                | NewFunction (Maybe String)
                | NewHTTPHandler
                | NewHTTPRoute String
                | NewEventSpace String

type Keyword = KLet
             | KIf
             | KLambda

type alias Command = { name: String
                     , action : Model -> Toplevel -> PointerData -> Modification
                     , doc : String
                     , shortcut : String
                     }

type AutocompleteItem = ACFunction Function
                      | ACField String
                      | ACVariable VarName
                      | ACExtra String
                      | ACLiteral Literal
                      | ACOmniAction OmniAction
                      | ACKeyword Keyword
                      | ACCommand Command

type alias Target = (TLID, PointerData)
type AutocompleteMod = ACSetQuery String
                     | ACAppendQuery String
                     | ACReset
                     | ACSelectDown
                     | ACSelectUp
                     | ACSetTarget (Maybe Target)
                     | ACRegenerate
                     | ACEnableCommandMode
                     -- | ACFilterByParamType Tipe NodeList



-----------------------------
-- AB tests
-----------------------------
type VariantTest = StubVariant

-----------------------------
-- View
-----------------------------
type alias Class = String


-----------------------------
-- FeatureFlags
-----------------------------
type Pick = PickA
          | PickB

type alias FFIntID = Int
type alias FFIsExpanded = Bool

type alias FlagsVS = Dict FFIntID FFIsExpanded

-----------------------------
-- AST
-----------------------------

type alias VarName = String
type alias FnName = String
type alias FieldName = String
type alias KeyName = String

type alias VarBind = BlankOr VarName
type alias Field = BlankOr FieldName
type alias Key = BlankOr KeyName
type alias LambdaParameter = BlankOr VarName

type alias Expr = BlankOr NExpr
type SendToRail = Rail | NoRail
type NExpr = If Expr Expr Expr
           | FnCall FnName (List Expr) SendToRail
           | Variable VarName
           | Let VarBind Expr Expr
           | Lambda (List LambdaParameter) Expr
           | Value String
           | ObjectLiteral (List (Key, Expr))
           | ListLiteral (List Expr)
           | Thread (List Expr)
           | FieldAccess Expr Field
           | FeatureFlag (BlankOr String) Expr Expr Expr

-----------------------------
-- Pointers
-----------------------------

type PointerData = PVarBind VarBind
                 | PEventName (BlankOr String)
                 | PEventModifier (BlankOr String)
                 | PEventSpace (BlankOr String)
                 | PExpr Expr
                 | PField Field
                 | PKey (BlankOr String)
                 | PDBColName (BlankOr String)
                 | PDBColType (BlankOr String)
                 | PDarkType DarkType
                 | PDarkTypeField (BlankOr String)
                 | PFFMsg (BlankOr String)
                 | PFnName (BlankOr String)
                 | PParamName (BlankOr String)
                 | PParamTipe (BlankOr Tipe)


type PointerType = VarBind
                 | EventName
                 | EventSpace
                 | EventModifier
                 | Expr
                 | Field
                 | Key
                 | DBColName
                 | DBColType
                 | DarkType
                 | DarkTypeField
                 | FFMsg
                 | FnName
                 | ParamName
                 | ParamTipe

type BlankOr a = Blank ID
               | F ID a

type PointerOwner = POSpecHeader
                  | POAst
                  | PODb
                  | POSpecType

-----------------------------
-- Top-levels
-----------------------------
type alias DarkType = BlankOr NDarkType
type NDarkType = DTEmpty -- empty body
               | DTAny
               | DTString
               | DTInt
               | DTObj (List (BlankOr String, DarkType))

type alias SpecTypes = { input : DarkType
                       , output : DarkType
                       }

type alias HandlerSpec = { module_ : BlankOr String
                         , name : BlankOr String
                         , modifier : BlankOr String
                         , types : SpecTypes
                         }

type HandlerSpace = HSHTTP
                  | HSCron
                  | HSOther
                  | HSEmpty

type alias Handler = { ast : Expr
                     , spec : HandlerSpec
                     , tlid : TLID
                     }

type alias DBName = String
type alias DBColName = String
type alias DBColType = String
type DBMigrationKind = ChangeColType
type alias DBMigration = { startingVersion : Int
                         , kind : DBMigrationKind
                         , rollforward : Expr
                         , rollback : Expr
                         , target : ID
                         }

type alias DB = { tlid : TLID
                , name : DBName
                , cols : List (BlankOr DBColName, BlankOr DBColType)
                , version : Int
                , oldMigrations : List DBMigration
                , activeMigration : Maybe DBMigration
                }

type TLData = TLHandler Handler
            | TLDB DB
            | TLFunc UserFunction

type alias Toplevel = { id : TLID
                      , pos : Pos
                      , data : TLData
                      }

-----------------------------
-- Analysis
-----------------------------
type alias LVDict = Dict Int Dval
type alias AVDict = Dict Int (List VarName)
type alias AnalysisResults = { liveValues : LVDict
                             , availableVarnames : AVDict
                             }
type alias Analyses = Dict TraceID AnalysisResults

-----------------------------
-- From the server
-----------------------------
type alias InputValueDict = Dict VarName Dval
type alias FunctionResult = { fnName : String
                            , callerID : ID
                            , argHash : String
                            , value : Dval
                            }
type alias TraceID = String
type alias Trace = { id: TraceID
                   , input: InputValueDict
                   , functionResults : List FunctionResult
                   }
type alias Traces = Dict Int (List Trace) -- tlid -> one trace per inputvalue

-- space i.e. "HTTP", path i.e. "/foo", modifier i.e. "GET/PATCH/PUT"
type alias FourOhFour = { space: String
                        , path: String
                        , modifier: String
                        }


-----------------------------
-- Canvas position
-----------------------------
type alias Name = String
type Page = Toplevels Pos
          | Fn TLID Pos

-----------------------------
-- Model
-----------------------------

type alias Clipboard = Maybe PointerData

type alias SyncState = { inFlight : Bool
                       , ticks : Int
                       }

type alias UrlState = { lastPos : Pos
                      }
type alias TLCursors = Dict Int Int

type alias CanvasProps =
  { offset: Pos
  , fnOffset: Pos
  , enablePan: Bool
  }

<<<<<<< HEAD
-- model without navKey
type alias AppModel = { error : Maybe String
=======
type alias Model = { error : DarkError
>>>>>>> 3a362b3e
                   , lastMsg : Msg
                   , lastMod : Modification
                   , tests : List VariantTest
                   , complete : Autocomplete
                   , userFunctions : List UserFunction
                   , builtInFunctions : List Function
                   , cursorState : CursorState
                   , currentPage : Page
                   , hovering : List ID
                   , toplevels : List Toplevel
                   , deletedToplevels : List Toplevel
                   -- These are read direct from the server. The ones that are
                   -- analysed are in analysis
                   , traces : Traces
                   , analyses : Analyses
                   , globals : List GlobalVariable
                   , f404s : List FourOhFour
                   , unlockedDBs : List TLID
                   , integrationTestState : IntegrationTestState
                   , visibility : Browser.Events.Visibility
                   , clipboard : Clipboard
                   , syncState : SyncState
                   , urlState : UrlState
                   , timersEnabled : Bool
                   , executingFunctions: List (TLID, ID)
                   -- This is TLID id to cursor index (the cursor being
                   -- the input to the toplevel currently used, not to
                   -- be condused with cursorState, which is the code
                   -- that is currently selected.)
                   , tlCursors: TLCursors
                   , featureFlags: FlagsVS
                   , lockedHandlers: List TLID
                   , canvas: CanvasProps
                   }

-- extensible record for adding navKey to the model
type alias NavKeyed a = {a | navKey : Navigation.Key}

-- model including navKey
type alias Model = NavKeyed AppModel

-- Values that we serialize
type alias SerializableEditor = { clipboard : Maybe PointerData
                                , timersEnabled : Bool
                                , cursorState : CursorState
                                , lockedHandlers: List TLID
                                }

--------------------
-- Error Handling
--------------------

type alias DarkError  =
  { message : Maybe String
  , showDetails : Bool
  }

-----------------------------
-- Testing
-----------------------------

-- avoid ever-expanding aliases
type alias TestResult = Result String ()
type IntegrationTestState = IntegrationTestExpectation (Model -> TestResult)
                          | IntegrationTestFinished TestResult
                          | NoIntegrationTest


-----------------------------
-- Modifications
-----------------------------
type Modification = DisplayAndReportHttpError String Http.Error
                  | DisplayAndReportError String
                  | DisplayError String
                  | ClearError
                  | Select TLID (Maybe ID)
                  | SelectCommand TLID ID
                  | SetHover ID
                  | ClearHover ID
                  | Deselect
                  | RemoveToplevel Toplevel
                  | SetToplevels (List Toplevel) Bool
                  | UpdateToplevels (List Toplevel) Bool
                  | SetDeletedToplevels (List Toplevel)
                  | UpdateDeletedToplevels (List Toplevel)
                  | UpdateAnalysis TraceID AnalysisResults
                  | RequestAnalysis (List Toplevel)
                  | SetGlobalVariables (List GlobalVariable)
                  | SetUserFunctions (List UserFunction) Bool
                  | SetUnlockedDBs (List TLID)
                  | Set404s (List FourOhFour)
                  | Enter EntryCursor
                  | RPCFull (RPCParams, Focus)
                  | RPC (List Op, Focus) -- shortcut for RPCFull
                  | GetAnalysisRPC
                  | NoChange
                  | MakeCmd (Cmd Msg)
                  | AutocompleteMod AutocompleteMod
                  | Many (List Modification)
                  | Drag TLID VPos HasMoved CursorState
                  | TriggerIntegrationTest String
                  | EndIntegrationTest
                  | SetCursorState CursorState
                  | SetPage Page
                  | SetCenter Pos
                  | CopyToClipboard Clipboard
                  | SetCursor TLID Int
                  | ExecutingFunctionBegan TLID ID
                  | ExecutingFunctionRPC TLID ID String
                  | ExecutingFunctionComplete (List (TLID, ID))
                  | SetLockedHandlers (List TLID)
                  | MoveCanvasTo CanvasProps Page Pos
                  | UpdateTraces Traces
                  | UpdateTraceFunctionResult TLID TraceID ID FnName DvalArgsHash Dval
                  -- designed for one-off small changes
                  | TweakModel (Model -> Model)

-----------------------------
-- Flags / function types
-----------------------------

type alias Flags =
  { editorState: Maybe String
  , complete: List FlagFunction
  }


-- name, type optional
type alias Parameter = { name: String
                       , tipe: Tipe
                       , block_args: List String
                       , optional: Bool
                       , description: String
                       }

type alias Function = { name: String
                      , parameters: List Parameter
                      , description: String
                      , returnTipe: Tipe
                      , previewExecutionSafe: Bool
                      , deprecated: Bool
                      , infix: Bool
                      }

type alias UserFunctionParameter = { name: BlankOr String
                                   , tipe: BlankOr Tipe
                                   , block_args: List String
                                   , optional: Bool
                                   , description: String
                                   }

type alias UserFunctionMetadata = { name: BlankOr String
                                  , parameters: List UserFunctionParameter
                                  , description: String
                                  , returnTipe: BlankOr Tipe
                                  , infix: Bool
                                  }

type alias UserFunction = { tlid: TLID
                          , metadata: UserFunctionMetadata
                          , ast: Expr
                          }

type alias FlagParameter = { name: String
                           , tipe: String
                           , block_args: List String
                           , optional: Bool
                           , description: String
                           }

type alias FlagFunction = { name: String
                          , parameters: List FlagParameter
                          , description: String
                          , return_type: String
                          , preview_execution_safe: Bool
                          , deprecated: Bool
                          , infix: Bool
                          }

-----------------------------
-- Types from 0.18
-----------------------------

type alias MousePosition =
  { x : Int
  , y : Int
  }<|MERGE_RESOLUTION|>--- conflicted
+++ resolved
@@ -510,12 +510,7 @@
   , enablePan: Bool
   }
 
-<<<<<<< HEAD
--- model without navKey
-type alias AppModel = { error : Maybe String
-=======
 type alias Model = { error : DarkError
->>>>>>> 3a362b3e
                    , lastMsg : Msg
                    , lastMod : Modification
                    , tests : List VariantTest
@@ -548,14 +543,8 @@
                    , tlCursors: TLCursors
                    , featureFlags: FlagsVS
                    , lockedHandlers: List TLID
-                   , canvas: CanvasProps
+                   , canvas : CanvasProps
                    }
-
--- extensible record for adding navKey to the model
-type alias NavKeyed a = {a | navKey : Navigation.Key}
-
--- model including navKey
-type alias Model = NavKeyed AppModel
 
 -- Values that we serialize
 type alias SerializableEditor = { clipboard : Maybe PointerData
