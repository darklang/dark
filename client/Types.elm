--- conflicted
+++ resolved
@@ -128,12 +128,8 @@
     | ToplevelMouseDown TLID MouseEvent
     -- we have the actual node when ToplevelMouseUp is created,
     -- but by the time we use it the proper node will be changed
-<<<<<<< HEAD
     | ToplevelMouseUp TLID MouseEvent
     | ToplevelClick TLID MouseEvent
-=======
-    | ToplevelClickUp TLID (Maybe ID) MouseEvent
->>>>>>> 503d59b0
     | DragToplevel TLID Mouse.Position
     | EntryInputMsg String
     | EntrySubmitMsg
