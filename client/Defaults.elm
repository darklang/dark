--- conflicted
+++ resolved
@@ -23,7 +23,6 @@
 pageWidth = 500
 
 defaultEditor : Editor
-<<<<<<< HEAD
 defaultEditor = { clipboard = Nothing }
 
 defaultModel : Model
@@ -41,36 +40,9 @@
                , integrationTestState = NoIntegrationTest
                , clipboard = Nothing
                , visibility = PageVisibility.Hidden
+               , syncEnabled = True
                -- editor
                -- these load before the graph does, causing
                -- exceptions. We'll need to only run these after the
                -- graph loads
-               }
-=======
-defaultEditor = { }
-
-model2editor : Model -> Editor
-model2editor m = {}
-
-defaultModel : Editor -> Model
-defaultModel e = { error = Nothing
-                 , lastMsg = Initialization
-                 , lastMod = NoChange
-                 , center = {x=initialPos.vx, y=initialPos.vy}
-                 , complete = Autocomplete.empty
-                 , state = Deselected
-                 , hovering = []
-                 , tests = []
-                 , toplevels = []
-                 , analysis = []
-                 , globals = []
-                 , integrationTestState = NoIntegrationTest
-                 , clipboard = Nothing
-                 , visibility = PageVisibility.Hidden
-                 , syncEnabled = True
-                 -- editor
-                 -- these load before the graph does, causing
-                 -- exceptions. We'll need to only run these after the
-                 -- graph loads
-                 }
->>>>>>> 9c404abf
+               }