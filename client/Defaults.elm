--- conflicted
+++ resolved
@@ -56,14 +56,9 @@
   , enablePan = True
   }
 
-<<<<<<< HEAD
-defaultModel : AppModel
-defaultModel = { error = Nothing
-=======
 defaultModel : Model
 defaultModel = { error = { message = Nothing
-                        , showDetails = False }
->>>>>>> 3a362b3e
+                         , showDetails = False }
                , lastMsg = Initialization
                , lastMod = NoChange
                -- this is awkward, but avoids circular deps
