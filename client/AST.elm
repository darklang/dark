--- conflicted
+++ resolved
@@ -502,15 +502,9 @@
 ancestors id expr =
   let rec_ancestors : ID -> List Expr -> Expr -> List Expr
       rec_ancestors tofind walk exp =
-<<<<<<< HEAD
-        let rec id_ e walk_ = rec_ancestors id_ (e :: walk_)
-            reclist id_ e walk_ exprs =
-              exprs |> List.map (rec id_ e walk_) |> List.concat
-=======
         let rec id_ e_ walk_ = rec_ancestors id_ (e_ :: walk_)
             reclist id_ e_ walk_ exprs =
               exprs |> List.map (rec id_ e_ walk_) |> List.concat
->>>>>>> 3a362b3e
         in
         if B.toID exp == tofind
         then walk
