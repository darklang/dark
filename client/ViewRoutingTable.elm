module ViewRoutingTable exposing (viewRoutingTable)

-- builtin

-- lib
import Html
import Html.Attributes as Attrs
import List.Extra as LE
import Maybe.Extra as ME
<<<<<<< HEAD
=======
import Tuple2 as T2
import Nineteen.String as String
>>>>>>> d6e6cf78

-- dark
import Types exposing (..)
import Prelude exposing (..)
import Toplevel as TL
import Blank as B
import Toplevel
import ViewUtils exposing (..)
import DarkUrl as Url
import Defaults
import Refactor exposing (countFnUsage)


type alias Entry = { name: Maybe String
                   , prefix: List String
                   , verbs: List (String, Pos)
                   , tlid: TLID
                   }

missingEventSpaceDesc : String
missingEventSpaceDesc = "<missing event space>"
missingEventRouteDesc : String
missingEventRouteDesc = "<missing route>"

spaceName : Toplevel -> Maybe String
spaceName tl =
  case tl.data of
    TLHandler h -> h.spec.module_ |> B.toMaybe
    _ -> Nothing

splitBySpace : List Toplevel -> List (String, List Toplevel)
splitBySpace tls =
  let spaceName tl = tl
                     |> TL.asHandler
                     |> Maybe.map .spec
                     |> Maybe.map .module_
                     |> Maybe.andThen B.toMaybe
                     |> Maybe.withDefault missingEventSpaceDesc
  in
  tls
  |> List.sortBy spaceName
  |> LE.groupWhile (\a b -> spaceName a == spaceName b)
  |> List.map (\hs ->
                 let space = hs
                             |> List.head
                             |> deMaybe "splitBySpace"
                             |> spaceName
                in
                 (space, hs))



tl2entry : List Toplevel -> List Entry
tl2entry tls =
  tls
  |> List.filterMap
      (\tl ->
        case TL.asHandler tl of
          Just h -> Just (tl.pos, tl.id, h)
          Nothing -> Nothing)
  |> List.map
       (\(pos, tlid, h) ->
         { name =
             case h.spec.name of
               F _ s -> Just s
               Blank _ -> Nothing
         , prefix = []
         , verbs =
             case h.spec.modifier of
               F _ s -> [(s, pos)]
               Blank _ -> [("_", pos)]
         , tlid = tlid
         })
  |> List.sortBy (\c -> Maybe.withDefault "ZZZZZZ" c.name)

collapseByVerb : List Entry -> List Entry
collapseByVerb es =
  es
  |> LE.groupWhile (\a b -> a.name == b.name)
  |> List.map (List.foldr (\curr list ->
                   if curr.name == Nothing
                   then curr :: list
                   else
                     case list of
                       [] -> [curr]
                       prev :: rest ->
                         let new =
                           { prev | verbs = prev.verbs ++ curr.verbs }
                         in new :: rest
                ) [])
  |> List.concat


prefixify : List Entry -> List Entry
prefixify hs =
  case hs of
    [] -> hs
    [_] -> hs
    h :: rest ->
      case h.name of
        Nothing -> h :: prefixify rest
        Just name ->
          let len = String.length name
              makePrefix : Entry -> Entry
              makePrefix h2 =
                case h2.name of
                  Just name2 ->
                    let newName = String.dropLeft len name2 in
                    { h2 | name = Just newName
                         , prefix = h.prefix ++ [name]
                    }
                  _ -> h2
              isPrefixOf h2 =
                case h2.name of
                  Nothing -> False
                  Just n2 -> String.startsWith name n2
          in
          -- this should short circuit immediately when not matching, as
          -- first handler will make the fn succeed
          case LE.splitWhen (\h2 -> not (isPrefixOf h2)) rest of
            Nothing ->
              -- never hits, so everything is prefixed
              h :: (rest |> List.map makePrefix |> prefixify)
            Just (matched, unmatched) ->
              h :: (prefixify <| (List.map makePrefix matched) ++ unmatched)

ordering : String -> String -> Order
ordering a b =
  case (a, b) of
    -- to the start
    ("HTTP", _) -> LT
    (_, "HTTP") -> GT
    -- to the end
    (a, b) ->
      if a == missingEventRouteDesc
      then GT
      else if b == missingEventRouteDesc
      then LT
      else compare a b

undoButton : TLID -> Page -> Html.Html Msg
undoButton tlid page =
  buttonLink
    (text "undo" "Restore")
    (RestoreToplevel tlid)
    (Just page)

viewGroup : ShowLink -> ShowUndo -> (String, List Entry) -> Html.Html Msg
viewGroup showLink showUndo (spacename, entries) =
  let def s = Maybe.withDefault missingEventRouteDesc s
      externalLink h =
        if showLink == ShowLink
           && List.member "GET" (List.map Tuple.first h.verbs)
        then
          case h.name of
            Just n ->
              let source = String.join "" (h.prefix ++ [n]) in
              Html.a [ Attrs.class "external"
                     , Attrs.href source
                     , Attrs.target "_blank"
                     ]
                     [fontAwesome "external-link-alt"]
            Nothing ->
              Html.div [] []
        else
          Html.div [] []

      verbs e =
        e.verbs
        |> List.map
          (\(verb, pos) -> tlLink pos "verb-link" verb)
        |> List.intersperse (Html.text ",")
      entryHtml e =
        let pos = e.verbs
                  |> List.head
                  |> deMaybe "viewGroup/entryHtml"
                  |> Tuple.second
        in
        div "handler" ([ div "name"
                          (  List.map (text "prefix") e.prefix
                          ++ [Html.text (def e.name)])
                       , div "extra"
                         [ span "verbs" (verbs e)
                         , externalLink e
                         ]
                       ]
                       ++ (if showUndo == ShowUndo
                           then [undoButton e.tlid (Toplevels pos)]
                           else []))
      routes = div "routes" (List.map entryHtml entries)
      distinctEntries = entries
                        |> List.map .verbs
                        |> List.concat
      button = if spacename == "HTTP"
                  && showUndo /= ShowUndo
               then (Just CreateRouteHandler)
               else Nothing
  in
  section spacename distinctEntries button routes

type CollapseVerbs = CollapseVerbs | DontCollapseVerbs
type ShowLink = ShowLink | DontShowLink
type ShowUndo = ShowUndo | DontShowUndo

viewRoutes : List Toplevel -> CollapseVerbs -> ShowLink -> ShowUndo -> List (Html.Html Msg)
viewRoutes tls collapse showLink showUndo =
  tls
  |> splitBySpace
  |> List.sortWith (\(a,_) (b,_) -> ordering a b)
  |> List.map (Tuple.mapSecond ( a, b ) tl2entry)
  |> (\entries ->
       if collapse == CollapseVerbs
       then List.map (Tuple.mapSecond ( a, b ) collapseByVerb) entries
       else entries)
  |> List.map (Tuple.mapSecond ( a, b ) prefixify)
  |> List.map (viewGroup showLink showUndo)

viewDeletedTLs : List Toplevel -> Html.Html Msg
viewDeletedTLs tls =
  let routes = viewRoutes tls DontCollapseVerbs DontShowLink ShowUndo
      dbs = viewRestorableDBs tls
      h = header "Deleted" tls Nothing
  in
  Html.details
    [ Attrs.class "routing-section deleted" ]
    ([ h ] ++ routes ++ [dbs])




----------------------------------
-- Html
----------------------------------
span : String -> List (Html.Html Msg) -> Html.Html Msg
span class subs = Html.span [Attrs.class class] subs

text : String -> String  -> Html.Html Msg
text class msg = span class [Html.text msg]

div : String -> List (Html.Html Msg) -> Html.Html Msg
div class subs = Html.div [Attrs.class class] subs

header : String -> List a -> Maybe Msg -> Html.Html Msg
header name list addHandler =
  Html.summary
    [ Attrs.class "header" ]
    [ text "title" name
    , text "parens" "("
    , text "count" (list |> List.length |> String.fromInt)
    , text "parens" ")",
    case addHandler of
        Just msg ->
            buttonLink (fontAwesome "plus-circle") msg Nothing
        Nothing ->
            text "" ""
    ]

section : String -> List a -> Maybe Msg -> Html.Html Msg -> Html.Html Msg
section name entries addHandler routes =
  if List.length entries == 0
  then
    Html.div
      [ Attrs.class "routing-section empty"]
      [ header name entries addHandler, routes]
  else
    Html.details
      [ Attrs.class "routing-section"]
      [ header name entries addHandler, routes]

buttonLink : Html.Html Msg -> Msg -> Maybe Page -> Html.Html Msg
buttonLink content handler page =
  let href = page
             |> Maybe.map (\p -> Attrs.href (Url.urlFor p))
             |> ME.toList
      event = case page of
                Nothing -> eventNoDefault "click" (\_ -> handler)
                Just _ -> eventNoPropagation "click" (\_ -> handler)
  in
  Html.a
    ([ event
     , Attrs.class "button-link"
     ] ++ href)
    [ content ]

tlLink : Pos -> String -> String -> Html.Html Msg
tlLink pos class name =
  Url.linkFor
    (Toplevels pos)
    class
    [Html.text name]

fnLink : UserFunction -> Bool -> String -> Html.Html Msg
fnLink fn isUsed text =
  Url.linkFor
    (Fn fn.tlid Defaults.fnPos)
    (if isUsed then "default-link" else "default-link unused")
    [Html.text text]



view404s : List FourOhFour -> Html.Html Msg
view404s f404s  =
  let thelink fof =
        buttonLink
          (fontAwesome "plus-circle")
          (CreateHandlerFrom404 fof)
          Nothing

      fofHtml ({space, path, modifier} as fof) =
        div "fof"
          [ text "path" path
          , (if space == "HTTP" then text "" "" else text "space" space)
          , text "modifier" modifier
          , thelink fof
          ]
      routes = div "404s" (List.map fofHtml f404s)
  in section "404s" f404s Nothing routes

viewDBs : List Toplevel -> Html.Html Msg
viewDBs tls =
  let dbs = tls
            |> List.filter (\tl -> TL.asDB tl /= Nothing)
            |> List.map (\tl -> (tl.pos, TL.asDB tl |> deMaybe "asDB"))
            |> List.sortBy (\(_, db) -> db.name)

      dbHtml (pos, db) =
        div "simple-route"
          [ span "name" [tlLink pos "default-link" db.name]]

      routes = div "dbs" (List.map dbHtml dbs)
  in section "DBs" dbs Nothing routes

viewRestorableDBs : List Toplevel -> Html.Html Msg
viewRestorableDBs tls =
  let dbs = tls
            |> List.filter (\tl -> TL.asDB tl /= Nothing)
            |> List.map (\tl -> (tl.pos, tl.id, TL.asDB tl |> deMaybe "asDB"))
            |> List.sortBy (\(_, _, db) -> db.name)

      dbHtml (pos, tlid, db) =
        div "simple-route"
          [ text "name" db.name, undoButton tlid (Toplevels pos)]

      routes = div "dbs" (List.map dbHtml dbs)
  in section "DBs" dbs Nothing routes


viewUserFunctions : Model -> Html.Html Msg
viewUserFunctions m =
  let fns = m.userFunctions
            |> List.filter
              (\fn -> B.isF fn.metadata.name)

      fnNamedLink fn name =
        let useCount = countFnUsage m name
        in if useCount == 0
          then
            [ span "name" [ fnLink fn False name ]
              , buttonLink
                  (fontAwesome "minus-circle")
                  (DeleteUserFunction fn.tlid)
                  Nothing
            ]
          else
            let countedName = name ++ " (" ++ (String.fromInt useCount) ++ ")"
            in [ span "name" [fnLink fn True countedName] ]

      fnHtml fn =
        div "simple-route" (
          let fnName = B.asF fn.metadata.name
          in case fnName of
            Just name -> fnNamedLink fn name
            Nothing ->
              [ span "name"
                [ fnLink fn True "should be filtered by here" ]
              ]
          )

      routes = div "fns" (List.map fnHtml fns)
  in section "Functions" fns (Just CreateFunction) routes



viewRoutingTable : Model -> Html.Html Msg
viewRoutingTable m =
  let sections = viewRoutes m.toplevels CollapseVerbs ShowLink DontShowUndo
                 ++ [viewDBs m.toplevels]
                 ++ [view404s m.f404s]
                 ++ [viewUserFunctions m]
                 ++ [viewDeletedTLs m.deletedToplevels]
      html = Html.div
               [ Attrs.class "viewing-table"
               , nothingMouseEvent "mouseup"
               , eventNoPropagation "mouseover" (\_ -> EnablePanning False)
               , eventNoPropagation "mouseout" (\_ -> EnablePanning True)
               ]
               sections

  in Html.div [ Attrs.id "sidebar-left" ] [html]<|MERGE_RESOLUTION|>--- conflicted
+++ resolved
@@ -7,11 +7,6 @@
 import Html.Attributes as Attrs
 import List.Extra as LE
 import Maybe.Extra as ME
-<<<<<<< HEAD
-=======
-import Tuple2 as T2
-import Nineteen.String as String
->>>>>>> d6e6cf78
 
 -- dark
 import Types exposing (..)
