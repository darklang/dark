--- conflicted
+++ resolved
@@ -112,23 +112,6 @@
       traces =
         m.traces
         |> Dict.update (deTLID tlid)
-<<<<<<< HEAD
-             (Maybe.map
-               (List.map
-                 (\t ->
-                   if t.id == traceID
-                   then
-                     let newResult =
-                           { fnName = fnName
-                           , callerID = callerID
-                           , argHash = hash
-                           , value = dval }
-                     in
-                     { t | functionResults =
-                              newResult :: t.functionResults
-                     }
-                   else t)))
-=======
              (\ml ->
                ml
                |> Maybe.withDefault [{ id = traceID
@@ -143,7 +126,6 @@
                                 }
                               else t)
                |> Just)
->>>>>>> 3a362b3e
   in
   { m | traces = traces }
 
