--- conflicted
+++ resolved
@@ -306,18 +306,6 @@
                    else rpc
   in
   let (newm, newcmd) =
-<<<<<<< HEAD
-        let handleRPC params focus =
-              -- immediately update the model based on SetHandler and focus, if
-              -- possible
-              let hasNonHandlers =
-                    List.any (\c -> case c of
-                                      SetHandler _ _ _ ->
-                                        False
-                                      SetFunction _ ->
-                                        False
-                                      _ -> True) params.ops
-=======
     let handleRPC params focus =
           -- immediately update the model based on SetHandler and focus, if
           -- possible
@@ -499,7 +487,6 @@
                       pd = TL.findExn tl id
                   in
                   Just (tlid, pd)
->>>>>>> 3a362b3e
 
               in
                 if hasNonHandlers
@@ -1823,11 +1810,7 @@
       let ufun = Refactor.generateEmptyFunction ()
       in
           Many ([RPC ([SetFunction ufun], FocusNothing)
-<<<<<<< HEAD
-                , MakeCmd (DarkUrl.navigateTo m.navKey (Fn ufun.tlid Viewport.origin))
-=======
-                , MakeCmd (Url.navigateTo (Fn ufun.tlid Defaults.centerPos))
->>>>>>> 3a362b3e
+                , MakeCmd (DarkUrl.navigateTo m.navKey (Fn ufun.tlid Defaults.centerPos))
                 ])
     LockHandler tlid isLocked ->
       Editor.updateLockedHandlers tlid isLocked m
@@ -1835,13 +1818,10 @@
     EnablePanning pan ->
       let c = m.canvas
       in TweakModel (\m_ -> { m_ | canvas = { c | enablePan = pan } } )
-<<<<<<< HEAD
-=======
 
     ShowErrorDetails show ->
       let e = m.error
-      in TweakModel (\m -> {m | error = { e | showDetails = show } } )
->>>>>>> 3a362b3e
+      in TweakModel (\m_ -> {m_ | error = { e | showDetails = show } } )
 
     _ -> NoChange
 
