module Runtime exposing (..)

-- stldib
import Dict

-- libs
import List.Extra as LE

-- dark
import Types exposing (..)


isCompatible : Tipe -> Tipe -> Bool
isCompatible t1 t2 =
  t1 == TAny || t2 == TAny || t1 == t2

tipe2str : Tipe -> String
tipe2str t =
  case t of
    TAny -> "Any"
    TInt -> "Int"
    TFloat -> "Float"
    TBool -> "Bool"
    TNull -> "Null"
    TChar -> "Char"
    TStr -> "String"
    TList -> "List"
    TObj -> "Obj"
    TBlock -> "Block"
    TIncomplete -> "Incomplete"
    TError -> "Error"
    TResp -> "Response"
    TDB -> "Datastore"
    TID -> "ID"
    TDate -> "Date"
    TTitle -> "Title"
    TUrl -> "Url"
    TOption -> "Option"
    TPassword -> "Password"
    TUuid -> "UUID"
    TErrorRail -> "ErrorRail"
    TBelongsTo s -> s
    THasMany s -> "[" ++ s ++ "]"
    TDbList a -> "[" ++ (tipe2str a) ++ "]"



str2tipe : String -> Tipe
str2tipe t =
  let parseListTipe lt =
        case lt of
          "str" -> TStr
          "string" -> TStr
          "int" -> TInt
          "integer" -> TInt
          "float" -> TFloat
          "bool" -> TBool
          "boolean" -> TBool
          "password" -> TPassword
          "id" -> TID
          "uuid" -> TUuid
          "option" -> TOption
          "null" -> TNull
          "any" -> TAny
          "list" -> TList
          "obj" -> TObj
          "block" -> TBlock
          "incomplete" -> TIncomplete
          "response" -> TResp
          "datastore" -> TDB
          "date" -> TDate
          "error" -> TError
          table -> THasMany table
  in
  case String.toLower t of
    "any" -> TAny
    "int" -> TInt
    "float" -> TFloat
    "bool" -> TBool
    "boolean" -> TBool
    "null" -> TNull
    "char" -> TChar
    "str" -> TStr
    "string" -> TStr
    "list" -> TList
    "obj" -> TObj
    "block" -> TBlock
    "incomplete" -> TIncomplete
    "response" -> TResp
    "datastore" -> TDB
    "date" -> TDate
    "error" -> TError
    "option" -> TOption
    "password" -> TPassword
    "id" -> TID
    "uuid" -> TUuid
    other ->
      if String.startsWith "[" other && String.endsWith "]" other
      then
        other
        |> String.dropLeft 1
        |> String.dropRight 1
        |> parseListTipe
      else
        TBelongsTo other

typeOf : Dval -> Tipe
typeOf dv =
  case dv of
    DInt _ -> TInt
    DFloat _ -> TFloat
    DBool _ -> TBool
    DNull -> TNull
    DChar _ -> TChar
    DStr _ -> TStr
    DList _ -> TList
    DObj _ -> TObj
    DBlock -> TBlock
    DIncomplete -> TIncomplete
    DError _ -> TError
    DResp _ _ -> TResp
    DDB _ -> TDB
    DID _ -> TID
    DDate _ -> TDate
    DTitle _ -> TTitle
    DUrl _ -> TUrl
    DOption _ -> TOption
    DErrorRail _ -> TErrorRail
    DPassword _ -> TPassword
    DUuid _ -> TUuid

isLiteral : Dval -> Bool
isLiteral dv =
  case dv of
    DInt _ -> True
    DFloat _ -> True
    DBool _ -> True
    DNull -> True
    DChar _ -> True
    DStr _ -> True
    _ -> False

isComplete : Dval -> Bool
isComplete dv =
  case dv of
    DError _ -> False
    DIncomplete -> False
    _ -> True

isTrue : Dval -> Bool
isTrue dv =
  dv == DBool True

inputValueAsString : InputValueDict -> String
inputValueAsString iv =
  iv
  |> DObj
  |> toRepr
  |> String.split "\n"
  |> List.drop 1
  |> LE.init
  |> Maybe.withDefault []
  |> List.map (String.dropLeft 2)
  |> String.join "\n"

-- Copied from Dval.to_repr in backend code
toRepr : Dval -> String
toRepr dv =
  toRepr_ 0 dv

toRepr_ : Int -> Dval -> String
toRepr_ oldIndent dv =
  let wrap value =
        "<" ++ (dv |> typeOf |> tipe2str) ++ ": " ++ value ++ ">"
      asType =
        "<" ++ (dv |> typeOf |> tipe2str) ++ ">"
      nl = "\n" ++ (String.repeat oldIndent " ")
      inl = "\n" ++ (String.repeat (oldIndent + 2) " ")
      indent = oldIndent + 2
      objToString l =
        if l == []
        then "{}"
        else
          l
          |> List.map (\(k,v) -> k ++ ": " ++ toRepr_ indent v)
          |> String.join ("," ++ inl)
          |> \s -> "{" ++ inl ++ s ++ nl ++ " }"
  in
  case dv of
    DInt i -> String.fromInt i
    DFloat f -> String.fromFloat f
    DStr s -> "\"" ++ s ++ "\""
    DBool True -> "true"
    DBool False -> "false"
    DChar c -> "'" ++ String.fromList [c] ++ "'"
    DNull -> "null"
    DID s -> wrap s
    DDate s -> wrap s
    DTitle s -> wrap s
    DUrl s -> wrap s
    DDB s -> wrap s
    DUuid s -> wrap s
    DError s -> wrap s
    DPassword s -> wrap s
    DBlock -> asType
    DIncomplete -> asType
<<<<<<< HEAD
    DResp (Redirect url, dvv) -> "302 " ++ url ++ nl ++ toRepr_ indent dvv
    DResp (Response (code, hs), dvv) ->
      let headers = objToString (List.map (Tuple.mapSecond DStr) hs) in
      String.fromInt code ++ " " ++ headers ++ nl ++ toRepr dvv
    DOption Nothing -> "Nothing"
    DOption (Just dvv) -> "Some " ++ (toRepr dvv)
    DErrorRail dvv -> wrap (toRepr dvv)
=======
    DResp (Redirect url) dv_ -> "302 " ++ url ++ nl ++ toRepr_ indent dv_
    DResp (Response code hs) dv_ ->
      let headers = objToString (List.map (Tuple.mapSecond DStr) hs) in
      toString code ++ " " ++ headers ++ nl ++ toRepr dv_
    DOption Nothing -> "Nothing"
    DOption (Just dv_) -> "Some " ++ (toRepr dv_)
    DErrorRail dv_ -> wrap (toRepr dv_)
>>>>>>> 3a362b3e
    -- TODO: newlines and indentation
    DList l ->
      if l == []
      then "[]"
      else "[ " ++ String.join ", " (List.map (toRepr_ indent) l) ++ " ]"
    DObj o ->
      objToString (Dict.toList o)


extractErrorMessage : Dval -> String
extractErrorMessage lv =
  "TODO"
  -- if isError lv
  -- then
  --   lv
  --   |> .json
  --   |> JSD.decodeString JSON.decodeException
  --   |> Result.toMaybe
  --   |> Maybe.map .short
  --   |> Maybe.withDefault lv.value
  -- else lv.value<|MERGE_RESOLUTION|>--- conflicted
+++ resolved
@@ -204,23 +204,13 @@
     DPassword s -> wrap s
     DBlock -> asType
     DIncomplete -> asType
-<<<<<<< HEAD
-    DResp (Redirect url, dvv) -> "302 " ++ url ++ nl ++ toRepr_ indent dvv
-    DResp (Response (code, hs), dvv) ->
-      let headers = objToString (List.map (Tuple.mapSecond DStr) hs) in
-      String.fromInt code ++ " " ++ headers ++ nl ++ toRepr dvv
-    DOption Nothing -> "Nothing"
-    DOption (Just dvv) -> "Some " ++ (toRepr dvv)
-    DErrorRail dvv -> wrap (toRepr dvv)
-=======
     DResp (Redirect url) dv_ -> "302 " ++ url ++ nl ++ toRepr_ indent dv_
     DResp (Response code hs) dv_ ->
       let headers = objToString (List.map (Tuple.mapSecond DStr) hs) in
-      toString code ++ " " ++ headers ++ nl ++ toRepr dv_
+      Debug.toString code ++ " " ++ headers ++ nl ++ toRepr dv_
     DOption Nothing -> "Nothing"
     DOption (Just dv_) -> "Some " ++ (toRepr dv_)
     DErrorRail dv_ -> wrap (toRepr dv_)
->>>>>>> 3a362b3e
     -- TODO: newlines and indentation
     DList l ->
       if l == []
