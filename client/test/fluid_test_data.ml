open Prelude
open FluidExpression

(* ---------------- *)
(* Shortcuts *)
(* ---------------- *)
let b = newB ()

open FluidShortcuts

(* ---------------- *)
(* test data *)
(* ---------------- *)

(* ---------------- *)
(* String *)
(* ---------------- *)
let aStr = EString (gid (), "some string")

let aStrEscape =
  EPartial (gid (), "so\\me string", EString (gid (), "some string"))


let emptyStr = EString (gid (), "")

let oneCharStr = EString (gid (), "c")

let numSegment = "123456789_"

let letterSegment = "abcdefghi,"

let mlSegment = numSegment ^ letterSegment ^ numSegment ^ letterSegment

let mlStr = str (mlSegment ^ mlSegment ^ numSegment)

let mlStrWSpace =
  str
    ( mlSegment
    ^ " "
    ^ numSegment
    ^ " "
    ^ letterSegment
    ^ " "
    ^ numSegment
    ^ " "
    ^ letterSegment )


(* ---------------- *)
(* Ints *)
(* ---------------- *)
let aShortInt = EInteger (gid (), "1")

let anInt = EInteger (gid (), "12345")

let aHugeInt = EInteger (gid (), "2000000000000000000")

let max62BitInt = intStr "4611686018427387903"

let oneShorterThanMax62BitInt = intStr "461168601842738790"

let five = EInteger (gid (), "5")

let six = EInteger (gid (), "6")

let fiftySix = EInteger (gid (), "56")

let seventyEight = EInteger (gid (), "78")

(* ---------------- *)
(* Floats *)
(* ---------------- *)
let aFloat = EFloat (gid (), "123", "456")

let aFloatWithoutWhole = EFloat (gid (), "", "1")

let aHugeFloat = EFloat (gid (), "123456789", "123456789")

let aPartialFloat = EFloat (gid (), "1", "")

let maxPosIntWithDot = floatStr "4611686018427387" "903"

let maxPosIntPlus1WithDot = floatStr "4611686018427387" "904"

(* ---------------- *)
(* Bools *)
(* ---------------- *)
let trueBool = EBool (gid (), true)

let falseBool = EBool (gid (), false)

(* ---------------- *)
(* Null *)
(* ---------------- *)
let aNull = ENull (gid ())

(* ---------------- *)
(* Partials *)
(* ---------------- *)
let aPartialVar = EPartial (gid (), "req", b)

(* ---------------- *)
(* Lets *)
(* ---------------- *)
let completelyEmptyLet = ELet (gid (), "", b, b)

(* let *** = ___\n5 *)
let emptyLet = ELet (gid (), "", b, EInteger (gid (), "5"))

(* let *** = 6\n___ *)
let nonEmptyLetWithBlankEnd = ELet (gid (), "", EInteger (gid (), "6"), b)

let nonEmptyLet =
  ELet (gid (), "", EInteger (gid (), "6"), EInteger (gid (), "5"))


let twoLets =
  ELet
    ( gid ()
    , "x"
    , EInteger (gid (), "5")
    , ELet (gid (), "y", EInteger (gid (), "6"), EInteger (gid (), "7")) )


let longLets =
  ELet
    ( gid ()
    , "firstLetName"
    , EString (gid (), "ABCDEFGHIJKLMNOPQRSTUVWXYZ")
    , ELet
        ( gid ()
        , "secondLetName"
        , EString (gid (), "0123456789")
        , EString (gid (), "RESULT") ) )


let letWithLhs =
  ELet (gid (), "n", EInteger (gid (), "6"), EInteger (gid (), "5"))


let letWithBinding (bindingName : string) (expr : t) =
  ELet (gid (), bindingName, EInteger (gid (), "6"), expr)


let letWithUsedBinding (bindingName : string) =
  letWithBinding bindingName (EVariable (gid (), bindingName))


(* ---------------- *)
(* Match *)
(* ---------------- *)
let emptyMatch =
  let mID = gid () in
  EMatch (mID, b, [(FPBlank (mID, gid ()), b)])


let emptyMatchWithTwoPatterns =
  let mID = gid () in
  EMatch (mID, b, [(FPBlank (mID, gid ()), b); (FPBlank (mID, gid ()), b)])


let matchWithPatterns =
  let mID = gid () in
  EMatch (mID, b, [(FPInteger (mID, gid (), "3"), b)])


let matchWithConstructorPattern =
  let mID = gid () in
  EMatch (mID, b, [(FPConstructor (mID, gid (), "Just", []), b)])


let matchWithBinding (bindingName : string) (expr : t) =
  let mID = gid () in
  EMatch (mID, b, [(FPVariable (mID, gid (), bindingName), expr)])


let matchWithTwoBindings
    (bindingName1 : string) (expr1 : t) (bindingName2 : string) (expr2 : t) =
  let mID = gid () in
  EMatch
    ( mID
    , b
    , [ (FPVariable (mID, gid (), bindingName1), expr1)
      ; (FPVariable (mID, gid (), bindingName2), expr2) ] )


let matchWithConstructorBinding (bindingName : string) (expr : t) =
  let mID = gid () in
  EMatch
    ( mID
    , b
    , [ ( FPConstructor
            (mID, gid (), "Ok", [FPVariable (mID, gid (), bindingName)])
        , expr ) ] )


let matchWithTwoLets =
  let mID = gid () in
  EMatch
    ( mID
    , b
    , [ ( FPBlank (mID, gid ())
        , ELet
            ( gid ()
            , "x"
            , EInteger (gid (), "5")
            , ELet (gid (), "y", EInteger (gid (), "6"), EBlank (gid ())) ) ) ]
    )


let nestedMatch =
  let mID = gid () in
  EMatch (mID, b, [(FPBlank (mID, gid ()), emptyMatch)])


(* ---------------- *)
(* Variables *)
(* ---------------- *)

let aVar = EVariable (gid (), "variable")

let aShortVar = EVariable (gid (), "v")

(* ---------------- *)
(* Ifs *)
(* ---------------- *)
let emptyIf = EIf (gid (), b, b, b)

let plainIf =
  EIf
    ( gid ()
    , EInteger (gid (), "5")
    , EInteger (gid (), "6")
    , EInteger (gid (), "7") )


let nestedIf =
  EIf
    ( gid ()
    , EInteger (gid (), "5")
    , EIf
        ( gid ()
        , EInteger (gid (), "5")
        , EInteger (gid (), "6")
        , EInteger (gid (), "7") )
    , EInteger (gid (), "7") )


let indentedIfElse =
  ELet
    ( gid ()
    , "var"
    , EIf (gid (), b, EInteger (gid (), "6"), EInteger (gid (), "7"))
    , EVariable (gid (), "var") )


(* ---------------- *)
(* Lambdas *)
(* ---------------- *)
let aLambda = ELambda (gid (), [(gid (), "")], b)

let nonEmptyLambda = ELambda (gid (), [(gid (), "")], five)

let lambdaWithBinding (bindingName : string) (expr : t) =
  ELambda (gid (), [(gid (), bindingName)], expr)


let lambdaWithTwoBindings = ELambda (gid (), [(gid (), "x"); (gid (), "y")], b)

let lambdaWithUsedBinding (bindingName : string) =
  lambdaWithBinding bindingName (EVariable (gid (), bindingName))


let lambdaWithUsed2ndBinding (bindingName : string) =
  ELambda
    ( gid ()
    , [(gid (), "somevar"); (gid (), bindingName)]
    , EVariable (gid (), bindingName) )


let lambdaWith3UsedBindings =
  let b1 = "aVar" in
  let b2 = "bVar" in
  let b3 = "cVar" in
  ELambda
    ( gid ()
    , [(gid (), b1); (gid (), b2); (gid (), b3)]
    , binop "+" (var b1) (binop "*" (var b3) (var b2)) )


(* ---------------- *)
(* Functions *)
(* ---------------- *)
let aFnCall = EFnCall (gid (), "Int::add", [five; b], NoRail)

let aFullFnCall = EFnCall (gid (), "Int::add", [five; five], NoRail)

let aFnCallWithVersion = EFnCall (gid (), "DB::getAll_v1", [b], NoRail)

let aFnCallWithZeroArgs = EFnCall (gid (), "List::empty", [], NoRail)

let aFnCallWithZeroArgsAndVersion =
  EFnCall (gid (), "List::empty_v1", [], NoRail)


let aFnCallWithBlockArg = EFnCall (gid (), "Dict::map", [b; b], NoRail)

let aBinOp = EBinOp (gid (), "==", b, b, NoRail)

let aFullBinOp = binop "||" (var "myvar") five

(* ---------------- *)
(* Constructors *)
(* ---------------- *)
let aConstructor = EConstructor (gid (), "Just", [b])

(* ---------------- *)
(* Records *)
(* ---------------- *)
let emptyRow = [("", b)]

let recordRow1 = ("f1", fiftySix)

let recordRow2 = ("f2", seventyEight)

let singleRowRecord = ERecord (gid (), [recordRow1])

let multiRowRecord = ERecord (gid (), [recordRow1; recordRow2])

let emptyRowRecord = ERecord (gid (), emptyRow)

let emptyRecord = ERecord (gid (), [])

let functionWrappedEmptyRecord =
  fn "HttpClient::get_v4" [emptyStr; emptyRecord; emptyRecord]


(* ---------------- *)
(* Lists *)
(* ---------------- *)
let emptyList = list []

let single = list [fiftySix]

let multi = list [fiftySix; seventyEight]

let withStr = list [str "ab"]

let longList =
  list [fiftySix; seventyEight; fiftySix; seventyEight; fiftySix; seventyEight]


let veryLongList =
  list
    [ fiftySix
    ; seventyEight
    ; fiftySix
    ; seventyEight
    ; fiftySix
    ; seventyEight
    ; fiftySix
    ; seventyEight
    ; fiftySix
    ; seventyEight
    ; fiftySix
    ; seventyEight
    ; fiftySix
    ; seventyEight
    ; fiftySix
    ; seventyEight
    ; fiftySix
    ; seventyEight
    ; fiftySix
    ; seventyEight
    ; fiftySix
    ; seventyEight
    ; fiftySix
    ; seventyEight
    ; fiftySix
    ; seventyEight
    ; fiftySix
    ; seventyEight
    ; fiftySix
    ; seventyEight
    ; fiftySix
    ; seventyEight
    ; fiftySix
    ; seventyEight
    ; fiftySix
    ; seventyEight
    ; fiftySix
    ; seventyEight
    ; fiftySix
    ; seventyEight
    ; fiftySix
    ; seventyEight
    ; fiftySix
    ; seventyEight
    ; fiftySix
    ; seventyEight
    ; fiftySix
    ; seventyEight
    ; fiftySix
    ; seventyEight
    ; fiftySix
    ; seventyEight
    ; fiftySix
    ; seventyEight
    ; fiftySix
    ; seventyEight
    ; fiftySix
    ; seventyEight
    ; fiftySix
    ; seventyEight
    ; fiftySix
    ; seventyEight
    ; fiftySix
    ; seventyEight
    ; fiftySix
    ; seventyEight
    ; fiftySix
    ; seventyEight ]


let listWithBlank = list [fiftySix; seventyEight; b; fiftySix]

let listWithRecord = list [emptyRecord]

let multiWithStrs = list [str "ab"; str "cd"; str "ef"]

(* ---------------- *)
(* Fields *)
(* ---------------- *)
let aField = EFieldAccess (gid (), EVariable (gid (), "obj"), "field")

let aNestedField =
  EFieldAccess
    (gid (), EFieldAccess (gid (), EVariable (gid (), "obj"), "field"), "field2")


let aShortField = EFieldAccess (gid (), EVariable (gid (), "obj"), "f")

let aBlankField = EFieldAccess (gid (), EVariable (gid (), "obj"), "")

let aPartialField =
  EPartial (gid (), "", EFieldAccess (gid (), EVariable (gid (), "obj"), ""))


(* ---------------- *)
(* Pipes *)
(* ---------------- *)
let aList5 = list [five]

let aList6 = list [six]

let aListNum n = list [int n]

let listFn args = fn "List::append" (pipeTarget :: args)

let aPipe = pipe (list []) [listFn [aList5]; listFn [aList5]]

let emptyPipe = pipe b [b]

let aLongPipe =
  pipe
    (list [])
    [ listFn [aListNum 2]
    ; listFn [aListNum 3]
    ; listFn [aListNum 4]
    ; listFn [aListNum 5] ]


let aBinopPipe = pipe b [binop "++" pipeTarget (str "asd")]

let aBinopPlusPipe = pipe b [binop "+" pipeTarget (int 10)]

let aPipeInsideIf = if' b aLongPipe b

let aNestedPipe = pipe (list []) [listFn [pipe aList5 [listFn [aList6]]]]

<<<<<<< HEAD
(* ------------- *)
(* Feature Flags *)
(* ------------- *)

let flag cond oldCode newCode =
  EFeatureFlag (gid (), "flag-name", cond, oldCode, newCode)


let flagOld oldCode = EFeatureFlag (gid (), "flag-name", falseBool, oldCode, b)

let flagNew newCode = EFeatureFlag (gid (), "flag-name", trueBool, b, newCode)
=======
let aPipeWithFilledFunction =
  pipe (str "hello") [fn "String::length_v1" [pipeTarget]]

>>>>>>> fcfb6479

(* ---------------- *)
(* Complex *)
(* ---------------- *)

let complexExpr =
  if'
    (binop
       "||"
       (binop
          "=="
          (fieldAccess (fieldAccess (var "request") "headers") "origin")
          (str "https://usealtitude.com"))
       (binop
          "=="
          (fieldAccess (fieldAccess (var "request") "headers") "origin")
          (str "https://localhost:3000")))
    (let' "" b (fn "Http::Forbidden" [int 403]))
    (fn "Http::Forbidden" [])


(* ---------------- *)
(* Some useful defaults *)
(* ---------------- *)
let defaultTestFunctions =
  let fnParam (name : string) (t : tipe) ?(blockArgs = []) (opt : bool) :
      Types.parameter =
    { paramName = name
    ; paramTipe = t
    ; paramBlock_args = blockArgs
    ; paramOptional = opt
    ; paramDescription = "" }
  in
  let infixFn op tipe rtTipe =
    { fnName = op
    ; fnParameters = [fnParam "a" tipe false; fnParam "b" tipe false]
    ; fnReturnTipe = rtTipe
    ; fnDescription = "Some infix function"
    ; fnPreviewExecutionSafe = true
    ; fnDeprecated = false
    ; fnInfix = true }
  in
  [ infixFn "<" TInt TBool
  ; infixFn "+" TInt TInt
  ; infixFn "++" TStr TStr
  ; infixFn "==" TAny TBool
  ; infixFn "<=" TInt TBool
  ; infixFn "||" TBool TBool
  ; { fnName = "Int::add"
    ; fnParameters = [fnParam "a" TInt false; fnParam "b" TInt false]
    ; fnReturnTipe = TInt
    ; fnDescription = "Add two ints"
    ; fnPreviewExecutionSafe = true
    ; fnDeprecated = false
    ; fnInfix = false }
  ; { fnName = "Int::sqrt"
    ; fnParameters = [fnParam "a" TInt false]
    ; fnReturnTipe = TInt
    ; fnDescription = "Get the square root of an Int"
    ; fnPreviewExecutionSafe = true
    ; fnDeprecated = false
    ; fnInfix = false }
  ; { fnName = "HttpClient::post_v4"
    ; fnParameters =
        [ fnParam "url" TStr false
        ; fnParam "body" TAny false
        ; fnParam "query" TObj false
        ; fnParam "headers" TObj false ]
    ; fnReturnTipe = TResult
    ; fnDescription = "Make blocking HTTP POST call to `uri`."
    ; fnPreviewExecutionSafe = false
    ; fnDeprecated = false
    ; fnInfix = false }
  ; { fnName = "HttpClient::get_v3"
    ; fnParameters =
        [ fnParam "url" TStr false
        ; fnParam "query" TObj false
        ; fnParam "headers" TObj false ]
    ; fnReturnTipe = TResult
    ; fnDescription = "Make blocking HTTP GET call to `uri`."
    ; fnPreviewExecutionSafe = false
    ; fnDeprecated = false
    ; fnInfix = false }
  ; { fnName = "DB::getAll_v1"
    ; fnParameters = [fnParam "table" TDB false]
    ; fnReturnTipe = TList
    ; fnDescription = "get all"
    ; fnPreviewExecutionSafe = false
    ; fnDeprecated = false
    ; fnInfix = false }
  ; { fnName = "Dict::map"
    ; fnParameters =
        [ fnParam "dict" TObj false
        ; fnParam "f" TBlock false ~blockArgs:["key"; "value"] ]
    ; fnReturnTipe = TObj
    ; fnDescription =
        "Iterates each `key` and `value` in Dictionary `dict` and mutates it according to the provided lambda"
    ; fnPreviewExecutionSafe = true
    ; fnDeprecated = false
    ; fnInfix = false }
  ; { fnName = "List::append"
    ; fnParameters = [fnParam "l1" TList false; fnParam "l2" TList false]
    ; fnReturnTipe = TList
    ; fnDescription = "append list"
    ; fnPreviewExecutionSafe = true
    ; fnDeprecated = false
    ; fnInfix = false }
  ; { fnName = "List::empty"
    ; fnParameters = []
    ; fnReturnTipe = TList
    ; fnDescription = "empty list"
    ; fnPreviewExecutionSafe = true
    ; fnDeprecated = false
    ; fnInfix = false } ]


let defaultTestState =
  let s = Defaults.defaultFluidState in
  {s with ac = {s.ac with functions = defaultTestFunctions}}


let defaultTestModel =
  { Defaults.defaultModel with
    analyses =
      StrDict.singleton (* The default traceID for TLID 7 *)
        ~key:"94167980-f909-527e-a4af-bc3155f586d3"
        ~value:
          (LoadableSuccess
             (StrDict.fromList
                [ ( "fake-acdata1"
                  , ExecutedResult
                      (DObj
                         (StrDict.fromList
                            [("body", DNull); ("formBody", DNull)])) )
                ; ( "fake-acdata2"
                  , ExecutedResult
                      (DObj
                         (StrDict.fromList
                            [("title", DNull); ("author", DNull)])) )
                ; ( "fake-acdata3"
                  , ExecutedResult (DObj (StrDict.fromList [("body", DInt 5)]))
                  ) ]))
  ; builtInFunctions = defaultTestFunctions
  ; fluidState = defaultTestState }<|MERGE_RESOLUTION|>--- conflicted
+++ resolved
@@ -478,7 +478,10 @@
 
 let aNestedPipe = pipe (list []) [listFn [pipe aList5 [listFn [aList6]]]]
 
-<<<<<<< HEAD
+let aPipeWithFilledFunction =
+  pipe (str "hello") [fn "String::length_v1" [pipeTarget]]
+
+
 (* ------------- *)
 (* Feature Flags *)
 (* ------------- *)
@@ -490,11 +493,6 @@
 let flagOld oldCode = EFeatureFlag (gid (), "flag-name", falseBool, oldCode, b)
 
 let flagNew newCode = EFeatureFlag (gid (), "flag-name", trueBool, b, newCode)
-=======
-let aPipeWithFilledFunction =
-  pipe (str "hello") [fn "String::length_v1" [pipeTarget]]
-
->>>>>>> fcfb6479
 
 (* ---------------- *)
 (* Complex *)
