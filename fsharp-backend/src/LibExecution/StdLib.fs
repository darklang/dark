--- conflicted
+++ resolved
@@ -21,11 +21,7 @@
 
 
 let prefixFns : List<BuiltInFn> =
-<<<<<<< HEAD
-  (LibString.fns @ LibList.fns @ LibInt.fns @LibBool.fns @ LibDict.fns @ any)
-=======
-  (LibString.fns @ LibList.fns @ LibInt.fns @ LibDict.fns @ LibMiddleware.fns @ any)
->>>>>>> d6701447
+  (LibString.fns @ LibList.fns @ LibInt.fns @LibBool.fns @ LibDict.fns @ LibMiddleware.fns @ any)
 
 // Add infix functions that are identical except for the name
 let infixFns =
