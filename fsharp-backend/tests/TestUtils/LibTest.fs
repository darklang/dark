--- conflicted
+++ resolved
@@ -217,7 +217,7 @@
       sqlSpec = NotQueryable
       previewable = Impure
       deprecated = NotDeprecated }
-<<<<<<< HEAD
+
     { name = fn "Test" "asBytes" 0
       parameters = [ Param.make "list" (TList TInt) "" ]
       returnType = TBytes
@@ -235,7 +235,7 @@
           |> Ply
         | _ -> incorrectArgs ())
       sqlSpec = NotYetImplementedTODO
-=======
+
     { name = fn "Test" "raiseException" 0
       parameters = [ Param.make "message" TStr "" ]
       returnType = TVariable "a"
@@ -349,6 +349,5 @@
         | state, [] -> state.program.canvasID |> DUuid |> Ply
         | _ -> incorrectArgs ())
       sqlSpec = NotQueryable
->>>>>>> 466ec054
       previewable = Pure
       deprecated = NotDeprecated } ]