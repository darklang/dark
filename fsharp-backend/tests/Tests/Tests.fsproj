--- conflicted
+++ resolved
@@ -45,11 +45,8 @@
     <Compile Include="Prelude.Tests.fs" />
     <Compile Include="ProgramTypes.Tests.fs" />
     <Compile Include="Routing.Tests.fs" />
-<<<<<<< HEAD
     <Compile Include="RuntimeTypes.Tests.fs" />
-=======
     <Compile Include="Serialization.Tests.fs" />
->>>>>>> 5819c0aa
     <Compile Include="StdLib.Tests.fs" />
     <Compile Include="SqlCompiler.Tests.fs" />
     <Compile Include="TypeChecker.Tests.fs" />
